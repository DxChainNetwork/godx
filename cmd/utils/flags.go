// Copyright 2015 The go-ethereum Authors
// This file is part of go-ethereum.
//
// go-ethereum is free software: you can redistribute it and/or modify
// it under the terms of the GNU General Public License as published by
// the Free Software Foundation, either version 3 of the License, or
// (at your option) any later version.
//
// go-ethereum is distributed in the hope that it will be useful,
// but WITHOUT ANY WARRANTY; without even the implied warranty of
// MERCHANTABILITY or FITNESS FOR A PARTICULAR PURPOSE. See the
// GNU General Public License for more details.
//
// You should have received a copy of the GNU General Public License
// along with go-ethereum. If not, see <http://www.gnu.org/licenses/>.

// Package utils contains internal helper functions for go-ethereum commands.
package utils

import (
	"crypto/ecdsa"
	"fmt"
	"io/ioutil"
	"math/big"
	"os"
	"path/filepath"
	"strconv"
	"strings"
	"time"

	"github.com/DxChainNetwork/godx/accounts"
	"github.com/DxChainNetwork/godx/accounts/keystore"
	"github.com/DxChainNetwork/godx/common"
	"github.com/DxChainNetwork/godx/common/fdlimit"
	"github.com/DxChainNetwork/godx/consensus"
	"github.com/DxChainNetwork/godx/consensus/clique"
	"github.com/DxChainNetwork/godx/consensus/ethash"
	"github.com/DxChainNetwork/godx/core"
	"github.com/DxChainNetwork/godx/core/state"
	"github.com/DxChainNetwork/godx/core/vm"
	"github.com/DxChainNetwork/godx/crypto"
	"github.com/DxChainNetwork/godx/dashboard"
	"github.com/DxChainNetwork/godx/eth"
	"github.com/DxChainNetwork/godx/eth/downloader"
	"github.com/DxChainNetwork/godx/eth/gasprice"
	"github.com/DxChainNetwork/godx/ethdb"
	"github.com/DxChainNetwork/godx/ethstats"
	"github.com/DxChainNetwork/godx/les"
	"github.com/DxChainNetwork/godx/log"
	"github.com/DxChainNetwork/godx/metrics"
	"github.com/DxChainNetwork/godx/metrics/influxdb"
	"github.com/DxChainNetwork/godx/node"
	"github.com/DxChainNetwork/godx/p2p"
	"github.com/DxChainNetwork/godx/p2p/discv5"
	"github.com/DxChainNetwork/godx/p2p/enode"
	"github.com/DxChainNetwork/godx/p2p/nat"
	"github.com/DxChainNetwork/godx/p2p/netutil"
	"github.com/DxChainNetwork/godx/params"
	"gopkg.in/urfave/cli.v1"
)

var (
	CommandHelpTemplate = `{{.cmd.Name}}{{if .cmd.Subcommands}} command{{end}}{{if .cmd.Flags}} [command options]{{end}} [arguments...]
{{if .cmd.Description}}{{.cmd.Description}}
{{end}}{{if .cmd.Subcommands}}
SUBCOMMANDS:
	{{range .cmd.Subcommands}}{{.Name}}{{with .ShortName}}, {{.}}{{end}}{{ "\t" }}{{.Usage}}
	{{end}}{{end}}{{if .categorizedFlags}}
{{range $idx, $categorized := .categorizedFlags}}{{$categorized.Name}} OPTIONS:
{{range $categorized.Flags}}{{"\t"}}{{.}}
{{end}}
{{end}}{{end}}`
)

func init() {
	cli.AppHelpTemplate = `{{.Name}} {{if .Flags}}[global options] {{end}}command{{if .Flags}} [command options]{{end}} [arguments...]

VERSION:
   {{.Version}}

COMMANDS:
   {{range .Commands}}{{.Name}}{{with .ShortName}}, {{.}}{{end}}{{ "\t" }}{{.Usage}}
   {{end}}{{if .Flags}}
GLOBAL OPTIONS:
   {{range .Flags}}{{.}}
   {{end}}{{end}}
`

	cli.CommandHelpTemplate = CommandHelpTemplate
}

// NewApp creates an app with sane defaults.
func NewApp(gitCommit, usage string) *cli.App {
	app := cli.NewApp()
	app.Name = filepath.Base(os.Args[0])
	app.Author = ""
	//app.Authors = nil
	app.Email = ""
	app.Version = params.VersionWithMeta
	if len(gitCommit) >= 8 {
		app.Version += "-" + gitCommit[:8]
	}
	app.Usage = usage
	return app
}

// These are all the command line flags we support.
// If you add to this list, please remember to include the
// flag in the appropriate command definition.
//
// The flags are defined here so their names and help texts
// are the same for all commands.

var (
<<<<<<< HEAD
	PrevFilePathFlag = cli.StringFlag{
		Name:  "prevpath",
		Usage: "used to specify the previous file path",
	}

	NewFilePathFlag = cli.StringFlag{
		Name:  "newpath",
		Usage: "used to specify the new file path",
	}

	FilePathFlag = cli.StringFlag{
		Name:  "filepath",
		Usage: "used to specify the file",
	}

	FileSourceFlag = cli.StringFlag{
		Name:  "src",
		Usage: "used to specify the source of the file that is going to be uploaded/downloaded from",
	}

	FileDestinationFlag = cli.StringFlag{
		Name:  "dst",
		Usage: "used to specify the destination of the file that is going to ge uploaded/downloaded to",
	}

	PaymentAddressFlag = cli.StringFlag{
		Name:  "address",
		Usage: "use to set up the payment address used for the storage service",
	}

	ContractIDFlag = cli.StringFlag{
		Name:  "contractid",
		Usage: "use to query the detailed contract information based on the contract ID",
	}

	PeriodFlag = cli.StringFlag{
		Name:  "period",
		Usage: "the period flag is used to set the client setting period field. It can be specified in terms of blocks, hours, days, weeks, and years",
	}

	HostsFlag = cli.StringFlag{
		Name:  "host",
		Usage: "the host flag is used to define how many hosts that storage client wants to sign contract with, the value must be greater than 2",
	}

=======
	MaxDepositFlag = cli.StringFlag{
		Name:  "maxdeposit",
		Usage: "used to specify the max deposit for shost setmaxdeposit command",
	}

	BudgetPriceFlag = cli.StringFlag{
		Name:  "budget",
		Usage: "used to specify the budget",
	}

	StoragePriceFlag = cli.StringFlag{
		Name:  "storageprice",
		Usage: "used to specify the storage price",
	}

	SectorPriceFlag = cli.StringFlag{
		Name:  "sectorprice",
		Usage: "used to specify the sector price",
	}

	UploadPriceFlag = cli.StringFlag{
		Name:  "uploadprice",
		Usage: "used to specify the upload bandwidth price",
	}

	DownloadPriceFlag = cli.StringFlag{
		Name:  "downloadprice",
		Usage: "used to specify the download bandwidth price",
	}

	ContractPriceFlag = cli.StringFlag{
		Name:  "contractprice",
		Usage: "used to specify the contract price",
	}

	DepositPriceFlag = cli.StringFlag{
		Name:  "deposit",
		Usage: "used to specify the deposit certain storage service",
	}

	StorageDurationFlag = cli.StringFlag{
		Name:  "duration",
		Usage: "used to specify the max storage time for the storage host",
	}

	FolderSizeFlag = cli.StringFlag{
		Name:  "size",
		Usage: "used to specify the size of the folder",
	}

	FolderPathFlag = cli.StringFlag{
		Name:  "folderpath",
		Usage: "used to specify the folder path",
	}

	PrevFilePathFlag = cli.StringFlag{
		Name:  "prevpath",
		Usage: "used to specify the previous file path",
	}

	NewFilePathFlag = cli.StringFlag{
		Name:  "newpath",
		Usage: "used to specify the new file path",
	}

	FilePathFlag = cli.StringFlag{
		Name:  "filepath",
		Usage: "used to specify the file",
	}

	FileSourceFlag = cli.StringFlag{
		Name:  "src",
		Usage: "used to specify the source of the file that is going to be uploaded/downloaded from",
	}

	FileDestinationFlag = cli.StringFlag{
		Name:  "dst",
		Usage: "used to specify the destination of the file that is going to ge uploaded/downloaded to",
	}

	PaymentAddressFlag = cli.StringFlag{
		Name:  "address",
		Usage: "use to set up the payment address used for the storage service",
	}

	ContractIDFlag = cli.StringFlag{
		Name:  "contractid",
		Usage: "use to query the detailed contract information based on the contract ID",
	}

	PeriodFlag = cli.StringFlag{
		Name:  "period",
		Usage: "the period flag is used to set the client setting period field. It can be specified in terms of blocks, hours, days, weeks, and years",
	}

	HostsFlag = cli.StringFlag{
		Name:  "host",
		Usage: "the host flag is used to define how many hosts that storage client wants to sign contract with, the value must be greater than 2",
	}

>>>>>>> eca169f1
	RenewFlag = cli.StringFlag{
		Name:  "renew",
		Usage: "the renew flag is used to define the automatically contract renew. If the value is closer to period, more frequent the contract will get renewed",
	}

	FundFlag = cli.StringFlag{
		Name:  "fund",
		Usage: "the fund flag defined the max money can be spent for the storage. It can be specified in terms of DXC",
	}

	//ExpectedStorageFlag = cli.StringFlag{
	//	Name:  "es",
	//	Usage: "the expected storage flag is used to define the expected storage",
	//}
	//
	//ExpectedUploadFlag = cli.StringFlag{
	//	Name:  "eu",
	//	Usage: "the expected upload flag is used to define the expected amount of data that is going to be uploaded",
	//}
	//
	//ExpectedDownloadFlag = cli.StringFlag{
	//	Name:  "ed",
	//	Usage: "the expected download flag is used to define the expected amount of data that is going to be downloaded",
	//}
	//
	//ExpectedRedundancyFlag = cli.StringFlag{
	//	Name:  "er",
	//	Usage: "the expected redundancy flag defines the expected data redundancies. The higher the value is, the safer the data are",
	//}
	//
	//IPViolationFlag = cli.BoolFlag{
	//	Name:  "ipcheck",
	//	Usage: "the ip violation flag defines if the ip violation check will be enabled or not. By enabling the ip violation check, storage hosts under the same network address cannot be selected together",
	//}

	StorageHostIDFlag = cli.StringFlag{
		Name:  "hostid",
		Usage: "used to query the storage host information based on the node id",
	}

	// General settings
	DataDirFlag = DirectoryFlag{
		Name:  "datadir",
		Usage: "Data directory for the databases and keystore",
		Value: DirectoryString{node.DefaultDataDir()},
	}
	KeyStoreDirFlag = DirectoryFlag{
		Name:  "keystore",
		Usage: "Directory for the keystore (default = inside the datadir)",
	}
	NoUSBFlag = cli.BoolFlag{
		Name:  "nousb",
		Usage: "Disables monitoring for and managing USB hardware wallets",
	}
	NetworkIdFlag = cli.Uint64Flag{
		Name:  "networkid",
		Usage: "Network identifier (integer, 1=Frontier, 2=Morden (disused), 3=Ropsten, 4=Rinkeby)",
		Value: eth.DefaultConfig.NetworkId,
	}
	TestnetFlag = cli.BoolFlag{
		Name:  "testnet",
		Usage: "Ropsten network: pre-configured proof-of-work test network",
	}
	RinkebyFlag = cli.BoolFlag{
		Name:  "rinkeby",
		Usage: "Rinkeby network: pre-configured proof-of-authority test network",
	}
	ConstantinopleOverrideFlag = cli.Uint64Flag{
		Name:  "override.constantinople",
		Usage: "Manually specify constantinople fork-block, overriding the bundled setting",
	}
	DeveloperFlag = cli.BoolFlag{
		Name:  "dev",
		Usage: "Ephemeral proof-of-authority network with a pre-funded developer account, mining enabled",
	}
	DeveloperPeriodFlag = cli.IntFlag{
		Name:  "dev.period",
		Usage: "Block period to use in developer mode (0 = mine only if transaction pending)",
	}
	IdentityFlag = cli.StringFlag{
		Name:  "identity",
		Usage: "Custom node name",
	}
	DocRootFlag = DirectoryFlag{
		Name:  "docroot",
		Usage: "Document Root for HTTPClient file scheme",
		Value: DirectoryString{homeDir()},
	}
	defaultSyncMode = eth.DefaultConfig.SyncMode
	SyncModeFlag    = TextMarshalerFlag{
		Name:  "syncmode",
		Usage: `Blockchain sync mode ("fast", "full", or "light")`,
		Value: &defaultSyncMode,
	}
	GCModeFlag = cli.StringFlag{
		Name:  "gcmode",
		Usage: `Blockchain garbage collection mode ("full", "archive")`,
		Value: "full",
	}
	LightServFlag = cli.IntFlag{
		Name:  "lightserv",
		Usage: "Maximum percentage of time allowed for serving LES requests (0-90)",
		Value: 0,
	}
	LightPeersFlag = cli.IntFlag{
		Name:  "lightpeers",
		Usage: "Maximum number of LES client peers",
		Value: eth.DefaultConfig.LightPeers,
	}
	LightKDFFlag = cli.BoolFlag{
		Name:  "lightkdf",
		Usage: "Reduce key-derivation RAM & CPU usage at some expense of KDF strength",
	}
	WhitelistFlag = cli.StringFlag{
		Name:  "whitelist",
		Usage: "Comma separated block number-to-hash mappings to enforce (<number>=<hash>)",
	}
	// Dashboard settings
	DashboardEnabledFlag = cli.BoolFlag{
		Name:  metrics.DashboardEnabledFlag,
		Usage: "Enable the dashboard",
	}
	DashboardAddrFlag = cli.StringFlag{
		Name:  "dashboard.addr",
		Usage: "Dashboard listening interface",
		Value: dashboard.DefaultConfig.Host,
	}
	DashboardPortFlag = cli.IntFlag{
		Name:  "dashboard.host",
		Usage: "Dashboard listening port",
		Value: dashboard.DefaultConfig.Port,
	}
	DashboardRefreshFlag = cli.DurationFlag{
		Name:  "dashboard.refresh",
		Usage: "Dashboard metrics collection refresh rate",
		Value: dashboard.DefaultConfig.Refresh,
	}
	// Ethash settings
	EthashCacheDirFlag = DirectoryFlag{
		Name:  "ethash.cachedir",
		Usage: "Directory to store the ethash verification caches (default = inside the datadir)",
	}
	EthashCachesInMemoryFlag = cli.IntFlag{
		Name:  "ethash.cachesinmem",
		Usage: "Number of recent ethash caches to keep in memory (16MB each)",
		Value: eth.DefaultConfig.Ethash.CachesInMem,
	}
	EthashCachesOnDiskFlag = cli.IntFlag{
		Name:  "ethash.cachesondisk",
		Usage: "Number of recent ethash caches to keep on disk (16MB each)",
		Value: eth.DefaultConfig.Ethash.CachesOnDisk,
	}
	EthashDatasetDirFlag = DirectoryFlag{
		Name:  "ethash.dagdir",
		Usage: "Directory to store the ethash mining DAGs (default = inside home folder)",
		Value: DirectoryString{eth.DefaultConfig.Ethash.DatasetDir},
	}
	EthashDatasetsInMemoryFlag = cli.IntFlag{
		Name:  "ethash.dagsinmem",
		Usage: "Number of recent ethash mining DAGs to keep in memory (1+GB each)",
		Value: eth.DefaultConfig.Ethash.DatasetsInMem,
	}
	EthashDatasetsOnDiskFlag = cli.IntFlag{
		Name:  "ethash.dagsondisk",
		Usage: "Number of recent ethash mining DAGs to keep on disk (1+GB each)",
		Value: eth.DefaultConfig.Ethash.DatasetsOnDisk,
	}
	// Transaction pool settings
	TxPoolLocalsFlag = cli.StringFlag{
		Name:  "txpool.locals",
		Usage: "Comma separated accounts to treat as locals (no flush, priority inclusion)",
	}
	TxPoolNoLocalsFlag = cli.BoolFlag{
		Name:  "txpool.nolocals",
		Usage: "Disables price exemptions for locally submitted transactions",
	}
	TxPoolJournalFlag = cli.StringFlag{
		Name:  "txpool.journal",
		Usage: "Disk journal for local transaction to survive node restarts",
		Value: core.DefaultTxPoolConfig.Journal,
	}
	TxPoolRejournalFlag = cli.DurationFlag{
		Name:  "txpool.rejournal",
		Usage: "Time interval to regenerate the local transaction journal",
		Value: core.DefaultTxPoolConfig.Rejournal,
	}
	TxPoolPriceLimitFlag = cli.Uint64Flag{
		Name:  "txpool.pricelimit",
		Usage: "Minimum gas price limit to enforce for acceptance into the pool",
		Value: eth.DefaultConfig.TxPool.PriceLimit,
	}
	TxPoolPriceBumpFlag = cli.Uint64Flag{
		Name:  "txpool.pricebump",
		Usage: "Price bump percentage to replace an already existing transaction",
		Value: eth.DefaultConfig.TxPool.PriceBump,
	}
	TxPoolAccountSlotsFlag = cli.Uint64Flag{
		Name:  "txpool.accountslots",
		Usage: "Minimum number of executable transaction slots guaranteed per account",
		Value: eth.DefaultConfig.TxPool.AccountSlots,
	}
	TxPoolGlobalSlotsFlag = cli.Uint64Flag{
		Name:  "txpool.globalslots",
		Usage: "Maximum number of executable transaction slots for all accounts",
		Value: eth.DefaultConfig.TxPool.GlobalSlots,
	}
	TxPoolAccountQueueFlag = cli.Uint64Flag{
		Name:  "txpool.accountqueue",
		Usage: "Maximum number of non-executable transaction slots permitted per account",
		Value: eth.DefaultConfig.TxPool.AccountQueue,
	}
	TxPoolGlobalQueueFlag = cli.Uint64Flag{
		Name:  "txpool.globalqueue",
		Usage: "Maximum number of non-executable transaction slots for all accounts",
		Value: eth.DefaultConfig.TxPool.GlobalQueue,
	}
	TxPoolLifetimeFlag = cli.DurationFlag{
		Name:  "txpool.lifetime",
		Usage: "Maximum amount of time non-executable transaction are queued",
		Value: eth.DefaultConfig.TxPool.Lifetime,
	}
	// Performance tuning settings
	CacheFlag = cli.IntFlag{
		Name:  "cache",
		Usage: "Megabytes of memory allocated to internal caching",
		Value: 1024,
	}
	CacheDatabaseFlag = cli.IntFlag{
		Name:  "cache.database",
		Usage: "Percentage of cache memory allowance to use for database io",
		Value: 50,
	}
	CacheTrieFlag = cli.IntFlag{
		Name:  "cache.trie",
		Usage: "Percentage of cache memory allowance to use for trie caching",
		Value: 25,
	}
	CacheGCFlag = cli.IntFlag{
		Name:  "cache.gc",
		Usage: "Percentage of cache memory allowance to use for trie pruning",
		Value: 25,
	}
	TrieCacheGenFlag = cli.IntFlag{
		Name:  "trie-cache-gens",
		Usage: "Number of trie node generations to keep in memory",
		Value: int(state.MaxTrieCacheGen),
	}
	// Miner settings
	MiningEnabledFlag = cli.BoolFlag{
		Name:  "mine",
		Usage: "Enable mining",
	}
	MinerThreadsFlag = cli.IntFlag{
		Name:  "miner.threads",
		Usage: "Number of CPU threads to use for mining",
		Value: 0,
	}
	MinerLegacyThreadsFlag = cli.IntFlag{
		Name:  "minerthreads",
		Usage: "Number of CPU threads to use for mining (deprecated, use --miner.threads)",
		Value: 0,
	}
	MinerNotifyFlag = cli.StringFlag{
		Name:  "miner.notify",
		Usage: "Comma separated HTTP URL list to notify of new work packages",
	}
	MinerGasTargetFlag = cli.Uint64Flag{
		Name:  "miner.gastarget",
		Usage: "Target gas floor for mined blocks",
		Value: eth.DefaultConfig.MinerGasFloor,
	}
	MinerLegacyGasTargetFlag = cli.Uint64Flag{
		Name:  "targetgaslimit",
		Usage: "Target gas floor for mined blocks (deprecated, use --miner.gastarget)",
		Value: eth.DefaultConfig.MinerGasFloor,
	}
	MinerGasLimitFlag = cli.Uint64Flag{
		Name:  "miner.gaslimit",
		Usage: "Target gas ceiling for mined blocks",
		Value: eth.DefaultConfig.MinerGasCeil,
	}
	MinerGasPriceFlag = BigFlag{
		Name:  "miner.gasprice",
		Usage: "Minimum gas price for mining a transaction",
		Value: eth.DefaultConfig.MinerGasPrice,
	}
	MinerLegacyGasPriceFlag = BigFlag{
		Name:  "gasprice",
		Usage: "Minimum gas price for mining a transaction (deprecated, use --miner.gasprice)",
		Value: eth.DefaultConfig.MinerGasPrice,
	}
	MinerEtherbaseFlag = cli.StringFlag{
		Name:  "miner.etherbase",
		Usage: "Public address for block mining rewards (default = first account)",
		Value: "0",
	}
	MinerLegacyEtherbaseFlag = cli.StringFlag{
		Name:  "etherbase",
		Usage: "Public address for block mining rewards (default = first account, deprecated, use --miner.etherbase)",
		Value: "0",
	}
	MinerExtraDataFlag = cli.StringFlag{
		Name:  "miner.extradata",
		Usage: "Block extra data set by the miner (default = client version)",
	}
	MinerLegacyExtraDataFlag = cli.StringFlag{
		Name:  "extradata",
		Usage: "Block extra data set by the miner (default = client version, deprecated, use --miner.extradata)",
	}
	MinerRecommitIntervalFlag = cli.DurationFlag{
		Name:  "miner.recommit",
		Usage: "Time interval to recreate the block being mined",
		Value: eth.DefaultConfig.MinerRecommit,
	}
	MinerNoVerfiyFlag = cli.BoolFlag{
		Name:  "miner.noverify",
		Usage: "Disable remote sealing verification",
	}
	// Account settings
	UnlockedAccountFlag = cli.StringFlag{
		Name:  "unlock",
		Usage: "Comma separated list of accounts to unlock",
		Value: "",
	}
	PasswordFileFlag = cli.StringFlag{
		Name:  "password",
		Usage: "Password file to use for non-interactive password input",
		Value: "",
	}

	VMEnableDebugFlag = cli.BoolFlag{
		Name:  "vmdebug",
		Usage: "Record information useful for VM and contract debugging",
	}
	// Logging and debug settings
	EthStatsURLFlag = cli.StringFlag{
		Name:  "ethstats",
		Usage: "Reporting URL of a ethstats service (nodename:secret@host:port)",
	}
	FakePoWFlag = cli.BoolFlag{
		Name:  "fakepow",
		Usage: "Disables proof-of-work verification",
	}
	NoCompactionFlag = cli.BoolFlag{
		Name:  "nocompaction",
		Usage: "Disables db compaction after import",
	}
	// RPC settings
	RPCEnabledFlag = cli.BoolFlag{
		Name:  "rpc",
		Usage: "Enable the HTTP-RPC server",
	}
	RPCListenAddrFlag = cli.StringFlag{
		Name:  "rpcaddr",
		Usage: "HTTP-RPC server listening interface",
		Value: node.DefaultHTTPHost,
	}
	RPCPortFlag = cli.IntFlag{
		Name:  "rpcport",
		Usage: "HTTP-RPC server listening port",
		Value: node.DefaultHTTPPort,
	}
	RPCCORSDomainFlag = cli.StringFlag{
		Name:  "rpccorsdomain",
		Usage: "Comma separated list of domains from which to accept cross origin requests (browser enforced)",
		Value: "",
	}
	RPCVirtualHostsFlag = cli.StringFlag{
		Name:  "rpcvhosts",
		Usage: "Comma separated list of virtual hostnames from which to accept requests (server enforced). Accepts '*' wildcard.",
		Value: strings.Join(node.DefaultConfig.HTTPVirtualHosts, ","),
	}
	RPCApiFlag = cli.StringFlag{
		Name:  "rpcapi",
		Usage: "API's offered over the HTTP-RPC interface",
		Value: "",
	}
	IPCDisabledFlag = cli.BoolFlag{
		Name:  "ipcdisable",
		Usage: "Disable the IPC-RPC server",
	}
	IPCPathFlag = DirectoryFlag{
		Name:  "ipcpath",
		Usage: "Filename for IPC socket/pipe within the datadir (explicit paths escape it)",
	}
	WSEnabledFlag = cli.BoolFlag{
		Name:  "ws",
		Usage: "Enable the WS-RPC server",
	}
	WSListenAddrFlag = cli.StringFlag{
		Name:  "wsaddr",
		Usage: "WS-RPC server listening interface",
		Value: node.DefaultWSHost,
	}
	WSPortFlag = cli.IntFlag{
		Name:  "wsport",
		Usage: "WS-RPC server listening port",
		Value: node.DefaultWSPort,
	}
	WSApiFlag = cli.StringFlag{
		Name:  "wsapi",
		Usage: "API's offered over the WS-RPC interface",
		Value: "",
	}
	WSAllowedOriginsFlag = cli.StringFlag{
		Name:  "wsorigins",
		Usage: "Origins from which to accept websockets requests",
		Value: "",
	}
	ExecFlag = cli.StringFlag{
		Name:  "exec",
		Usage: "Execute JavaScript statement",
	}
	PreloadJSFlag = cli.StringFlag{
		Name:  "preload",
		Usage: "Comma separated list of JavaScript files to preload into the console",
	}

	// Network Config
	MaxPeersFlag = cli.IntFlag{
		Name:  "maxpeers",
		Usage: "Maximum number of network peers (network disabled if set to 0)",
		Value: 25,
	}
	MaxPendingPeersFlag = cli.IntFlag{
		Name:  "maxpendpeers",
		Usage: "Maximum number of pending connection attempts (defaults used if set to 0)",
		Value: 0,
	}
	ListenPortFlag = cli.IntFlag{
		Name:  "port",
		Usage: "Network listening port",
		Value: 36000,
	}
	BootnodesFlag = cli.StringFlag{
		Name:  "bootnodes",
		Usage: "Comma separated enode URLs for P2P discovery bootstrap (set v4+v5 instead for light servers)",
		Value: "",
	}
	BootnodesV4Flag = cli.StringFlag{
		Name:  "bootnodesv4",
		Usage: "Comma separated enode URLs for P2P v4 discovery bootstrap (light server, full nodes)",
		Value: "",
	}
	BootnodesV5Flag = cli.StringFlag{
		Name:  "bootnodesv5",
		Usage: "Comma separated enode URLs for P2P v5 discovery bootstrap (light server, light nodes)",
		Value: "",
	}
	NodeKeyFileFlag = cli.StringFlag{
		Name:  "nodekey",
		Usage: "P2P node key file",
	}
	NodeKeyHexFlag = cli.StringFlag{
		Name:  "nodekeyhex",
		Usage: "P2P node key as hex (for testing)",
	}
	NATFlag = cli.StringFlag{
		Name:  "nat",
		Usage: "NAT port mapping mechanism (any|none|upnp|pmp|extip:<IP>)",
		Value: "any",
	}
	NoDiscoverFlag = cli.BoolFlag{
		Name:  "nodiscover",
		Usage: "Disables the peer discovery mechanism (manual peer addition)",
	}
	DiscoveryV5Flag = cli.BoolFlag{
		Name:  "v5disc",
		Usage: "Enables the experimental RLPx V5 (Topic Discovery) mechanism",
	}
	NetrestrictFlag = cli.StringFlag{
		Name:  "netrestrict",
		Usage: "Restricts network communication to the given IP networks (CIDR masks)",
	}

	// ATM the url is left to the user and deployment to
	JSpathFlag = cli.StringFlag{
		Name:  "jspath",
		Usage: "JavaScript root path for `loadScript`",
		Value: ".",
	}

	// Gas price oracle settings
	GpoBlocksFlag = cli.IntFlag{
		Name:  "gpoblocks",
		Usage: "Number of recent blocks to check for gas prices",
		Value: eth.DefaultConfig.GPO.Blocks,
	}
	GpoPercentileFlag = cli.IntFlag{
		Name:  "gpopercentile",
		Usage: "Suggested gas price is the given percentile of a set of recent transaction gas prices",
		Value: eth.DefaultConfig.GPO.Percentile,
	}

	// Metrics flags
	MetricsEnabledFlag = cli.BoolFlag{
		Name:  metrics.MetricsEnabledFlag,
		Usage: "Enable metrics collection and reporting",
	}
	MetricsEnableInfluxDBFlag = cli.BoolFlag{
		Name:  "metrics.influxdb",
		Usage: "Enable metrics export/push to an external InfluxDB database",
	}
	MetricsInfluxDBEndpointFlag = cli.StringFlag{
		Name:  "metrics.influxdb.endpoint",
		Usage: "InfluxDB API endpoint to report metrics to",
		Value: "http://localhost:8086",
	}
	MetricsInfluxDBDatabaseFlag = cli.StringFlag{
		Name:  "metrics.influxdb.database",
		Usage: "InfluxDB database name to push reported metrics to",
		Value: "geth",
	}
	MetricsInfluxDBUsernameFlag = cli.StringFlag{
		Name:  "metrics.influxdb.username",
		Usage: "Username to authorize access to the database",
		Value: "test",
	}
	MetricsInfluxDBPasswordFlag = cli.StringFlag{
		Name:  "metrics.influxdb.password",
		Usage: "Password to authorize access to the database",
		Value: "test",
	}
	// The `host` tag is part of every measurement sent to InfluxDB. Queries on tags are faster in InfluxDB.
	// It is used so that we can group all nodes and average a measurement across all of them, but also so
	// that we can select a specific node and inspect its measurements.
	// https://docs.influxdata.com/influxdb/v1.4/concepts/key_concepts/#tag-key
	MetricsInfluxDBHostTagFlag = cli.StringFlag{
		Name:  "metrics.influxdb.host.tag",
		Usage: "InfluxDB `host` tag attached to all measurements",
		Value: "localhost",
	}

	EWASMInterpreterFlag = cli.StringFlag{
		Name:  "vm.ewasm",
		Usage: "External ewasm configuration (default = built-in interpreter)",
		Value: "",
	}
	EVMInterpreterFlag = cli.StringFlag{
		Name:  "vm.evm",
		Usage: "External EVM configuration (default = built-in interpreter)",
		Value: "",
	}

	StorageHostFlag = cli.BoolFlag{
		Name:  "storagehost",
		Usage: "Used to enable the storage host module, the node will be act as storage host",
	}

	StorageClientFlag = cli.BoolFlag{
		Name:  "storageclient",
		Usage: "Used to enable the storage client module, the node will be act as storage client",
	}
)

// MakeDataDir retrieves the currently requested data directory, terminating
// if none (or the empty string) is specified. If the node is starting a testnet,
// the a subdirectory of the specified datadir will be used.
func MakeDataDir(ctx *cli.Context) string {
	if path := ctx.GlobalString(DataDirFlag.Name); path != "" {
		if ctx.GlobalBool(TestnetFlag.Name) {
			return filepath.Join(path, "testnet")
		}
		if ctx.GlobalBool(RinkebyFlag.Name) {
			return filepath.Join(path, "rinkeby")
		}
		return path
	}
	Fatalf("Cannot determine default data directory, please set manually (--datadir)")
	return ""
}

// setNodeKey creates a node key from set command line flags, either loading it
// from a file or as a specified hex value. If neither flags were provided, this
// method returns nil and an emphemeral key is to be generated.
func setNodeKey(ctx *cli.Context, cfg *p2p.Config) {
	var (
		hex  = ctx.GlobalString(NodeKeyHexFlag.Name)
		file = ctx.GlobalString(NodeKeyFileFlag.Name)
		key  *ecdsa.PrivateKey
		err  error
	)
	switch {
	case file != "" && hex != "":
		Fatalf("Options %q and %q are mutually exclusive", NodeKeyFileFlag.Name, NodeKeyHexFlag.Name)
	case file != "":
		if key, err = crypto.LoadECDSA(file); err != nil {
			Fatalf("Option %q: %v", NodeKeyFileFlag.Name, err)
		}
		cfg.PrivateKey = key
	case hex != "":
		if key, err = crypto.HexToECDSA(hex); err != nil {
			Fatalf("Option %q: %v", NodeKeyHexFlag.Name, err)
		}
		cfg.PrivateKey = key
	}
}

// setNodeUserIdent creates the user identifier from CLI flags.
func setNodeUserIdent(ctx *cli.Context, cfg *node.Config) {
	if identity := ctx.GlobalString(IdentityFlag.Name); len(identity) > 0 {
		cfg.UserIdent = identity
	}
}

// setBootstrapNodes creates a list of bootstrap nodes from the command line
// flags, reverting to pre-configured ones if none have been specified.
func setBootstrapNodes(ctx *cli.Context, cfg *p2p.Config) {
	urls := params.MainnetBootnodes
	switch {
	case ctx.GlobalIsSet(BootnodesFlag.Name) || ctx.GlobalIsSet(BootnodesV4Flag.Name):
		if ctx.GlobalIsSet(BootnodesV4Flag.Name) {
			urls = strings.Split(ctx.GlobalString(BootnodesV4Flag.Name), ",")
		} else {
			urls = strings.Split(ctx.GlobalString(BootnodesFlag.Name), ",")
		}
	case ctx.GlobalBool(TestnetFlag.Name):
		urls = params.TestnetBootnodes
	case ctx.GlobalBool(RinkebyFlag.Name):
		urls = params.RinkebyBootnodes
	case cfg.BootstrapNodes != nil:
		return // already set, don't apply defaults.
	}

	cfg.BootstrapNodes = make([]*enode.Node, 0, len(urls))
	for _, url := range urls {
		node, err := enode.ParseV4(url)
		if err != nil {
			log.Crit("Bootstrap URL invalid", "enode", url, "err", err)
		}
		cfg.BootstrapNodes = append(cfg.BootstrapNodes, node)
	}
}

// setBootstrapNodesV5 creates a list of bootstrap nodes from the command line
// flags, reverting to pre-configured ones if none have been specified.
func setBootstrapNodesV5(ctx *cli.Context, cfg *p2p.Config) {
	urls := params.DiscoveryV5Bootnodes
	switch {
	case ctx.GlobalIsSet(BootnodesFlag.Name) || ctx.GlobalIsSet(BootnodesV5Flag.Name):
		if ctx.GlobalIsSet(BootnodesV5Flag.Name) {
			urls = strings.Split(ctx.GlobalString(BootnodesV5Flag.Name), ",")
		} else {
			urls = strings.Split(ctx.GlobalString(BootnodesFlag.Name), ",")
		}
	case ctx.GlobalBool(RinkebyFlag.Name):
		urls = params.RinkebyBootnodes
	case cfg.BootstrapNodesV5 != nil:
		return // already set, don't apply defaults.
	}

	cfg.BootstrapNodesV5 = make([]*discv5.Node, 0, len(urls))
	for _, url := range urls {
		node, err := discv5.ParseNode(url)
		if err != nil {
			log.Error("Bootstrap URL invalid", "enode", url, "err", err)
			continue
		}
		cfg.BootstrapNodesV5 = append(cfg.BootstrapNodesV5, node)
	}
}

// setListenAddress creates a TCP listening address string from set command
// line flags.
func setListenAddress(ctx *cli.Context, cfg *p2p.Config) {
	if ctx.GlobalIsSet(ListenPortFlag.Name) {
		cfg.ListenAddr = fmt.Sprintf(":%d", ctx.GlobalInt(ListenPortFlag.Name))
	}
}

// setNAT creates a port mapper from command line flags.
func setNAT(ctx *cli.Context, cfg *p2p.Config) {
	if ctx.GlobalIsSet(NATFlag.Name) {
		natif, err := nat.Parse(ctx.GlobalString(NATFlag.Name))
		if err != nil {
			Fatalf("Option %s: %v", NATFlag.Name, err)
		}
		cfg.NAT = natif
	}
}

// splitAndTrim splits input separated by a comma
// and trims excessive white space from the substrings.
func splitAndTrim(input string) []string {
	result := strings.Split(input, ",")
	for i, r := range result {
		result[i] = strings.TrimSpace(r)
	}
	return result
}

// setHTTP creates the HTTP RPC listener interface string from the set
// command line flags, returning empty if the HTTP endpoint is disabled.
func setHTTP(ctx *cli.Context, cfg *node.Config) {
	if ctx.GlobalBool(RPCEnabledFlag.Name) && cfg.HTTPHost == "" {
		cfg.HTTPHost = "127.0.0.1"
		if ctx.GlobalIsSet(RPCListenAddrFlag.Name) {
			cfg.HTTPHost = ctx.GlobalString(RPCListenAddrFlag.Name)
		}
	}

	if ctx.GlobalIsSet(RPCPortFlag.Name) {
		cfg.HTTPPort = ctx.GlobalInt(RPCPortFlag.Name)
	}
	if ctx.GlobalIsSet(RPCCORSDomainFlag.Name) {
		cfg.HTTPCors = splitAndTrim(ctx.GlobalString(RPCCORSDomainFlag.Name))
	}
	if ctx.GlobalIsSet(RPCApiFlag.Name) {
		cfg.HTTPModules = splitAndTrim(ctx.GlobalString(RPCApiFlag.Name))
	}
	if ctx.GlobalIsSet(RPCVirtualHostsFlag.Name) {
		cfg.HTTPVirtualHosts = splitAndTrim(ctx.GlobalString(RPCVirtualHostsFlag.Name))
	}
}

// setWS creates the WebSocket RPC listener interface string from the set
// command line flags, returning empty if the HTTP endpoint is disabled.
func setWS(ctx *cli.Context, cfg *node.Config) {
	if ctx.GlobalBool(WSEnabledFlag.Name) && cfg.WSHost == "" {
		cfg.WSHost = "127.0.0.1"
		if ctx.GlobalIsSet(WSListenAddrFlag.Name) {
			cfg.WSHost = ctx.GlobalString(WSListenAddrFlag.Name)
		}
	}

	if ctx.GlobalIsSet(WSPortFlag.Name) {
		cfg.WSPort = ctx.GlobalInt(WSPortFlag.Name)
	}
	if ctx.GlobalIsSet(WSAllowedOriginsFlag.Name) {
		cfg.WSOrigins = splitAndTrim(ctx.GlobalString(WSAllowedOriginsFlag.Name))
	}
	if ctx.GlobalIsSet(WSApiFlag.Name) {
		cfg.WSModules = splitAndTrim(ctx.GlobalString(WSApiFlag.Name))
	}
}

// setIPC creates an IPC path configuration from the set command line flags,
// returning an empty string if IPC was explicitly disabled, or the set path.
func setIPC(ctx *cli.Context, cfg *node.Config) {
	checkExclusive(ctx, IPCDisabledFlag, IPCPathFlag)
	switch {
	case ctx.GlobalBool(IPCDisabledFlag.Name):
		cfg.IPCPath = ""
	case ctx.GlobalIsSet(IPCPathFlag.Name):
		cfg.IPCPath = ctx.GlobalString(IPCPathFlag.Name)
	}
}

// makeDatabaseHandles raises out the number of allowed file handles per process
// for Geth and returns half of the allowance to assign to the database.
func makeDatabaseHandles() int {
	limit, err := fdlimit.Maximum()
	if err != nil {
		Fatalf("Failed to retrieve file descriptor allowance: %v", err)
	}
	if err := fdlimit.Raise(uint64(limit)); err != nil {
		Fatalf("Failed to raise file descriptor allowance: %v", err)
	}
	return limit / 2 // Leave half for networking and other stuff
}

// MakeAddress converts an account specified directly as a hex encoded string or
// a key index in the key store to an internal account representation.
func MakeAddress(ks *keystore.KeyStore, account string) (accounts.Account, error) {
	// If the specified account is a valid address, return it
	if common.IsHexAddress(account) {
		return accounts.Account{Address: common.HexToAddress(account)}, nil
	}
	// Otherwise try to interpret the account as a keystore index
	index, err := strconv.Atoi(account)
	if err != nil || index < 0 {
		return accounts.Account{}, fmt.Errorf("invalid account address or index %q", account)
	}
	log.Warn("-------------------------------------------------------------------")
	log.Warn("Referring to accounts by order in the keystore folder is dangerous!")
	log.Warn("This functionality is deprecated and will be removed in the future!")
	log.Warn("Please use explicit addresses! (can search via `geth account list`)")
	log.Warn("-------------------------------------------------------------------")

	accs := ks.Accounts()
	if len(accs) <= index {
		return accounts.Account{}, fmt.Errorf("index %d higher than number of accounts %d", index, len(accs))
	}
	return accs[index], nil
}

// setEtherbase retrieves the etherbase either from the directly specified
// command line flags or from the keystore if CLI indexed.
func setEtherbase(ctx *cli.Context, ks *keystore.KeyStore, cfg *eth.Config) {
	// Extract the current etherbase, new flag overriding legacy one
	var etherbase string
	if ctx.GlobalIsSet(MinerLegacyEtherbaseFlag.Name) {
		etherbase = ctx.GlobalString(MinerLegacyEtherbaseFlag.Name)
	}
	if ctx.GlobalIsSet(MinerEtherbaseFlag.Name) {
		etherbase = ctx.GlobalString(MinerEtherbaseFlag.Name)
	}
	// Convert the etherbase into an address and configure it
	if etherbase != "" {
		account, err := MakeAddress(ks, etherbase)
		if err != nil {
			Fatalf("Invalid miner etherbase: %v", err)
		}
		cfg.Etherbase = account.Address
	}
}

// MakePasswordList reads password lines from the file specified by the global --password flag.
func MakePasswordList(ctx *cli.Context) []string {
	path := ctx.GlobalString(PasswordFileFlag.Name)
	if path == "" {
		return nil
	}
	text, err := ioutil.ReadFile(path)
	if err != nil {
		Fatalf("Failed to read password file: %v", err)
	}
	lines := strings.Split(string(text), "\n")
	// Sanitise DOS line endings.
	for i := range lines {
		lines[i] = strings.TrimRight(lines[i], "\r")
	}
	return lines
}

func SetP2PConfig(ctx *cli.Context, cfg *p2p.Config) {
	setNodeKey(ctx, cfg)
	setNAT(ctx, cfg)
	setListenAddress(ctx, cfg)
	setBootstrapNodes(ctx, cfg)
	setBootstrapNodesV5(ctx, cfg)

	lightClient := ctx.GlobalString(SyncModeFlag.Name) == "light"
	lightServer := ctx.GlobalInt(LightServFlag.Name) != 0
	lightPeers := ctx.GlobalInt(LightPeersFlag.Name)

	if ctx.GlobalIsSet(MaxPeersFlag.Name) {
		cfg.MaxPeers = ctx.GlobalInt(MaxPeersFlag.Name)
		if lightServer && !ctx.GlobalIsSet(LightPeersFlag.Name) {
			cfg.MaxPeers += lightPeers
		}
	} else {
		if lightServer {
			cfg.MaxPeers += lightPeers
		}
		if lightClient && ctx.GlobalIsSet(LightPeersFlag.Name) && cfg.MaxPeers < lightPeers {
			cfg.MaxPeers = lightPeers
		}
	}
	if !(lightClient || lightServer) {
		lightPeers = 0
	}
	ethPeers := cfg.MaxPeers - lightPeers
	if lightClient {
		ethPeers = 0
	}
	log.Info("Maximum peer count", "ETH", ethPeers, "LES", lightPeers, "total", cfg.MaxPeers)

	if ctx.GlobalIsSet(MaxPendingPeersFlag.Name) {
		cfg.MaxPendingPeers = ctx.GlobalInt(MaxPendingPeersFlag.Name)
	}
	if ctx.GlobalIsSet(NoDiscoverFlag.Name) || lightClient {
		cfg.NoDiscovery = true
	}

	// if we're running a light client or server, force enable the v5 peer discovery
	// unless it is explicitly disabled with --nodiscover note that explicitly specifying
	// --v5disc overrides --nodiscover, in which case the later only disables v4 discovery
	forceV5Discovery := (lightClient || lightServer) && !ctx.GlobalBool(NoDiscoverFlag.Name)
	if ctx.GlobalIsSet(DiscoveryV5Flag.Name) {
		cfg.DiscoveryV5 = ctx.GlobalBool(DiscoveryV5Flag.Name)
	} else if forceV5Discovery {
		cfg.DiscoveryV5 = true
	}

	if netrestrict := ctx.GlobalString(NetrestrictFlag.Name); netrestrict != "" {
		list, err := netutil.ParseNetlist(netrestrict)
		if err != nil {
			Fatalf("Option %q: %v", NetrestrictFlag.Name, err)
		}
		cfg.NetRestrict = list
	}

	if ctx.GlobalBool(DeveloperFlag.Name) {
		// --dev mode can't use p2p networking.
		cfg.MaxPeers = 0
		cfg.ListenAddr = ":0"
		cfg.NoDiscovery = true
		cfg.DiscoveryV5 = false
	}
}

// SetNodeConfig applies node-related command line flags to the config.
func SetNodeConfig(ctx *cli.Context, cfg *node.Config) {
	SetP2PConfig(ctx, &cfg.P2P)
	setIPC(ctx, cfg)
	setHTTP(ctx, cfg)
	setWS(ctx, cfg)
	setNodeUserIdent(ctx, cfg)

	setDataDir(ctx, cfg)

	if ctx.GlobalIsSet(KeyStoreDirFlag.Name) {
		cfg.KeyStoreDir = ctx.GlobalString(KeyStoreDirFlag.Name)
	}
	if ctx.GlobalIsSet(LightKDFFlag.Name) {
		cfg.UseLightweightKDF = ctx.GlobalBool(LightKDFFlag.Name)
	}
	if ctx.GlobalIsSet(NoUSBFlag.Name) {
		cfg.NoUSB = ctx.GlobalBool(NoUSBFlag.Name)
	}
}

func setDataDir(ctx *cli.Context, cfg *node.Config) {
	switch {
	case ctx.GlobalIsSet(DataDirFlag.Name):
		cfg.DataDir = ctx.GlobalString(DataDirFlag.Name)
	case ctx.GlobalBool(DeveloperFlag.Name):
		cfg.DataDir = "" // unless explicitly requested, use memory databases
	case ctx.GlobalBool(TestnetFlag.Name):
		cfg.DataDir = filepath.Join(node.DefaultDataDir(), "testnet")
	case ctx.GlobalBool(RinkebyFlag.Name):
		cfg.DataDir = filepath.Join(node.DefaultDataDir(), "rinkeby")
	}
}

func setGPO(ctx *cli.Context, cfg *gasprice.Config) {
	if ctx.GlobalIsSet(GpoBlocksFlag.Name) {
		cfg.Blocks = ctx.GlobalInt(GpoBlocksFlag.Name)
	}
	if ctx.GlobalIsSet(GpoPercentileFlag.Name) {
		cfg.Percentile = ctx.GlobalInt(GpoPercentileFlag.Name)
	}
}

func setTxPool(ctx *cli.Context, cfg *core.TxPoolConfig) {
	if ctx.GlobalIsSet(TxPoolLocalsFlag.Name) {
		locals := strings.Split(ctx.GlobalString(TxPoolLocalsFlag.Name), ",")
		for _, account := range locals {
			if trimmed := strings.TrimSpace(account); !common.IsHexAddress(trimmed) {
				Fatalf("Invalid account in --txpool.locals: %s", trimmed)
			} else {
				cfg.Locals = append(cfg.Locals, common.HexToAddress(account))
			}
		}
	}
	if ctx.GlobalIsSet(TxPoolNoLocalsFlag.Name) {
		cfg.NoLocals = ctx.GlobalBool(TxPoolNoLocalsFlag.Name)
	}
	if ctx.GlobalIsSet(TxPoolJournalFlag.Name) {
		cfg.Journal = ctx.GlobalString(TxPoolJournalFlag.Name)
	}
	if ctx.GlobalIsSet(TxPoolRejournalFlag.Name) {
		cfg.Rejournal = ctx.GlobalDuration(TxPoolRejournalFlag.Name)
	}
	if ctx.GlobalIsSet(TxPoolPriceLimitFlag.Name) {
		cfg.PriceLimit = ctx.GlobalUint64(TxPoolPriceLimitFlag.Name)
	}
	if ctx.GlobalIsSet(TxPoolPriceBumpFlag.Name) {
		cfg.PriceBump = ctx.GlobalUint64(TxPoolPriceBumpFlag.Name)
	}
	if ctx.GlobalIsSet(TxPoolAccountSlotsFlag.Name) {
		cfg.AccountSlots = ctx.GlobalUint64(TxPoolAccountSlotsFlag.Name)
	}
	if ctx.GlobalIsSet(TxPoolGlobalSlotsFlag.Name) {
		cfg.GlobalSlots = ctx.GlobalUint64(TxPoolGlobalSlotsFlag.Name)
	}
	if ctx.GlobalIsSet(TxPoolAccountQueueFlag.Name) {
		cfg.AccountQueue = ctx.GlobalUint64(TxPoolAccountQueueFlag.Name)
	}
	if ctx.GlobalIsSet(TxPoolGlobalQueueFlag.Name) {
		cfg.GlobalQueue = ctx.GlobalUint64(TxPoolGlobalQueueFlag.Name)
	}
	if ctx.GlobalIsSet(TxPoolLifetimeFlag.Name) {
		cfg.Lifetime = ctx.GlobalDuration(TxPoolLifetimeFlag.Name)
	}
}

func setEthash(ctx *cli.Context, cfg *eth.Config) {
	if ctx.GlobalIsSet(EthashCacheDirFlag.Name) {
		cfg.Ethash.CacheDir = ctx.GlobalString(EthashCacheDirFlag.Name)
	}
	if ctx.GlobalIsSet(EthashDatasetDirFlag.Name) {
		cfg.Ethash.DatasetDir = ctx.GlobalString(EthashDatasetDirFlag.Name)
	}
	if ctx.GlobalIsSet(EthashCachesInMemoryFlag.Name) {
		cfg.Ethash.CachesInMem = ctx.GlobalInt(EthashCachesInMemoryFlag.Name)
	}
	if ctx.GlobalIsSet(EthashCachesOnDiskFlag.Name) {
		cfg.Ethash.CachesOnDisk = ctx.GlobalInt(EthashCachesOnDiskFlag.Name)
	}
	if ctx.GlobalIsSet(EthashDatasetsInMemoryFlag.Name) {
		cfg.Ethash.DatasetsInMem = ctx.GlobalInt(EthashDatasetsInMemoryFlag.Name)
	}
	if ctx.GlobalIsSet(EthashDatasetsOnDiskFlag.Name) {
		cfg.Ethash.DatasetsOnDisk = ctx.GlobalInt(EthashDatasetsOnDiskFlag.Name)
	}
}

func setWhitelist(ctx *cli.Context, cfg *eth.Config) {
	whitelist := ctx.GlobalString(WhitelistFlag.Name)
	if whitelist == "" {
		return
	}
	cfg.Whitelist = make(map[uint64]common.Hash)
	for _, entry := range strings.Split(whitelist, ",") {
		parts := strings.Split(entry, "=")
		if len(parts) != 2 {
			Fatalf("Invalid whitelist entry: %s", entry)
		}
		number, err := strconv.ParseUint(parts[0], 0, 64)
		if err != nil {
			Fatalf("Invalid whitelist block number %s: %v", parts[0], err)
		}
		var hash common.Hash
		if err = hash.UnmarshalText([]byte(parts[1])); err != nil {
			Fatalf("Invalid whitelist hash %s: %v", parts[1], err)
		}
		cfg.Whitelist[number] = hash
	}
}

// checkExclusive verifies that only a single instance of the provided flags was
// set by the user. Each flag might optionally be followed by a string type to
// specialize it further.
func checkExclusive(ctx *cli.Context, args ...interface{}) {
	set := make([]string, 0, 1)
	for i := 0; i < len(args); i++ {
		// Make sure the next argument is a flag and skip if not set
		flag, ok := args[i].(cli.Flag)
		if !ok {
			panic(fmt.Sprintf("invalid argument, not cli.Flag type: %T", args[i]))
		}
		// Check if next arg extends current and expand its name if so
		name := flag.GetName()

		if i+1 < len(args) {
			switch option := args[i+1].(type) {
			case string:
				// Extended flag check, make sure value set doesn't conflict with passed in option
				if ctx.GlobalString(flag.GetName()) == option {
					name += "=" + option
					set = append(set, "--"+name)
				}
				// shift arguments and continue
				i++
				continue

			case cli.Flag:
			default:
				panic(fmt.Sprintf("invalid argument, not cli.Flag or string extension: %T", args[i+1]))
			}
		}
		// Mark the flag if it's set
		if ctx.GlobalIsSet(flag.GetName()) {
			set = append(set, "--"+name)
		}
	}
	if len(set) > 1 {
		Fatalf("Flags %v can't be used at the same time", strings.Join(set, ", "))
	}
}

// SetEthConfig applies eth-related command line flags to the config.
func SetEthConfig(ctx *cli.Context, stack *node.Node, cfg *eth.Config) {
	// Avoid conflicting network flags
	checkExclusive(ctx, DeveloperFlag, TestnetFlag, RinkebyFlag)
	checkExclusive(ctx, LightServFlag, SyncModeFlag, "light")

	ks := stack.AccountManager().Backends(keystore.KeyStoreType)[0].(*keystore.KeyStore)
	setEtherbase(ctx, ks, cfg)
	setGPO(ctx, &cfg.GPO)
	setTxPool(ctx, &cfg.TxPool)
	setEthash(ctx, cfg)
	setWhitelist(ctx, cfg)

	if ctx.GlobalIsSet(SyncModeFlag.Name) {
		cfg.SyncMode = *GlobalTextMarshaler(ctx, SyncModeFlag.Name).(*downloader.SyncMode)
	}
	if ctx.GlobalIsSet(LightServFlag.Name) {
		cfg.LightServ = ctx.GlobalInt(LightServFlag.Name)
	}
	if ctx.GlobalIsSet(LightPeersFlag.Name) {
		cfg.LightPeers = ctx.GlobalInt(LightPeersFlag.Name)
	}
	if ctx.GlobalIsSet(NetworkIdFlag.Name) {
		cfg.NetworkId = ctx.GlobalUint64(NetworkIdFlag.Name)
	}
	if ctx.GlobalIsSet(CacheFlag.Name) || ctx.GlobalIsSet(CacheDatabaseFlag.Name) {
		cfg.DatabaseCache = ctx.GlobalInt(CacheFlag.Name) * ctx.GlobalInt(CacheDatabaseFlag.Name) / 100
	}
	cfg.DatabaseHandles = makeDatabaseHandles()

	if gcmode := ctx.GlobalString(GCModeFlag.Name); gcmode != "full" && gcmode != "archive" {
		Fatalf("--%s must be either 'full' or 'archive'", GCModeFlag.Name)
	}
	cfg.NoPruning = ctx.GlobalString(GCModeFlag.Name) == "archive"

	if ctx.GlobalIsSet(CacheFlag.Name) || ctx.GlobalIsSet(CacheTrieFlag.Name) {
		cfg.TrieCleanCache = ctx.GlobalInt(CacheFlag.Name) * ctx.GlobalInt(CacheTrieFlag.Name) / 100
	}
	if ctx.GlobalIsSet(CacheFlag.Name) || ctx.GlobalIsSet(CacheGCFlag.Name) {
		cfg.TrieDirtyCache = ctx.GlobalInt(CacheFlag.Name) * ctx.GlobalInt(CacheGCFlag.Name) / 100
	}
	if ctx.GlobalIsSet(MinerNotifyFlag.Name) {
		cfg.MinerNotify = strings.Split(ctx.GlobalString(MinerNotifyFlag.Name), ",")
	}
	if ctx.GlobalIsSet(DocRootFlag.Name) {
		cfg.DocRoot = ctx.GlobalString(DocRootFlag.Name)
	}
	if ctx.GlobalIsSet(MinerLegacyExtraDataFlag.Name) {
		cfg.MinerExtraData = []byte(ctx.GlobalString(MinerLegacyExtraDataFlag.Name))
	}
	if ctx.GlobalIsSet(MinerExtraDataFlag.Name) {
		cfg.MinerExtraData = []byte(ctx.GlobalString(MinerExtraDataFlag.Name))
	}
	if ctx.GlobalIsSet(MinerLegacyGasTargetFlag.Name) {
		cfg.MinerGasFloor = ctx.GlobalUint64(MinerLegacyGasTargetFlag.Name)
	}
	if ctx.GlobalIsSet(MinerGasTargetFlag.Name) {
		cfg.MinerGasFloor = ctx.GlobalUint64(MinerGasTargetFlag.Name)
	}
	if ctx.GlobalIsSet(MinerGasLimitFlag.Name) {
		cfg.MinerGasCeil = ctx.GlobalUint64(MinerGasLimitFlag.Name)
	}
	if ctx.GlobalIsSet(MinerLegacyGasPriceFlag.Name) {
		cfg.MinerGasPrice = GlobalBig(ctx, MinerLegacyGasPriceFlag.Name)
	}
	if ctx.GlobalIsSet(MinerGasPriceFlag.Name) {
		cfg.MinerGasPrice = GlobalBig(ctx, MinerGasPriceFlag.Name)
	}
	if ctx.GlobalIsSet(MinerRecommitIntervalFlag.Name) {
		cfg.MinerRecommit = ctx.Duration(MinerRecommitIntervalFlag.Name)
	}
	if ctx.GlobalIsSet(MinerNoVerfiyFlag.Name) {
		cfg.MinerNoverify = ctx.Bool(MinerNoVerfiyFlag.Name)
	}
	if ctx.GlobalIsSet(VMEnableDebugFlag.Name) {
		// TODO(fjl): force-enable this in --dev mode
		cfg.EnablePreimageRecording = ctx.GlobalBool(VMEnableDebugFlag.Name)
	}

	if ctx.GlobalIsSet(EWASMInterpreterFlag.Name) {
		cfg.EWASMInterpreter = ctx.GlobalString(EWASMInterpreterFlag.Name)
	}

	if ctx.GlobalIsSet(EVMInterpreterFlag.Name) {
		cfg.EVMInterpreter = ctx.GlobalString(EVMInterpreterFlag.Name)
	}

	if ctx.GlobalIsSet(StorageClientFlag.Name) {
		cfg.StorageClient = ctx.GlobalBool(StorageClientFlag.Name)
	}

	if ctx.GlobalIsSet(StorageHostFlag.Name) {
		cfg.StorageHost = ctx.GlobalBool(StorageHostFlag.Name)
	}

	// If datadir is set, change ethash directory
	if ctx.GlobalIsSet(DataDirFlag.Name) {
		cfg.Ethash.DatasetDir = filepath.Join(ctx.GlobalString(DataDirFlag.Name), "Ethash")
	}

	// Override any default configs for hard coded networks.
	switch {
	case ctx.GlobalBool(TestnetFlag.Name):
		if !ctx.GlobalIsSet(NetworkIdFlag.Name) {
			cfg.NetworkId = 3
		}
		cfg.Genesis = core.DefaultTestnetGenesisBlock()
	case ctx.GlobalBool(RinkebyFlag.Name):
		if !ctx.GlobalIsSet(NetworkIdFlag.Name) {
			cfg.NetworkId = 4
		}
		cfg.Genesis = core.DefaultRinkebyGenesisBlock()
	case ctx.GlobalBool(DeveloperFlag.Name):
		if !ctx.GlobalIsSet(NetworkIdFlag.Name) {
			cfg.NetworkId = 1337
		}
		// Create new developer account or reuse existing one
		var (
			developer accounts.Account
			err       error
		)
		if accs := ks.Accounts(); len(accs) > 0 {
			developer = ks.Accounts()[0]
		} else {
			developer, err = ks.NewAccount("")
			if err != nil {
				Fatalf("Failed to create developer account: %v", err)
			}
		}
		if err := ks.Unlock(developer, ""); err != nil {
			Fatalf("Failed to unlock developer account: %v", err)
		}
		log.Info("Using developer account", "address", developer.Address)

		cfg.Genesis = core.DeveloperGenesisBlock(uint64(ctx.GlobalInt(DeveloperPeriodFlag.Name)), developer.Address)
		if !ctx.GlobalIsSet(MinerGasPriceFlag.Name) && !ctx.GlobalIsSet(MinerLegacyGasPriceFlag.Name) {
			cfg.MinerGasPrice = big.NewInt(1)
		}
	}
	// TODO(fjl): move trie cache generations into config
	if gen := ctx.GlobalInt(TrieCacheGenFlag.Name); gen > 0 {
		state.MaxTrieCacheGen = uint16(gen)
	}
}

// SetDashboardConfig applies dashboard related command line flags to the config.
func SetDashboardConfig(ctx *cli.Context, cfg *dashboard.Config) {
	cfg.Host = ctx.GlobalString(DashboardAddrFlag.Name)
	cfg.Port = ctx.GlobalInt(DashboardPortFlag.Name)
	cfg.Refresh = ctx.GlobalDuration(DashboardRefreshFlag.Name)
}

// RegisterEthService adds an Ethereum client to the stack.
func RegisterEthService(stack *node.Node, cfg *eth.Config) {
	var err error
	if cfg.SyncMode == downloader.LightSync {
		err = stack.Register(func(ctx *node.ServiceContext) (node.Service, error) {
			return les.New(ctx, cfg)
		})
	} else {
		err = stack.Register(func(ctx *node.ServiceContext) (node.Service, error) {
			fullNode, err := eth.New(ctx, cfg)
			if fullNode != nil && cfg.LightServ > 0 {
				ls, _ := les.NewLesServer(fullNode, cfg)
				fullNode.AddLesServer(ls)
			}
			return fullNode, err
		})
	}
	if err != nil {
		Fatalf("Failed to register the Ethereum service: %v", err)
	}
}

// RegisterDashboardService adds a dashboard to the stack.
func RegisterDashboardService(stack *node.Node, cfg *dashboard.Config, commit string) {
	stack.Register(func(ctx *node.ServiceContext) (node.Service, error) {
		return dashboard.New(cfg, commit, ctx.ResolvePath("logs")), nil
	})
}

// RegisterEthStatsService configures the Ethereum Stats daemon and adds it to
// the given node.
func RegisterEthStatsService(stack *node.Node, url string) {
	if err := stack.Register(func(ctx *node.ServiceContext) (node.Service, error) {
		// Retrieve both eth and les services
		var ethServ *eth.Ethereum
		ctx.Service(&ethServ)

		var lesServ *les.LightEthereum
		ctx.Service(&lesServ)

		return ethstats.New(url, ethServ, lesServ)
	}); err != nil {
		Fatalf("Failed to register the Ethereum Stats service: %v", err)
	}
}

func SetupMetrics(ctx *cli.Context) {
	if metrics.Enabled {
		log.Info("Enabling metrics collection")
		var (
			enableExport = ctx.GlobalBool(MetricsEnableInfluxDBFlag.Name)
			endpoint     = ctx.GlobalString(MetricsInfluxDBEndpointFlag.Name)
			database     = ctx.GlobalString(MetricsInfluxDBDatabaseFlag.Name)
			username     = ctx.GlobalString(MetricsInfluxDBUsernameFlag.Name)
			password     = ctx.GlobalString(MetricsInfluxDBPasswordFlag.Name)
			hosttag      = ctx.GlobalString(MetricsInfluxDBHostTagFlag.Name)
		)

		if enableExport {
			log.Info("Enabling metrics export to InfluxDB")
			go influxdb.InfluxDBWithTags(metrics.DefaultRegistry, 10*time.Second, endpoint, database, username, password, "geth.", map[string]string{
				"host": hosttag,
			})
		}
	}
}

// MakeChainDatabase open an LevelDB using the flags passed to the client and will hard crash if it fails.
func MakeChainDatabase(ctx *cli.Context, stack *node.Node) ethdb.Database {
	var (
		cache   = ctx.GlobalInt(CacheFlag.Name) * ctx.GlobalInt(CacheDatabaseFlag.Name) / 100
		handles = makeDatabaseHandles()
	)
	name := "chaindata"
	if ctx.GlobalString(SyncModeFlag.Name) == "light" {
		name = "lightchaindata"
	}
	chainDb, err := stack.OpenDatabase(name, cache, handles)
	if err != nil {
		Fatalf("Could not open database: %v", err)
	}
	return chainDb
}

func MakeGenesis(ctx *cli.Context) *core.Genesis {
	var genesis *core.Genesis
	switch {
	case ctx.GlobalBool(TestnetFlag.Name):
		genesis = core.DefaultTestnetGenesisBlock()
	case ctx.GlobalBool(RinkebyFlag.Name):
		genesis = core.DefaultRinkebyGenesisBlock()
	case ctx.GlobalBool(DeveloperFlag.Name):
		Fatalf("Developer chains are ephemeral")
	}
	return genesis
}

// MakeChain creates a chain manager from set command line flags.
func MakeChain(ctx *cli.Context, stack *node.Node) (chain *core.BlockChain, chainDb ethdb.Database) {
	var err error
	chainDb = MakeChainDatabase(ctx, stack)
	config, _, err := core.SetupGenesisBlock(chainDb, MakeGenesis(ctx))
	if err != nil {
		Fatalf("%v", err)
	}
	var engine consensus.Engine
	if config.Clique != nil {
		engine = clique.New(config.Clique, chainDb)
	} else {
		engine = ethash.NewFaker()
		if !ctx.GlobalBool(FakePoWFlag.Name) {
			engine = ethash.New(ethash.Config{
				CacheDir:       stack.ResolvePath(eth.DefaultConfig.Ethash.CacheDir),
				CachesInMem:    eth.DefaultConfig.Ethash.CachesInMem,
				CachesOnDisk:   eth.DefaultConfig.Ethash.CachesOnDisk,
				DatasetDir:     stack.ResolvePath(eth.DefaultConfig.Ethash.DatasetDir),
				DatasetsInMem:  eth.DefaultConfig.Ethash.DatasetsInMem,
				DatasetsOnDisk: eth.DefaultConfig.Ethash.DatasetsOnDisk,
			}, nil, false)
		}
	}
	if gcmode := ctx.GlobalString(GCModeFlag.Name); gcmode != "full" && gcmode != "archive" {
		Fatalf("--%s must be either 'full' or 'archive'", GCModeFlag.Name)
	}
	cache := &core.CacheConfig{
		Disabled:       ctx.GlobalString(GCModeFlag.Name) == "archive",
		TrieCleanLimit: eth.DefaultConfig.TrieCleanCache,
		TrieDirtyLimit: eth.DefaultConfig.TrieDirtyCache,
		TrieTimeLimit:  eth.DefaultConfig.TrieTimeout,
	}
	if ctx.GlobalIsSet(CacheFlag.Name) || ctx.GlobalIsSet(CacheTrieFlag.Name) {
		cache.TrieCleanLimit = ctx.GlobalInt(CacheFlag.Name) * ctx.GlobalInt(CacheTrieFlag.Name) / 100
	}
	if ctx.GlobalIsSet(CacheFlag.Name) || ctx.GlobalIsSet(CacheGCFlag.Name) {
		cache.TrieDirtyLimit = ctx.GlobalInt(CacheFlag.Name) * ctx.GlobalInt(CacheGCFlag.Name) / 100
	}
	vmcfg := vm.Config{EnablePreimageRecording: ctx.GlobalBool(VMEnableDebugFlag.Name)}
	chain, err = core.NewBlockChain(chainDb, cache, config, engine, vmcfg, nil)
	if err != nil {
		Fatalf("Can't create BlockChain: %v", err)
	}
	return chain, chainDb
}

// MakeConsolePreloads retrieves the absolute paths for the console JavaScript
// scripts to preload before starting.
func MakeConsolePreloads(ctx *cli.Context) []string {
	// Skip preloading if there's nothing to preload
	if ctx.GlobalString(PreloadJSFlag.Name) == "" {
		return nil
	}
	// Otherwise resolve absolute paths and return them
	preloads := []string{}

	assets := ctx.GlobalString(JSpathFlag.Name)
	for _, file := range strings.Split(ctx.GlobalString(PreloadJSFlag.Name), ",") {
		preloads = append(preloads, common.AbsolutePath(assets, strings.TrimSpace(file)))
	}
	return preloads
}

// MigrateFlags sets the global flag from a local flag when it's set.
// This is a temporary function used for migrating old command/flags to the
// new format.
//
// e.g. geth account new --keystore /tmp/mykeystore --lightkdf
//
// is equivalent after calling this method with:
//
// geth --keystore /tmp/mykeystore --lightkdf account new
//
// This allows the use of the existing configuration functionality.
// When all flags are migrated this function can be removed and the existing
// configuration functionality must be changed that is uses local flags
func MigrateFlags(action func(ctx *cli.Context) error) func(*cli.Context) error {
	return func(ctx *cli.Context) error {
		for _, name := range ctx.FlagNames() {
			if ctx.IsSet(name) {
				ctx.GlobalSet(name, ctx.String(name))
			}
		}
		return action(ctx)
	}
}<|MERGE_RESOLUTION|>--- conflicted
+++ resolved
@@ -112,7 +112,61 @@
 // are the same for all commands.
 
 var (
-<<<<<<< HEAD
+	MaxDepositFlag = cli.StringFlag{
+		Name:  "maxdeposit",
+		Usage: "used to specify the max deposit for shost setmaxdeposit command",
+	}
+
+	BudgetPriceFlag = cli.StringFlag{
+		Name:  "budget",
+		Usage: "used to specify the budget",
+	}
+
+	StoragePriceFlag = cli.StringFlag{
+		Name:  "storageprice",
+		Usage: "used to specify the storage price",
+	}
+
+	SectorPriceFlag = cli.StringFlag{
+		Name:  "sectorprice",
+		Usage: "used to specify the sector price",
+	}
+
+	UploadPriceFlag = cli.StringFlag{
+		Name:  "uploadprice",
+		Usage: "used to specify the upload bandwidth price",
+	}
+
+	DownloadPriceFlag = cli.StringFlag{
+		Name:  "downloadprice",
+		Usage: "used to specify the download bandwidth price",
+	}
+
+	ContractPriceFlag = cli.StringFlag{
+		Name:  "contractprice",
+		Usage: "used to specify the contract price",
+	}
+
+	DepositPriceFlag = cli.StringFlag{
+		Name:  "deposit",
+		Usage: "used to specify the deposit certain storage service",
+	}
+
+	StorageDurationFlag = cli.StringFlag{
+		Name:  "duration",
+		Usage: "used to specify the max storage time for the storage host",
+	}
+
+	FolderSizeFlag = cli.StringFlag{
+		Name:  "size",
+		Usage: "used to specify the size of the folder",
+	}
+
+	FolderPathFlag = cli.StringFlag{
+		Name:  "folderpath",
+		Usage: "used to specify the folder path",
+	}
+
 	PrevFilePathFlag = cli.StringFlag{
 		Name:  "prevpath",
 		Usage: "used to specify the previous file path",
@@ -158,108 +212,6 @@
 		Usage: "the host flag is used to define how many hosts that storage client wants to sign contract with, the value must be greater than 2",
 	}
 
-=======
-	MaxDepositFlag = cli.StringFlag{
-		Name:  "maxdeposit",
-		Usage: "used to specify the max deposit for shost setmaxdeposit command",
-	}
-
-	BudgetPriceFlag = cli.StringFlag{
-		Name:  "budget",
-		Usage: "used to specify the budget",
-	}
-
-	StoragePriceFlag = cli.StringFlag{
-		Name:  "storageprice",
-		Usage: "used to specify the storage price",
-	}
-
-	SectorPriceFlag = cli.StringFlag{
-		Name:  "sectorprice",
-		Usage: "used to specify the sector price",
-	}
-
-	UploadPriceFlag = cli.StringFlag{
-		Name:  "uploadprice",
-		Usage: "used to specify the upload bandwidth price",
-	}
-
-	DownloadPriceFlag = cli.StringFlag{
-		Name:  "downloadprice",
-		Usage: "used to specify the download bandwidth price",
-	}
-
-	ContractPriceFlag = cli.StringFlag{
-		Name:  "contractprice",
-		Usage: "used to specify the contract price",
-	}
-
-	DepositPriceFlag = cli.StringFlag{
-		Name:  "deposit",
-		Usage: "used to specify the deposit certain storage service",
-	}
-
-	StorageDurationFlag = cli.StringFlag{
-		Name:  "duration",
-		Usage: "used to specify the max storage time for the storage host",
-	}
-
-	FolderSizeFlag = cli.StringFlag{
-		Name:  "size",
-		Usage: "used to specify the size of the folder",
-	}
-
-	FolderPathFlag = cli.StringFlag{
-		Name:  "folderpath",
-		Usage: "used to specify the folder path",
-	}
-
-	PrevFilePathFlag = cli.StringFlag{
-		Name:  "prevpath",
-		Usage: "used to specify the previous file path",
-	}
-
-	NewFilePathFlag = cli.StringFlag{
-		Name:  "newpath",
-		Usage: "used to specify the new file path",
-	}
-
-	FilePathFlag = cli.StringFlag{
-		Name:  "filepath",
-		Usage: "used to specify the file",
-	}
-
-	FileSourceFlag = cli.StringFlag{
-		Name:  "src",
-		Usage: "used to specify the source of the file that is going to be uploaded/downloaded from",
-	}
-
-	FileDestinationFlag = cli.StringFlag{
-		Name:  "dst",
-		Usage: "used to specify the destination of the file that is going to ge uploaded/downloaded to",
-	}
-
-	PaymentAddressFlag = cli.StringFlag{
-		Name:  "address",
-		Usage: "use to set up the payment address used for the storage service",
-	}
-
-	ContractIDFlag = cli.StringFlag{
-		Name:  "contractid",
-		Usage: "use to query the detailed contract information based on the contract ID",
-	}
-
-	PeriodFlag = cli.StringFlag{
-		Name:  "period",
-		Usage: "the period flag is used to set the client setting period field. It can be specified in terms of blocks, hours, days, weeks, and years",
-	}
-
-	HostsFlag = cli.StringFlag{
-		Name:  "host",
-		Usage: "the host flag is used to define how many hosts that storage client wants to sign contract with, the value must be greater than 2",
-	}
-
->>>>>>> eca169f1
 	RenewFlag = cli.StringFlag{
 		Name:  "renew",
 		Usage: "the renew flag is used to define the automatically contract renew. If the value is closer to period, more frequent the contract will get renewed",
