// Copyright 2019 DxChain, All rights reserved.
// Use of this source code is governed by an Apache
// License 2.0 that can be found in the LICENSE file

package main

import (
	"fmt"
	"github.com/DxChainNetwork/godx/cmd/utils"
	"github.com/DxChainNetwork/godx/storage"
	"github.com/DxChainNetwork/godx/storage/storagehost"

	"gopkg.in/urfave/cli.v1"
)

var (
	acceptingContractsFlag = cli.StringFlag{
		Name:  "acceptingcontracts",
		Usage: "BOOL - whether the host accepts new contracts",
	}

	maxDepositFlag = cli.StringFlag{
		Name:  "maxdeposit",
		Usage: "CURRENCY - the max deposit for for a single contract",
	}

	budgetPriceFlag = cli.StringFlag{
		Name:  "depositbudget",
		Usage: "CURRENCY - the maximum deposit for all contracts",
	}

	storagePriceFlag = cli.StringFlag{
		Name:  "storageprice",
		Usage: "CURRENCY - the storage price per block per byte",
	}

	uploadPriceFlag = cli.StringFlag{
		Name:  "uploadprice",
		Usage: "CURRENCY - upload bandwidth price per byte",
	}

	downloadPriceFlag = cli.StringFlag{
		Name:  "downloadprice",
		Usage: "CURRENCY - download bandwidth price per byte",
	}

	contractPriceFlag = cli.StringFlag{
		Name:  "contractprice",
		Usage: "CURRENCY - the contract price when creating the contract",
	}

	depositPriceFlag = cli.StringFlag{
		Name:  "deposit",
		Usage: "CURRENCY - deposit price per block per byte",
	}

	storageDurationFlag = cli.StringFlag{
		Name:  "maxduration",
		Usage: "DURATION - the max duration for a storage contract",
	}

	hostPaymentAddressFlag = cli.StringFlag{
		Name:  "address",
		Usage: "specifies the payment address used for the storage service",
	}

	folderSizeFlag = cli.StringFlag{
		Name:  "size",
		Usage: "specifies the size of the folder",
	}

	folderPathFlag = cli.StringFlag{
		Name:  "folderpath",
		Usage: "specifies the folder path",
	}
)

var storageHostCommand = cli.Command{
	Name:      "shost",
	Usage:     "Storage host related operations",
	ArgsUsage: "",
	Category:  "STORAGE HOST COMMANDS",
	Description: `
	gdx storage host commands`,
	Subcommands: []cli.Command{
		{
			Name:      "config",
			Usage:     "Retrieve storage host configurations",
			ArgsUsage: "",
			Action:    utils.MigrateFlags(getHostConfig),
			Description: `
			gdx shost config

will display the current storage host settings used for the storage service. Including
but not limited to the contract price, upload bandwidth price, download bandwidth price,
and etc.`,
		},

		{
			Name:      "setconfig",
			Usage:     "Set the storage host configurations",
			ArgsUsage: "",
<<<<<<< HEAD
			Flags: []cli.Flag{
				acceptingContractsFlag,
				storageDurationFlag,
				depositPriceFlag,
				contractPriceFlag,
				downloadPriceFlag,
				uploadPriceFlag,
				storagePriceFlag,
				budgetPriceFlag,
				maxDepositFlag,
			},

			Action: utils.MigrateFlags(setHostConfig),
=======
			Flags:     storageHostSetterFlags,
			Action:    utils.MigrateFlags(setHostConfig),
>>>>>>> effde88a
			Description: `
			gdx shost setconfig [--acceptingcontracts arg] [--maxdeposit arg] [--depositbudget arg] [--storageprice arg] [--uploadprice arg] [--downloadprice arg] [--contractprice arg] [--deposit arg] [--maxduration arg]

change the storage host configuration. The parameters include but not limited to 
acceptingcontracts, storageprice, uploadprice, downloadprice, etc. A complete set of 
<<<<<<< HEAD
editable parameters please read the list of flags.
=======
configurable parameters please read the list of flags.
>>>>>>> effde88a

The values are associated with units.
	BOOL:       {"true", "false"}
	CURRENCY:   {"wei", "kwei", "mwei", "gwei", "microether", "milliether", "ether"}
	DURATION:   {"h", "b", "d", "w", "m", "y"}`,
		},

		{
			Name:      "setpaymentaddr",
			Usage:     "Register the account address to be used for the storage services",
			ArgsUsage: "",
			Action:    utils.MigrateFlags(setHostPaymentAddress),
			Flags: []cli.Flag{
<<<<<<< HEAD
				hostPaymentAddressFlag,
			},
			Description: `
			gdx shost setpaymentaddr [--address arg]
=======
				utils.PaymentAddressFlag,
			},
			Description: `
			gdx shost setpaymentaddr --address [parameter]
>>>>>>> effde88a
is used to register the account address to be used for the storage services. Deposit and money spent for host
announcement will be deducted from this account. Moreover, the profit getting from saving files for storage
client will be saved into this address as well.`,
		},

		{
			Name:      "folders",
			Usage:     "Retrieve the information of folders created for storing data uploaded by client",
			ArgsUsage: "",
			Action:    utils.MigrateFlags(getHostFolders),
			Description: `
			gdx shost folders

will display the detailed information of the folders created by the storage host for
storing data uploaded by the storage client, including the folder's absolute path,
total amount of data it can hold, and how many data it received in term of sector.`,
		},

		{
			Name:      "finance",
			Usage:     "Retrieve detailed financial metrics for hosting the storage service, including revenue and lost",
			ArgsUsage: "",
			Action:    utils.MigrateFlags(getFinance),
			Description: `
			gdx shost finance

will display the detailed financial metrics for hosting the storage service, including both revenue, lost, and
potential revenue.`,
		},

		{
			Name:      "announce",
			Usage:     "Announce the node as a storage host node",
			ArgsUsage: "",
			Action:    utils.MigrateFlags(makeAnnounce),
			Description: `
			gdx shost announce

will announce the node as a storage host node. By announcing a node as a storage host, storage client
node will automatically communicate with it, get its settings, and to determine if it is the best fit.
If the host node has higher evaluation, client will automatically create contract with it.
		`,
		},

		{
			Name:      "addfolder",
			Usage:     "Allocate disk space for saving data uploaded by the storage client",
			ArgsUsage: "",
			Action:    utils.MigrateFlags(addFolder),
			Flags: []cli.Flag{
				folderPathFlag,
				folderSizeFlag,
			},
			Description: `
			gdx shost addfolder [--folderpath arg] [--size arg]

will allocate disk space for saving data uploaded by storage client. Physical folder will be created
under the file path specified using --folderpath. The size must be specified using --size as well.

Here are some supported folder size unit (NOTE: the unit must be specified as well):
	{"kb", "mb", "gb", "tb", "kib", "mib", "gib", "tib"}`,
		},

		{
			Name:      "resizefolder",
			Usage:     "Resize the disk space allocated for saving data uploaded by the storage client",
			ArgsUsage: "",
			Action:    utils.MigrateFlags(resizeFolder),
			Flags: []cli.Flag{
				folderPathFlag,
				folderSizeFlag,
			},
			Description: `
			gdx shost resize [--folderpath arg] [--size arg]

will resize the disk space allocated for saving data uploaded by the storage client. The usage of this
command is similar to addfolder, where folder size and folder path must be explicitly specified using the 
flag --folderpath and --size`,
		},

		{
			Name:      "deletefolder",
			Usage:     "Free up the disk space used for saving data uploaded by the storage client",
			ArgsUsage: "",
			Action:    utils.MigrateFlags(deleteFolder),
			Flags: []cli.Flag{
				folderPathFlag,
			},
			Description: `
			gdx shost deletefolder [--folderpath arg]

will free up the disk space used for saving data uploaded by the storage client. The folder path must be
specified using --folderpath.`,
		},

		{
			Name:      "paymentaddr",
			Usage:     "Retrieve the account address used for storage service revenue",
			ArgsUsage: "",
			Action:    utils.MigrateFlags(getHostPaymentAddress),
			Description: `
			gdx shost paymentaddr

will display the account address used for the storage service. Unless user set it explicitly, the payment
address will always be the first account address`,
		},
	},
}

func getHostConfig(ctx *cli.Context) error {
	client, err := gdxAttach(ctx)
	if err != nil {
		utils.Fatalf("unable to connect to remote gdx, please start the gdx first: %s", err.Error())
	}

	var config storage.HostIntConfigForDisplay
	if err = client.Call(&config, "shost_getHostConfig"); err != nil {
		utils.Fatalf("failed to get the storage host configuration: %s", err.Error())
	}

	fmt.Printf(`
Host Configuration:
	AcceptingContracts:            %v
	MaxDownloadBatchSize:          %v
	MaxDuration:                   %v
	MaxReviseBatchSize:            %v
	WindowSize:                    %v
	PaymentAddress:                %s 
<<<<<<< HEAD
	Deposit:                       %v wei
	DepositBudget:                 %v wei
	MaxDeposit:                    %v wei
	BaseRPCPrice:               %v wei
	ContractPrice:              %v wei
	DownloadBandwidthPrice:     %v wei
	SectorAccessPrice:          %v wei
	StoragePrice:               %v wei
	UploadBandwidthPrice:       %v wei

`, config.AcceptingContracts, config.MaxDownloadBatchSize, config.MaxDuration,
		config.MaxReviseBatchSize, config.WindowSize, config.PaymentAddress.String(),
		config.Deposit, config.DepositBudget, config.MaxDeposit, config.BaseRPCPrice,
		config.ContractPrice, config.DownloadBandwidthPrice, config.SectorAccessPrice,
		config.StoragePrice, config.UploadBandwidthPrice)

	return nil
}

// setClientConfig set the storage host settings
func setHostConfig(ctx *cli.Context) error {
	// setConfig is attached to the backend
	client, err := gdxAttach(ctx)
	if err != nil {
		utils.Fatalf("unable to connect to remote gdx, please start the gdx first: %s", err.Error())
	}
	// get the config from user set flags
	config := hostConfigFromFlags(ctx)
	// set the host config
	var resp string
	if err = client.Call(&resp, "shost_setConfig", config); err != nil {
		utils.Fatalf("failed to set config: %v", err)
	}
	fmt.Printf("%v\n", resp)
	return nil
}

// hostConfigFromFlags gets the user set flag values from the command line arguments
func hostConfigFromFlags(ctx *cli.Context) map[string]string {
	config := make(map[string]string)

	// set the value of accepting contracts
	if ctx.IsSet(acceptingContractsFlag.Name) {
		acceptingContracts := ctx.String(acceptingContractsFlag.Name)
		config["acceptingContracts"] = acceptingContracts
	}
	// set the value of max deposit
	if ctx.IsSet(maxDepositFlag.Name) {
		maxDeposit := ctx.String(maxDepositFlag.Name)
		config["maxDeposit"] = maxDeposit
	}
	// set the value of budget price
	if ctx.IsSet(budgetPriceFlag.Name) {
		budget := ctx.String(budgetPriceFlag.Name)
		config["depositBudget"] = budget
	}
	// set the value of storage price
	if ctx.IsSet(storagePriceFlag.Name) {
		storagePrice := ctx.String(storagePriceFlag.Name)
		config["storagePrice"] = storagePrice
	}
	// set the upload price
	if ctx.IsSet(uploadPriceFlag.Name) {
		uploadPrice := ctx.String(uploadPriceFlag.Name)
		config["uploadBandwidthPrice"] = uploadPrice
	}
	// set the download price
	if ctx.IsSet(downloadPriceFlag.Name) {
		downloadPrice := ctx.String(downloadPriceFlag.Name)
		config["downloadBandwidthPrice"] = downloadPrice
	}
	// set the contract price
	if ctx.IsSet(contractPriceFlag.Name) {
		contractPrice := ctx.String(contractPriceFlag.Name)
		config["contractPrice"] = contractPrice
	}
	// set the deposit price
	if ctx.IsSet(depositPriceFlag.Name) {
		deposit := ctx.String(depositPriceFlag.Name)
		config["deposit"] = deposit
	}
	// set the duration
	if ctx.IsSet(storageDurationFlag.Name) {
		maxDuration := ctx.String(storageDurationFlag.Name)
		config["maxDuration"] = maxDuration
	}

	return config
}

func setHostPaymentAddress(ctx *cli.Context) error {
	client, err := gdxAttach(ctx)
	if err != nil {
		utils.Fatalf("unable to connect to remote gdx, please start the gdx first: %s", err.Error())
	}

	var address string
	if !ctx.IsSet(paymentAddressFlag.Name) {
		utils.Fatalf("the --address flag must be used to specify which account address want to be used")
	} else {
		address = ctx.String(paymentAddressFlag.Name)
	}

	var resp string
	if err = client.Call(&resp, "shost_setPaymentAddress", address); err != nil {
		utils.Fatalf("failed to set up the payment address: %s", err.Error())
	}
=======
	Deposit:                       %v
	DepositBudget:                 %v
	MaxDeposit:                    %v
	BaseRPCPrice:                  %v
	ContractPrice:                 %v
	DownloadBandwidthPrice:        %v
	SectorAccessPrice:             %v
	StoragePrice:                  %v
	UploadBandwidthPrice:          %v

`, config.AcceptingContracts, config.MaxDownloadBatchSize, config.MaxDuration,
		config.MaxReviseBatchSize, config.WindowSize, config.PaymentAddress,
		config.Deposit, config.DepositBudget, config.MaxDeposit, config.BaseRPCPrice,
		config.ContractPrice, config.DownloadBandwidthPrice, config.SectorAccessPrice,
		config.StoragePrice, config.UploadBandwidthPrice)
>>>>>>> effde88a

	fmt.Printf("%s \n\n", resp)
	return nil
}

// setClientConfig set the storage host settings
func setHostConfig(ctx *cli.Context) error {
	// setConfig is attached to the backend
	client, err := gdxAttach(ctx)
	if err != nil {
		utils.Fatalf("unable to connect to remote gdx, please start the gdx first: %s", err.Error())
	}
	// get the config from user set flags
	config := hostConfigFromFlags(ctx)
	// set the host config
	var resp string
	if err = client.Call(&resp, "shost_setConfig", config); err != nil {
		utils.Fatalf("failed to set config: %v", err)
	}
	fmt.Printf("%v\n", resp)
	return nil
}

// hostConfigFromFlags gets the user set flag values from the command line arguments
func hostConfigFromFlags(ctx *cli.Context) map[string]string {
	config := make(map[string]string)

	// set the value of accepting contracts
	if ctx.IsSet(utils.AcceptingContractsFlag.Name) {
		acceptingContracts := ctx.String(utils.AcceptingContractsFlag.Name)
		config["acceptingContracts"] = acceptingContracts
	}
	// set the value of max deposit
	if ctx.IsSet(utils.MaxDepositFlag.Name) {
		maxDeposit := ctx.String(utils.MaxDepositFlag.Name)
		config["maxDeposit"] = maxDeposit
	}
	// set the value of budget price
	if ctx.IsSet(utils.BudgetPriceFlag.Name) {
		budget := ctx.String(utils.BudgetPriceFlag.Name)
		config["depositBudget"] = budget
	}
	// set the value of storage price
	if ctx.IsSet(utils.StoragePriceFlag.Name) {
		storagePrice := ctx.String(utils.StoragePriceFlag.Name)
		config["storagePrice"] = storagePrice
	}
	// set the upload price
	if ctx.IsSet(utils.UploadPriceFlag.Name) {
		uploadPrice := ctx.String(utils.UploadPriceFlag.Name)
		config["uploadBandwidthPrice"] = uploadPrice
	}
	// set the download price
	if ctx.IsSet(utils.DownloadPriceFlag.Name) {
		downloadPrice := ctx.String(utils.DownloadPriceFlag.Name)
		config["downloadBandwidthPrice"] = downloadPrice
	}
	// set the contract price
	if ctx.IsSet(utils.ContractPriceFlag.Name) {
		contractPrice := ctx.String(utils.ContractPriceFlag.Name)
		config["contractPrice"] = contractPrice
	}
	// set the deposit price
	if ctx.IsSet(utils.DepositPriceFlag.Name) {
		deposit := ctx.String(utils.DepositPriceFlag.Name)
		config["deposit"] = deposit
	}
	// set the duration
	if ctx.IsSet(utils.StorageDurationFlag.Name) {
		maxDuration := ctx.String(utils.StorageDurationFlag.Name)
		config["maxDuration"] = maxDuration
	}

	return config
}

func setHostPaymentAddress(ctx *cli.Context) error {
	client, err := gdxAttach(ctx)
	if err != nil {
		utils.Fatalf("unable to connect to remote gdx, please start the gdx first: %s", err.Error())
	}

	var address string
	if !ctx.GlobalIsSet(utils.PaymentAddressFlag.Name) {
		utils.Fatalf("the --address flag must be used to specify which account address want to be used")
	} else {
		address = ctx.GlobalString(utils.PaymentAddressFlag.Name)
	}

	var resp string
	if err = client.Call(&resp, "shost_setPaymentAddress", address); err != nil {
		utils.Fatalf("failed to set up the payment address: %s", err.Error())
	}

	fmt.Printf("%s \n\n", resp)
	return nil
}

func getHostFolders(ctx *cli.Context) error {
	client, err := gdxAttach(ctx)
	if err != nil {
		utils.Fatalf("unable to connect to remote gdx, please start the gdx first: %s", err.Error())
	}

	var hostFolders []storage.HostFolder
	if err = client.Call(&hostFolders, "shost_folders"); err != nil {
		utils.Fatalf("failed to get the information of those folders: %s", err.Error())
	}

	if len(hostFolders) == 0 {
		fmt.Println("No folders created, please use `addfolder` command to create the folder first")
		return nil
	}

	fmt.Println("Folders Count: ", len(hostFolders))
	for i, folder := range hostFolders {
		fmt.Printf(`

Host Folder #%v:
	Folder Path:    %s
	TotalSpace:     %v sectors
	UsedSpace:      %v sectors

`, i+1, folder.Path, folder.TotalSectors, folder.UsedSectors)
	}

	return nil
}

func getFinance(ctx *cli.Context) error {
	client, err := gdxAttach(ctx)
	if err != nil {
		utils.Fatalf("unable to connect to remote gdx, please start the gdx first: %s", err.Error())
	}

	var finance storagehost.HostFinancialMetrics
	if err = client.Call(&finance, "shost_getFinancialMetrics"); err != nil {
		utils.Fatalf("failed to get the host financial metrics: %s", err.Error())
	}

	fmt.Printf(`

Host Financial Metrics:
	ContractCount:                          %v
	ContractCompensation:                   %v wei
	PotentialContractCompensation:          %v wei
	LockedStorageDeposit:                   %v wei
	LostRevenue:                            %v wei
	LostStorageDeposit:                     %v wei
	PotentialStorageRevenue:                %v wei
	RiskedStorageDeposit:                   %v wei
	StorageRevenue:                         %v wei
	TransactionFeeExpenses:                 %v wei
	DownloadBandwidthRevenue:               %v wei
	PotentialDownloadBandwidthRevenue:      %v wei
	PotentialUploadBandwidthRevenue:        %v wei
	UploadBandwidthRevenue:                 %v wei

`, finance.ContractCount, finance.ContractCompensation, finance.PotentialContractCompensation,
		finance.LockedStorageDeposit, finance.LostRevenue, finance.LostStorageDeposit, finance.PotentialStorageRevenue,
		finance.RiskedStorageDeposit, finance.StorageRevenue, finance.TransactionFeeExpenses, finance.DownloadBandwidthRevenue,
		finance.PotentialDownloadBandwidthRevenue, finance.PotentialUploadBandwidthRevenue, finance.UploadBandwidthRevenue)

	return nil
}

func makeAnnounce(ctx *cli.Context) error {
	client, err := gdxAttach(ctx)
	if err != nil {
		utils.Fatalf("unable to connect to remote gdx, please start the gdx first: %s", err.Error())
	}

	var resp string
	if err = client.Call(&resp, "shost_announce"); err != nil {
		utils.Fatalf("failed to announce the node as a storage host: %s", err.Error())
	}

	fmt.Printf("%s \n\n", resp)
	return nil
}

func addFolder(ctx *cli.Context) error {
	client, err := gdxAttach(ctx)
	if err != nil {
		utils.Fatalf("unable to connect to remote gdx, please start the gdx first: %s", err.Error())
	}

	var path, size string
	if !ctx.IsSet(folderPathFlag.Name) {
		utils.Fatalf("the --folderpath flag must be used to specify the folder creation location")
	} else {
		path = ctx.String(folderPathFlag.Name)
	}

	if !ctx.IsSet(folderSizeFlag.Name) {
		utils.Fatalf("the --size flag must be used to specify the folder creation size")
	} else {
		size = ctx.String(folderSizeFlag.Name)
	}

	var resp string
	if err = client.Call(&resp, "shost_addStorageFolder", path, size); err != nil {
		utils.Fatalf("failed to add folder: %s", err.Error())
	}

	fmt.Printf("%s \n\n", resp)
	return nil
}

func resizeFolder(ctx *cli.Context) error {
	client, err := gdxAttach(ctx)
	if err != nil {
		utils.Fatalf("unable to connect to remote gdx, please start the gdx first: %s", err.Error())
	}

	var path, size string
	if !ctx.IsSet(folderPathFlag.Name) {
		utils.Fatalf("the --folderpath flag must be used to specify the folder that is going to be resize")
	} else {
		path = ctx.String(folderPathFlag.Name)
	}

	if !ctx.IsSet(folderSizeFlag.Name) {
		utils.Fatalf("the --size flag must be used to specify the folder size")
	} else {
		size = ctx.String(folderSizeFlag.Name)
	}

	var resp string
	if err = client.Call(&resp, "shost_resizeFolder", path, size); err != nil {
		utils.Fatalf("failed to resize the folder: %s", err.Error())
	}

	fmt.Printf("%s \n\n", resp)
	return nil
}

func deleteFolder(ctx *cli.Context) error {
	client, err := gdxAttach(ctx)
	if err != nil {
		utils.Fatalf("unable to connect to remote gdx, please start the gdx first: %s", err.Error())
	}

	var path string
	if !ctx.IsSet(folderPathFlag.Name) {
		utils.Fatalf("the --folderpath flag must be used to specify the folder to be deleted")
	} else {
		path = ctx.String(folderPathFlag.Name)
	}

	var resp string
	if err = client.Call(&resp, "shost_deleteFolder", path); err != nil {
		utils.Fatalf("error deleting the folder: %s", err.Error())
	}

	fmt.Printf("%s \n\n", resp)
	return nil
}

func getHostPaymentAddress(ctx *cli.Context) error {
	client, err := gdxAttach(ctx)
	if err != nil {
		utils.Fatalf("unable to connect to remote gdx, please start the gdx first: %s", err.Error())
	}

	var resp string
	err = client.Call(&resp, "shost_getPaymentAddress")
	if err != nil {
		utils.Fatalf("failed to retrieve the payment address: %s", err.Error())
	}

	fmt.Printf("%s \n\n", resp)
	return nil
}<|MERGE_RESOLUTION|>--- conflicted
+++ resolved
@@ -100,7 +100,6 @@
 			Name:      "setconfig",
 			Usage:     "Set the storage host configurations",
 			ArgsUsage: "",
-<<<<<<< HEAD
 			Flags: []cli.Flag{
 				acceptingContractsFlag,
 				storageDurationFlag,
@@ -114,20 +113,12 @@
 			},
 
 			Action: utils.MigrateFlags(setHostConfig),
-=======
-			Flags:     storageHostSetterFlags,
-			Action:    utils.MigrateFlags(setHostConfig),
->>>>>>> effde88a
 			Description: `
 			gdx shost setconfig [--acceptingcontracts arg] [--maxdeposit arg] [--depositbudget arg] [--storageprice arg] [--uploadprice arg] [--downloadprice arg] [--contractprice arg] [--deposit arg] [--maxduration arg]
 
 change the storage host configuration. The parameters include but not limited to 
 acceptingcontracts, storageprice, uploadprice, downloadprice, etc. A complete set of 
-<<<<<<< HEAD
-editable parameters please read the list of flags.
-=======
 configurable parameters please read the list of flags.
->>>>>>> effde88a
 
 The values are associated with units.
 	BOOL:       {"true", "false"}
@@ -141,17 +132,10 @@
 			ArgsUsage: "",
 			Action:    utils.MigrateFlags(setHostPaymentAddress),
 			Flags: []cli.Flag{
-<<<<<<< HEAD
 				hostPaymentAddressFlag,
 			},
 			Description: `
 			gdx shost setpaymentaddr [--address arg]
-=======
-				utils.PaymentAddressFlag,
-			},
-			Description: `
-			gdx shost setpaymentaddr --address [parameter]
->>>>>>> effde88a
 is used to register the account address to be used for the storage services. Deposit and money spent for host
 announcement will be deducted from this account. Moreover, the profit getting from saving files for storage
 client will be saved into this address as well.`,
@@ -280,115 +264,6 @@
 	MaxReviseBatchSize:            %v
 	WindowSize:                    %v
 	PaymentAddress:                %s 
-<<<<<<< HEAD
-	Deposit:                       %v wei
-	DepositBudget:                 %v wei
-	MaxDeposit:                    %v wei
-	BaseRPCPrice:               %v wei
-	ContractPrice:              %v wei
-	DownloadBandwidthPrice:     %v wei
-	SectorAccessPrice:          %v wei
-	StoragePrice:               %v wei
-	UploadBandwidthPrice:       %v wei
-
-`, config.AcceptingContracts, config.MaxDownloadBatchSize, config.MaxDuration,
-		config.MaxReviseBatchSize, config.WindowSize, config.PaymentAddress.String(),
-		config.Deposit, config.DepositBudget, config.MaxDeposit, config.BaseRPCPrice,
-		config.ContractPrice, config.DownloadBandwidthPrice, config.SectorAccessPrice,
-		config.StoragePrice, config.UploadBandwidthPrice)
-
-	return nil
-}
-
-// setClientConfig set the storage host settings
-func setHostConfig(ctx *cli.Context) error {
-	// setConfig is attached to the backend
-	client, err := gdxAttach(ctx)
-	if err != nil {
-		utils.Fatalf("unable to connect to remote gdx, please start the gdx first: %s", err.Error())
-	}
-	// get the config from user set flags
-	config := hostConfigFromFlags(ctx)
-	// set the host config
-	var resp string
-	if err = client.Call(&resp, "shost_setConfig", config); err != nil {
-		utils.Fatalf("failed to set config: %v", err)
-	}
-	fmt.Printf("%v\n", resp)
-	return nil
-}
-
-// hostConfigFromFlags gets the user set flag values from the command line arguments
-func hostConfigFromFlags(ctx *cli.Context) map[string]string {
-	config := make(map[string]string)
-
-	// set the value of accepting contracts
-	if ctx.IsSet(acceptingContractsFlag.Name) {
-		acceptingContracts := ctx.String(acceptingContractsFlag.Name)
-		config["acceptingContracts"] = acceptingContracts
-	}
-	// set the value of max deposit
-	if ctx.IsSet(maxDepositFlag.Name) {
-		maxDeposit := ctx.String(maxDepositFlag.Name)
-		config["maxDeposit"] = maxDeposit
-	}
-	// set the value of budget price
-	if ctx.IsSet(budgetPriceFlag.Name) {
-		budget := ctx.String(budgetPriceFlag.Name)
-		config["depositBudget"] = budget
-	}
-	// set the value of storage price
-	if ctx.IsSet(storagePriceFlag.Name) {
-		storagePrice := ctx.String(storagePriceFlag.Name)
-		config["storagePrice"] = storagePrice
-	}
-	// set the upload price
-	if ctx.IsSet(uploadPriceFlag.Name) {
-		uploadPrice := ctx.String(uploadPriceFlag.Name)
-		config["uploadBandwidthPrice"] = uploadPrice
-	}
-	// set the download price
-	if ctx.IsSet(downloadPriceFlag.Name) {
-		downloadPrice := ctx.String(downloadPriceFlag.Name)
-		config["downloadBandwidthPrice"] = downloadPrice
-	}
-	// set the contract price
-	if ctx.IsSet(contractPriceFlag.Name) {
-		contractPrice := ctx.String(contractPriceFlag.Name)
-		config["contractPrice"] = contractPrice
-	}
-	// set the deposit price
-	if ctx.IsSet(depositPriceFlag.Name) {
-		deposit := ctx.String(depositPriceFlag.Name)
-		config["deposit"] = deposit
-	}
-	// set the duration
-	if ctx.IsSet(storageDurationFlag.Name) {
-		maxDuration := ctx.String(storageDurationFlag.Name)
-		config["maxDuration"] = maxDuration
-	}
-
-	return config
-}
-
-func setHostPaymentAddress(ctx *cli.Context) error {
-	client, err := gdxAttach(ctx)
-	if err != nil {
-		utils.Fatalf("unable to connect to remote gdx, please start the gdx first: %s", err.Error())
-	}
-
-	var address string
-	if !ctx.IsSet(paymentAddressFlag.Name) {
-		utils.Fatalf("the --address flag must be used to specify which account address want to be used")
-	} else {
-		address = ctx.String(paymentAddressFlag.Name)
-	}
-
-	var resp string
-	if err = client.Call(&resp, "shost_setPaymentAddress", address); err != nil {
-		utils.Fatalf("failed to set up the payment address: %s", err.Error())
-	}
-=======
 	Deposit:                       %v
 	DepositBudget:                 %v
 	MaxDeposit:                    %v
@@ -404,9 +279,7 @@
 		config.Deposit, config.DepositBudget, config.MaxDeposit, config.BaseRPCPrice,
 		config.ContractPrice, config.DownloadBandwidthPrice, config.SectorAccessPrice,
 		config.StoragePrice, config.UploadBandwidthPrice)
->>>>>>> effde88a
-
-	fmt.Printf("%s \n\n", resp)
+
 	return nil
 }
 
@@ -433,48 +306,48 @@
 	config := make(map[string]string)
 
 	// set the value of accepting contracts
-	if ctx.IsSet(utils.AcceptingContractsFlag.Name) {
-		acceptingContracts := ctx.String(utils.AcceptingContractsFlag.Name)
+	if ctx.IsSet(acceptingContractsFlag.Name) {
+		acceptingContracts := ctx.String(acceptingContractsFlag.Name)
 		config["acceptingContracts"] = acceptingContracts
 	}
 	// set the value of max deposit
-	if ctx.IsSet(utils.MaxDepositFlag.Name) {
-		maxDeposit := ctx.String(utils.MaxDepositFlag.Name)
+	if ctx.IsSet(maxDepositFlag.Name) {
+		maxDeposit := ctx.String(maxDepositFlag.Name)
 		config["maxDeposit"] = maxDeposit
 	}
 	// set the value of budget price
-	if ctx.IsSet(utils.BudgetPriceFlag.Name) {
-		budget := ctx.String(utils.BudgetPriceFlag.Name)
+	if ctx.IsSet(budgetPriceFlag.Name) {
+		budget := ctx.String(budgetPriceFlag.Name)
 		config["depositBudget"] = budget
 	}
 	// set the value of storage price
-	if ctx.IsSet(utils.StoragePriceFlag.Name) {
-		storagePrice := ctx.String(utils.StoragePriceFlag.Name)
+	if ctx.IsSet(storagePriceFlag.Name) {
+		storagePrice := ctx.String(storagePriceFlag.Name)
 		config["storagePrice"] = storagePrice
 	}
 	// set the upload price
-	if ctx.IsSet(utils.UploadPriceFlag.Name) {
-		uploadPrice := ctx.String(utils.UploadPriceFlag.Name)
+	if ctx.IsSet(uploadPriceFlag.Name) {
+		uploadPrice := ctx.String(uploadPriceFlag.Name)
 		config["uploadBandwidthPrice"] = uploadPrice
 	}
 	// set the download price
-	if ctx.IsSet(utils.DownloadPriceFlag.Name) {
-		downloadPrice := ctx.String(utils.DownloadPriceFlag.Name)
+	if ctx.IsSet(downloadPriceFlag.Name) {
+		downloadPrice := ctx.String(downloadPriceFlag.Name)
 		config["downloadBandwidthPrice"] = downloadPrice
 	}
 	// set the contract price
-	if ctx.IsSet(utils.ContractPriceFlag.Name) {
-		contractPrice := ctx.String(utils.ContractPriceFlag.Name)
+	if ctx.IsSet(contractPriceFlag.Name) {
+		contractPrice := ctx.String(contractPriceFlag.Name)
 		config["contractPrice"] = contractPrice
 	}
 	// set the deposit price
-	if ctx.IsSet(utils.DepositPriceFlag.Name) {
-		deposit := ctx.String(utils.DepositPriceFlag.Name)
+	if ctx.IsSet(depositPriceFlag.Name) {
+		deposit := ctx.String(depositPriceFlag.Name)
 		config["deposit"] = deposit
 	}
 	// set the duration
-	if ctx.IsSet(utils.StorageDurationFlag.Name) {
-		maxDuration := ctx.String(utils.StorageDurationFlag.Name)
+	if ctx.IsSet(storageDurationFlag.Name) {
+		maxDuration := ctx.String(storageDurationFlag.Name)
 		config["maxDuration"] = maxDuration
 	}
 
@@ -488,10 +361,10 @@
 	}
 
 	var address string
-	if !ctx.GlobalIsSet(utils.PaymentAddressFlag.Name) {
+	if !ctx.IsSet(paymentAddressFlag.Name) {
 		utils.Fatalf("the --address flag must be used to specify which account address want to be used")
 	} else {
-		address = ctx.GlobalString(utils.PaymentAddressFlag.Name)
+		address = ctx.String(paymentAddressFlag.Name)
 	}
 
 	var resp string
