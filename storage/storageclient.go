// Copyright 2019 DxChain, All rights reserved.
// Use of this source code is governed by an Apache
// License 2.0 that can be found in the LICENSE file.

package storage

import (
	"io"

<<<<<<< HEAD
=======
	"github.com/DxChainNetwork/godx/p2p/enode"

>>>>>>> fe955938
	"github.com/DxChainNetwork/godx/accounts"
	"github.com/DxChainNetwork/godx/common"
	"github.com/DxChainNetwork/godx/core"
	"github.com/DxChainNetwork/godx/core/types"
	"github.com/DxChainNetwork/godx/event"
	"github.com/DxChainNetwork/godx/rpc"
)

// EthBackend is an interface used to get methods implemented by Ethereum
type EthBackend interface {
	APIs() []rpc.API
	GetStorageHostSetting(hostEnodeUrl string, config *HostExtConfig) error
	SubscribeChainChangeEvent(ch chan<- core.ChainChangeEvent) event.Subscription
	GetBlockByHash(blockHash common.Hash) (*types.Block, error)
	GetBlockChain() *core.BlockChain
	SetupConnection(hostEnodeUrl string) (*Session, error)
<<<<<<< HEAD
	Disconnect(hostEnodeUrl string) error
=======
	Disconnect(session *Session, hostEnodeUrl string) error
>>>>>>> fe955938

	AccountManager() *accounts.Manager
	GetCurrentBlockHeight() uint64
}

// ClientBackend is an interface that used to provide necessary functions
// to storagehostmanager and contract manager
type ClientBackend interface {
	Online() bool
	Syncing() bool
	GetStorageHostSetting(hostEnodeUrl string, config *HostExtConfig) error
	SubscribeChainChangeEvent(ch chan<- core.ChainChangeEvent) event.Subscription
	GetTxByBlockHash(blockHash common.Hash) (types.Transactions, error)
}

<<<<<<< HEAD
// A StorageClientContract contains metadata about a storage contract. It is read-only;
// modifying a StorageClientContract does not modify the actual storage contract.
type ClientContract struct {
	ID            common.Hash
	HostEnodeUrl  string
	Transaction   types.Transaction
=======
// a metadata about a storage contract.
type ClientContract struct {
	ContractID  common.Hash
	HostID      enode.ID
	Transaction types.Transaction
>>>>>>> fe955938

	StartHeight uint64
	EndHeight   uint64

<<<<<<< HEAD
	// ClientFunds is the amount remaining in the contract that the client can spend.
	ClientFunds common.BigInt

	// The StorageContract does not indicate what funds were spent on, so we have
	// to track the various costs manually.
=======
	// the amount remaining in the contract that the client can spend.
	ClientFunds common.BigInt

	// track the various costs manually.
>>>>>>> fe955938
	DownloadSpending common.BigInt
	StorageSpending  common.BigInt
	UploadSpending   common.BigInt

<<<<<<< HEAD
	// Utility contains utility information about the client.
	Utility ContractUtility

	// TotalCost indicates the amount of money that the client spent and/or
	// locked up while forming a contract.
	TotalCost common.BigInt
}

// ContractUtility contains metrics internal to the contractor that reflect the
// utility of a given contract.
type ContractUtility struct {
	GoodForUpload bool
	GoodForRenew  bool
	Locked        bool // Locked utilities can only be set to false.
}

// ClientDownloadParameters defines the parameters passed to the client's
// Download method.
type ClientDownloadParameters struct {
	Async       bool
	Httpwriter  io.Writer
=======
	// record utility information about the contract.
	Utility ContractUtility

	// the amount of money that the client spent or locked while forming a contract.
	TotalCost common.BigInt
}

// record utility of a given contract.
type ContractUtility struct {
	GoodForUpload bool
	GoodForRenew  bool

	// only be set to false.
	Locked bool
}

// the parameters to download from outer request
type ClientDownloadParameters struct {
	Async       bool
	HttpWriter  io.Writer
>>>>>>> fe955938
	Length      uint64
	Offset      uint64
	DxFilePath  string
	Destination string
}<|MERGE_RESOLUTION|>--- conflicted
+++ resolved
@@ -7,11 +7,8 @@
 import (
 	"io"
 
-<<<<<<< HEAD
-=======
 	"github.com/DxChainNetwork/godx/p2p/enode"
 
->>>>>>> fe955938
 	"github.com/DxChainNetwork/godx/accounts"
 	"github.com/DxChainNetwork/godx/common"
 	"github.com/DxChainNetwork/godx/core"
@@ -28,11 +25,7 @@
 	GetBlockByHash(blockHash common.Hash) (*types.Block, error)
 	GetBlockChain() *core.BlockChain
 	SetupConnection(hostEnodeUrl string) (*Session, error)
-<<<<<<< HEAD
-	Disconnect(hostEnodeUrl string) error
-=======
 	Disconnect(session *Session, hostEnodeUrl string) error
->>>>>>> fe955938
 
 	AccountManager() *accounts.Manager
 	GetCurrentBlockHeight() uint64
@@ -48,63 +41,23 @@
 	GetTxByBlockHash(blockHash common.Hash) (types.Transactions, error)
 }
 
-<<<<<<< HEAD
-// A StorageClientContract contains metadata about a storage contract. It is read-only;
-// modifying a StorageClientContract does not modify the actual storage contract.
-type ClientContract struct {
-	ID            common.Hash
-	HostEnodeUrl  string
-	Transaction   types.Transaction
-=======
 // a metadata about a storage contract.
 type ClientContract struct {
 	ContractID  common.Hash
 	HostID      enode.ID
 	Transaction types.Transaction
->>>>>>> fe955938
 
 	StartHeight uint64
 	EndHeight   uint64
 
-<<<<<<< HEAD
-	// ClientFunds is the amount remaining in the contract that the client can spend.
-	ClientFunds common.BigInt
-
-	// The StorageContract does not indicate what funds were spent on, so we have
-	// to track the various costs manually.
-=======
 	// the amount remaining in the contract that the client can spend.
 	ClientFunds common.BigInt
 
 	// track the various costs manually.
->>>>>>> fe955938
 	DownloadSpending common.BigInt
 	StorageSpending  common.BigInt
 	UploadSpending   common.BigInt
 
-<<<<<<< HEAD
-	// Utility contains utility information about the client.
-	Utility ContractUtility
-
-	// TotalCost indicates the amount of money that the client spent and/or
-	// locked up while forming a contract.
-	TotalCost common.BigInt
-}
-
-// ContractUtility contains metrics internal to the contractor that reflect the
-// utility of a given contract.
-type ContractUtility struct {
-	GoodForUpload bool
-	GoodForRenew  bool
-	Locked        bool // Locked utilities can only be set to false.
-}
-
-// ClientDownloadParameters defines the parameters passed to the client's
-// Download method.
-type ClientDownloadParameters struct {
-	Async       bool
-	Httpwriter  io.Writer
-=======
 	// record utility information about the contract.
 	Utility ContractUtility
 
@@ -125,7 +78,6 @@
 type ClientDownloadParameters struct {
 	Async       bool
 	HttpWriter  io.Writer
->>>>>>> fe955938
 	Length      uint64
 	Offset      uint64
 	DxFilePath  string
