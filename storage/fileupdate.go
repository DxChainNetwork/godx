--- conflicted
+++ resolved
@@ -43,12 +43,9 @@
 func (iu *InsertUpdate) Apply() (err error) {
 	// Open the file
 	err = os.MkdirAll(filepath.Dir(iu.FileName), 0700)
-<<<<<<< HEAD
-=======
 	if err != nil {
 		return fmt.Errorf("failed to make directory: %v", err)
 	}
->>>>>>> 5f436413
 	f, err := os.OpenFile(iu.FileName, os.O_RDWR|os.O_CREATE, 0600)
 	if err != nil {
 		return fmt.Errorf("failed to apply InsertUpdate: %v", err)
