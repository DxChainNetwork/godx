--- conflicted
+++ resolved
@@ -7,7 +7,6 @@
 import (
 	"errors"
 	"fmt"
-	"github.com/DxChainNetwork/godx/storage/storageclient/erasurecode"
 	"math/big"
 	"reflect"
 	"time"
@@ -18,6 +17,7 @@
 	"github.com/DxChainNetwork/godx/internal/ethapi"
 	"github.com/DxChainNetwork/godx/p2p/enode"
 	"github.com/DxChainNetwork/godx/rpc"
+	"github.com/DxChainNetwork/godx/storage/storageclient/erasurecode"
 )
 
 var (
@@ -346,7 +346,6 @@
 	// SectorSize is 4 MB
 	SectorSize = uint64(1 << 22)
 
-<<<<<<< HEAD
 	// HashSize is 32 bits
 	HashSize = 32
 
@@ -397,10 +396,4 @@
 		}
 	}
 	return nil
-}
-=======
-	// the minimum size of an RPC message. If an encoded message
-	// would be smaller than RPCMinLen, it is padded with random data.
-	RPCMinLen = uint64(4096)
-)
->>>>>>> d23be280
+}