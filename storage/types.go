// Copyright 2019 DxChain, All rights reserved.
// Use of this source code is governed by an Apache
// License 2.0 that can be found in the LICENSE file.

package storage

import (
	"math/big"
	"time"

	"github.com/DxChainNetwork/godx/common"
	"github.com/DxChainNetwork/godx/common/hexutil"
	"github.com/DxChainNetwork/godx/core/types"
	"github.com/DxChainNetwork/godx/p2p/enode"
)

const (
	// DxFileExt is the extension of DxFile
	DxFileExt = ".dxfile"
)

type (
	// HostIntConfig make group of host setting as object
	HostIntConfig struct {
		AcceptingContracts   bool   `json:"acceptingcontracts"`
		MaxDownloadBatchSize uint64 `json:"maxdownloadbatchsize"`
		MaxDuration          uint64 `json:"maxduration"`
		MaxReviseBatchSize   uint64 `json:"maxrevisebatchSize"`
		WindowSize           uint64 `json:"windowsize"`

		Deposit       big.Int `json:"deposit"`
		DepositBudget big.Int `json:"depositbudget"`
		MaxDeposit    big.Int `json:"maxdeposit"`

		MinBaseRPCPrice           big.Int `json:"minbaserpcprice"`
		MinContractPrice          big.Int `json:"mincontractprice"`
		MinDownloadBandwidthPrice big.Int `json:"mindownloadbandwidthprice"`
		MinSectorAccessPrice      big.Int `json:"minsectoraccessprice"`
		MinStoragePrice           big.Int `json:"minstorageprice"`
		MinUploadBandwidthPrice   big.Int `json:"minuploadbandwidthprice"`
	}

	// HostExtConfig make group of host setting to broadcast as object
	HostExtConfig struct {
		AcceptingContracts   bool   `json:"acceptingcontracts"`
		MaxDownloadBatchSize uint64 `json:"maxdownloadbatchSize"`
		MaxDuration          uint64 `json:"maxduration"`
		MaxReviseBatchSize   uint64 `json:"maxrevisebatchSize"`

		RemainingStorage uint64 `json:"remainingstorage"`
		SectorSize       uint64 `json:"sectorsize"`
		TotalStorage     uint64 `json:"totalstorage"`

		WindowSize uint64 `json:"windowsize"`

		Deposit    common.BigInt `json:"deposit"`
		MaxDeposit common.BigInt `json:"maxdeposit"`

		BaseRPCPrice           common.BigInt `json:"baserpcprice"`
		ContractPrice          common.BigInt `json:"contractprice"`
		DownloadBandwidthPrice common.BigInt `json:"downloadbandwidthprice"`
		SectorAccessPrice      common.BigInt `json:"sectoraccessprice"`
		StoragePrice           common.BigInt `json:"storageprice"`
		UploadBandwidthPrice   common.BigInt `json:"uploadbandwidthprice"`

		RevisionNumber uint64 `json:"revisionnumber"`
		Version        string `json:"version"`
	}

	// HostInfo storage storage host information
	HostInfo struct {
		HostExtConfig

		FirstSeen uint64 `json:"firstseen"`

		HistoricDowntime time.Duration `json:"historicdowntime"`
		HistoricUptime   time.Duration `json:"historicuptime"`
		ScanRecords      HostPoolScans `json:"scanrecords"`

		HistoricFailedInteractions     float64 `json:"historicfailedinteractions"`
		HistoricSuccessfulInteractions float64 `json:"historicsuccessfulinteractions"`
		RecentFailedInteractions       float64 `json:"recentfailedinteractions"`
		RecentSuccessfulInteractions   float64 `json:"recentsuccessfulinteractions"`

		LastHistoricUpdate uint64 `json:"lasthistoricupdate"`

		// IP will be decoded from the enode URL
		IP string `json:"ip"`

		IPNetwork           string    `json:"ipnetwork"`
		LastIPNetWorkChange time.Time `json:"lastipnetworkchange"`

		EnodeID  enode.ID `json:"enodeid"`
		EnodeURL string   `json:"enodeurl"`

		Filtered bool `json:"filtered"`
	}

	// HostPoolScans stores a list of host pool scan records
	HostPoolScans []HostPoolScan

	// HostPoolScan recorded the scan details, including the time a storage host got scanned
	// and whether the host is online or not
	HostPoolScan struct {
		Timestamp time.Time `json:"timestamp"`
		Success   bool      `json:"success"`
	}
)

type (
	// RentPayment stores the StorageClient payment settings for renting the storage space from the host
	RentPayment struct {
		Payment      common.BigInt `json:"payment"`
		StorageHosts uint64        `json:"storagehosts"`
		Period       uint64        `json:"period"`
		RenewWindow  uint64        `json:"renewwindow"`

		// ExpectedStorage is amount of data expected to be stored
		ExpectedStorage uint64 `json:"expectedstorage"`
		// ExpectedUpload is expected amount of data upload before redundancy / block
		ExpectedUpload uint64 `json:"expectedupload"`
		// ExpectedDownload is expected amount of data downloaded / block
		ExpectedDownload uint64 `json:"expecteddownload"`
		// ExpectedRedundancy is the average redundancy of files uploaded
		ExpectedRedundancy float64 `json:"expectedredundancy"`
	}
)

// Storage Contract Related
type (
	ContractID common.Hash

	ContractStatus struct {
		UploadAbility bool
		RenewAbility  bool
		Canceled      bool
	}

	ContractMetaData struct {
		ID                     ContractID
		EnodeID                enode.ID
		LatestContractRevision types.StorageContractRevision
		StartHeight            uint64
		EndHeight              uint64

		// TODO (mzhang): is it necessary to convert this type to
		// common.BigInt type? for calculation convenience
		ClientBalance *big.Int

		UploadCost   common.BigInt
		DownloadCost common.BigInt
		StorageCost  common.BigInt
		TotalCost    common.BigInt

		GasFee      common.BigInt
		ContractFee common.BigInt

		Status ContractStatus
	}
)

func (ci ContractID) String() string {
	return hexutil.Encode(ci[:])
}

type (
	// HostHealthInfo is the file structure used for DxFile health update.
	// It has two fields, one indicating whether the host if offline or not,
	// One indicating whether the contract with the host is good for renew.
	HostHealthInfo struct {
		Offline      bool
		GoodForRenew bool
	}

	// HostHealthInfoTable is the map the is passed into DxFile health update.
	// It is a map from host id to HostHealthInfo
	HostHealthInfoTable map[enode.ID]HostHealthInfo

	// FileInfo is the structure containing file info to be displayed
	FileInfo struct {
<<<<<<< HEAD
		DxPath           string  `json:"dxpath"`
		Accessible       bool    `json:"accessible"`
		FileSize         uint64  `json:"filesize"`
		Health           uint32  `json:"health"`
		StuckHealth      uint32  `json:"stuckhealth"`
		NumStuckSegments uint32  `json:"numstucksegments"`
		Redundancy       uint32  `json:"redundancy"`
		StoredOnDisk     bool    `json:"storedondisk"`
		Recoverable      bool    `json:"recoverable"`
		Stuck            bool    `json:"stuck"`
		UploadProgress   float64 `json:"uploadprogress"`
=======
		DxPath         string  `json:"dxpath"`
		Status         string  `json:"status"`
		SourcePath     string  `json:"sourcepath"`
		FileSize       uint64  `json:"filesize"`
		Redundancy     uint32  `json:"redundancy"`
		StoredOnDisk   bool    `json:"storedondisk"`
		UploadProgress float64 `json:"uploadprogress"`
>>>>>>> 5f436413
	}

	// FileBriefInfo is the brief info about a DxFile
	FileBriefInfo struct {
		Path           string  `json:"dxpath"`
<<<<<<< HEAD
		UploadProgress float64 `json:"uploadProgress"`
		Recoverable    bool    `json:"recoverable"`
=======
		Status         string  `json:"status"`
		UploadProgress float64 `json:"uploadProgress"`
>>>>>>> 5f436413
	}
)

const (
	// 4 MB
	SectorSize = uint64(1 << 22)
	HashSize   = 32

	// the minimum size of an RPC message. If an encoded message
	// would be smaller than RPCMinLen, it is padded with random data.
	RPCMinLen = uint64(4096)
)<|MERGE_RESOLUTION|>--- conflicted
+++ resolved
@@ -178,19 +178,6 @@
 
 	// FileInfo is the structure containing file info to be displayed
 	FileInfo struct {
-<<<<<<< HEAD
-		DxPath           string  `json:"dxpath"`
-		Accessible       bool    `json:"accessible"`
-		FileSize         uint64  `json:"filesize"`
-		Health           uint32  `json:"health"`
-		StuckHealth      uint32  `json:"stuckhealth"`
-		NumStuckSegments uint32  `json:"numstucksegments"`
-		Redundancy       uint32  `json:"redundancy"`
-		StoredOnDisk     bool    `json:"storedondisk"`
-		Recoverable      bool    `json:"recoverable"`
-		Stuck            bool    `json:"stuck"`
-		UploadProgress   float64 `json:"uploadprogress"`
-=======
 		DxPath         string  `json:"dxpath"`
 		Status         string  `json:"status"`
 		SourcePath     string  `json:"sourcepath"`
@@ -198,19 +185,13 @@
 		Redundancy     uint32  `json:"redundancy"`
 		StoredOnDisk   bool    `json:"storedondisk"`
 		UploadProgress float64 `json:"uploadprogress"`
->>>>>>> 5f436413
 	}
 
 	// FileBriefInfo is the brief info about a DxFile
 	FileBriefInfo struct {
 		Path           string  `json:"dxpath"`
-<<<<<<< HEAD
-		UploadProgress float64 `json:"uploadProgress"`
-		Recoverable    bool    `json:"recoverable"`
-=======
 		Status         string  `json:"status"`
 		UploadProgress float64 `json:"uploadProgress"`
->>>>>>> 5f436413
 	}
 )
 
