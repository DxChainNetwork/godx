--- conflicted
+++ resolved
@@ -121,7 +121,6 @@
 	}
 )
 
-<<<<<<< HEAD
 // Storage Contract Related
 type (
 	ContractID common.Hash
@@ -155,7 +154,7 @@
 func (ci ContractID) String() string {
 	return hexutil.Encode(ci[:])
 }
-=======
+
 type (
 	// HostHealthInfo is the file structure used for DxFile health update.
 	// It has two fields, one indicating whether the host if offline or not,
@@ -168,5 +167,4 @@
 	// HostHealthInfoTable is the map the is passed into DxFile health update.
 	// It is a map from host id to HostHealthInfo
 	HostHealthInfoTable map[enode.ID]HostHealthInfo
-)
->>>>>>> bad6b92f
+)