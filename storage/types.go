// Copyright 2019 DxChain, All rights reserved.
// Use of this source code is governed by an Apache
// License 2.0 that can be found in the LICENSE file.

package storage

import (
	"math/big"
	"time"

	"github.com/DxChainNetwork/godx/common"
	"github.com/DxChainNetwork/godx/common/hexutil"
	"github.com/DxChainNetwork/godx/core/types"
	"github.com/DxChainNetwork/godx/p2p/enode"
)

const (
	// DxFileExt is the extension of DxFile
	DxFileExt = ".dxfile"
)

type (
	// HostIntConfig make group of host setting as object
	HostIntConfig struct {
		AcceptingContracts   bool   `json:"acceptingcontracts"`
		MaxDownloadBatchSize uint64 `json:"maxdownloadbatchsize"`
		MaxDuration          uint64 `json:"maxduration"`
		MaxReviseBatchSize   uint64 `json:"maxrevisebatchSize"`
		WindowSize           uint64 `json:"windowsize"`

		Deposit       big.Int `json:"deposit"`
		DepositBudget big.Int `json:"depositbudget"`
		MaxDeposit    big.Int `json:"maxdeposit"`

		MinBaseRPCPrice           big.Int `json:"minbaserpcprice"`
		MinContractPrice          big.Int `json:"mincontractprice"`
		MinDownloadBandwidthPrice big.Int `json:"mindownloadbandwidthprice"`
		MinSectorAccessPrice      big.Int `json:"minsectoraccessprice"`
		MinStoragePrice           big.Int `json:"minstorageprice"`
		MinUploadBandwidthPrice   big.Int `json:"minuploadbandwidthprice"`
	}

	// HostExtConfig make group of host setting to broadcast as object
	HostExtConfig struct {
		AcceptingContracts   bool   `json:"acceptingcontracts"`
		MaxDownloadBatchSize uint64 `json:"maxdownloadbatchSize"`
		MaxDuration          uint64 `json:"maxduration"`
		MaxReviseBatchSize   uint64 `json:"maxrevisebatchSize"`

		RemainingStorage uint64 `json:"remainingstorage"`
		SectorSize       uint64 `json:"sectorsize"`
		TotalStorage     uint64 `json:"totalstorage"`

		WindowSize uint64 `json:"windowsize"`

		Deposit    common.BigInt `json:"deposit"`
		MaxDeposit common.BigInt `json:"maxdeposit"`

		BaseRPCPrice           common.BigInt `json:"baserpcprice"`
		ContractPrice          common.BigInt `json:"contractprice"`
		DownloadBandwidthPrice common.BigInt `json:"downloadbandwidthprice"`
		SectorAccessPrice      common.BigInt `json:"sectoraccessprice"`
		StoragePrice           common.BigInt `json:"storageprice"`
		UploadBandwidthPrice   common.BigInt `json:"uploadbandwidthprice"`

		RevisionNumber uint64 `json:"revisionnumber"`
		Version        string `json:"version"`
	}

	// HostInfo storage storage host information
	HostInfo struct {
		HostExtConfig

		FirstSeen uint64 `json:"firstseen"`

		HistoricDowntime time.Duration `json:"historicdowntime"`
		HistoricUptime   time.Duration `json:"historicuptime"`
		ScanRecords      HostPoolScans `json:"scanrecords"`

		HistoricFailedInteractions     float64 `json:"historicfailedinteractions"`
		HistoricSuccessfulInteractions float64 `json:"historicsuccessfulinteractions"`
		RecentFailedInteractions       float64 `json:"recentfailedinteractions"`
		RecentSuccessfulInteractions   float64 `json:"recentsuccessfulinteractions"`

		LastHistoricUpdate uint64 `json:"lasthistoricupdate"`

		// IP will be decoded from the enode URL
		IP string `json:"ip"`

		IPNetwork           string    `json:"ipnetwork"`
		LastIPNetWorkChange time.Time `json:"lastipnetworkchange"`

		EnodeID  enode.ID `json:"enodeid"`
		EnodeURL string   `json:"enodeurl"`

		Filtered bool `json:"filtered"`
	}

	// HostPoolScans stores a list of host pool scan records
	HostPoolScans []HostPoolScan

	// HostPoolScan recorded the scan details, including the time a storage host got scanned
	// and whether the host is online or not
	HostPoolScan struct {
		Timestamp time.Time `json:"timestamp"`
		Success   bool      `json:"success"`
	}
)

type (
	// RentPayment stores the StorageClient payment settings for renting the storage space from the host
	RentPayment struct {
		Payment      common.BigInt `json:"payment"`
		StorageHosts uint64        `json:"storagehosts"`
		Period       uint64        `json:"period"`
		RenewWindow  uint64        `json:"renewwindow"`

		// ExpectedStorage is amount of data expected to be stored
		ExpectedStorage uint64 `json:"expectedstorage"`
		// ExpectedUpload is expected amount of data upload before redundancy / block
		ExpectedUpload uint64 `json:"expectedupload"`
		// ExpectedDownload is expected amount of data downloaded / block
		ExpectedDownload uint64 `json:"expecteddownload"`
		// ExpectedRedundancy is the average redundancy of files uploaded
		ExpectedRedundancy float64 `json:"expectedredundancy"`
	}
)

// Storage Contract Related
type (
	ContractID common.Hash

	ContractStatus struct {
		UploadAbility bool
		RenewAbility  bool
		Canceled      bool
	}

	ContractMetaData struct {
		ID                     ContractID
		EnodeID                enode.ID
		LatestContractRevision types.StorageContractRevision
		StartHeight            uint64
		EndHeight              uint64

		// TODO (mzhang): is it necessary to convert this type to
		// common.BigInt type? for calculation convenience
		ClientBalance *big.Int

		UploadCost   common.BigInt
		DownloadCost common.BigInt
		StorageCost  common.BigInt
		TotalCost    common.BigInt

		GasFee      common.BigInt
		ContractFee common.BigInt

		Status ContractStatus
	}
)

func (ci ContractID) String() string {
	return hexutil.Encode(ci[:])
}

type (
	// HostHealthInfo is the file structure used for DxFile health update.
	// It has two fields, one indicating whether the host if offline or not,
	// One indicating whether the contract with the host is good for renew.
	HostHealthInfo struct {
		Offline      bool
		GoodForRenew bool
	}

	// HostHealthInfoTable is the map the is passed into DxFile health update.
	// It is a map from host id to HostHealthInfo
	HostHealthInfoTable map[enode.ID]HostHealthInfo
<<<<<<< HEAD

	// FileInfo is the structure containing file info to be displayed
	FileInfo struct {
		DxPath           string  `json:"dxpath"`
		Accessible       bool    `json:"accessible"`
		FileSize         uint64  `json:"filesize"`
		Health           uint32  `json:"health"`
		StuckHealth      uint32  `json:"stuckhealth"`
		NumStuckSegments uint32  `json:"numstucksegments"`
		Redundancy       uint32  `json:"redundancy"`
		StoredOnDisk     bool    `json:"storedondisk"`
		Recoverable      bool    `json:"recoverable"`
		Stuck            bool    `json:"stuck"`
		UploadProgress   float64 `json:"uploadprogress"`
	}

	// FileBriefInfo is the brief info about a DxFile
	FileBriefInfo struct {
		Path           string  `json:"dxpath"`
		UploadProgress float64 `json:"uploadProgress"`
		Recoverable    bool    `json:"recoverable"`
	}
=======
)

const (
	// 4 MB
	SectorSize = uint64(1 << 22)
	HashSize   = 32

	// the segment size is used when taking the Merkle root of a file.
	SegmentSize = 64

	// the minimum size of an RPC message. If an encoded message
	// would be smaller than RPCMinLen, it is padded with random data.
	RPCMinLen = uint64(4096)
>>>>>>> 7addde7b
)<|MERGE_RESOLUTION|>--- conflicted
+++ resolved
@@ -175,7 +175,6 @@
 	// HostHealthInfoTable is the map the is passed into DxFile health update.
 	// It is a map from host id to HostHealthInfo
 	HostHealthInfoTable map[enode.ID]HostHealthInfo
-<<<<<<< HEAD
 
 	// FileInfo is the structure containing file info to be displayed
 	FileInfo struct {
@@ -198,7 +197,6 @@
 		UploadProgress float64 `json:"uploadProgress"`
 		Recoverable    bool    `json:"recoverable"`
 	}
-=======
 )
 
 const (
@@ -212,5 +210,4 @@
 	// the minimum size of an RPC message. If an encoded message
 	// would be smaller than RPCMinLen, it is padded with random data.
 	RPCMinLen = uint64(4096)
->>>>>>> 7addde7b
 )