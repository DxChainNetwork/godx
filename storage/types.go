// Copyright 2019 DxChain, All rights reserved.
// Use of this source code is governed by an Apache
// License 2.0 that can be found in the LICENSE file.

package storage

import (
	"math/big"
	"time"

	"github.com/DxChainNetwork/godx/common"
	"github.com/DxChainNetwork/godx/common/hexutil"
	"github.com/DxChainNetwork/godx/core/types"
	"github.com/DxChainNetwork/godx/p2p/enode"
)

type (
	// HostIntConfig make group of host setting as object
	HostIntConfig struct {
		AcceptingContracts   bool   `json:"acceptingcontracts"`
		MaxDownloadBatchSize uint64 `json:"maxdownloadbatchsize"`
		MaxDuration          uint64 `json:"maxduration"`
		MaxReviseBatchSize   uint64 `json:"maxrevisebatchSize"`
		WindowSize           uint64 `json:"windowsize"`

		Deposit       big.Int `json:"deposit"`
		DepositBudget big.Int `json:"depositbudget"`
		MaxDeposit    big.Int `json:"maxdeposit"`

		MinBaseRPCPrice           big.Int `json:"minbaserpcprice"`
		MinContractPrice          big.Int `json:"mincontractprice"`
		MinDownloadBandwidthPrice big.Int `json:"mindownloadbandwidthprice"`
		MinSectorAccessPrice      big.Int `json:"minsectoraccessprice"`
		MinStoragePrice           big.Int `json:"minstorageprice"`
		MinUploadBandwidthPrice   big.Int `json:"minuploadbandwidthprice"`
	}

	// HostExtConfig make group of host setting to broadcast as object
	HostExtConfig struct {
		AcceptingContracts   bool   `json:"acceptingcontracts"`
		MaxDownloadBatchSize uint64 `json:"maxdownloadbatchSize"`
		MaxDuration          uint64 `json:"maxduration"`
		MaxReviseBatchSize   uint64 `json:"maxrevisebatchSize"`

		RemainingStorage uint64 `json:"remainingstorage"`
		SectorSize       uint64 `json:"sectorsize"`
		TotalStorage     uint64 `json:"totalstorage"`

		WindowSize uint64 `json:"windowsize"`

		Deposit    common.BigInt `json:"deposit"`
		MaxDeposit common.BigInt `json:"maxdeposit"`

		BaseRPCPrice           common.BigInt `json:"baserpcprice"`
		ContractPrice          common.BigInt `json:"contractprice"`
		DownloadBandwidthPrice common.BigInt `json:"downloadbandwidthprice"`
		SectorAccessPrice      common.BigInt `json:"sectoraccessprice"`
		StoragePrice           common.BigInt `json:"storageprice"`
		UploadBandwidthPrice   common.BigInt `json:"uploadbandwidthprice"`

		RevisionNumber uint64 `json:"revisionnumber"`
		Version        string `json:"version"`
	}

	// HostInfo storage storage host information
	HostInfo struct {
		HostExtConfig

		FirstSeen uint64 `json:"firstseen"`

		HistoricDowntime time.Duration `json:"historicdowntime"`
		HistoricUptime   time.Duration `json:"historicuptime"`
		ScanRecords      HostPoolScans `json:"scanrecords"`

		HistoricFailedInteractions     float64 `json:"historicfailedinteractions"`
		HistoricSuccessfulInteractions float64 `json:"historicsuccessfulinteractions"`
		RecentFailedInteractions       float64 `json:"recentfailedinteractions"`
		RecentSuccessfulInteractions   float64 `json:"recentsuccessfulinteractions"`

		LastHistoricUpdate uint64 `json:"lasthistoricupdate"`

		// IP will be decoded from the enode URL
		IP string `json:"ip"`

		IPNetwork           string    `json:"ipnetwork"`
		LastIPNetWorkChange time.Time `json:"lastipnetworkchange"`

		EnodeID  enode.ID `json:"enodeid"`
		EnodeURL string   `json:"enodeurl"`

		Filtered bool `json:"filtered"`
	}

	// HostPoolScans stores a list of host pool scan records
	HostPoolScans []HostPoolScan

	// HostPoolScan recorded the scan details, including the time a storage host got scanned
	// and whether the host is online or not
	HostPoolScan struct {
		Timestamp time.Time `json:"timestamp"`
		Success   bool      `json:"success"`
	}
)

type (
	// RentPayment stores the StorageClient payment settings for renting the storage space from the host
	RentPayment struct {
		Payment      common.BigInt `json:"payment"`
		StorageHosts uint64        `json:"storagehosts"`
		Period       uint64        `json:"period"`
		RenewWindow  uint64        `json:"renewwindow"`

		// ExpectedStorage is amount of data expected to be stored
		ExpectedStorage uint64 `json:"expectedstorage"`
		// ExpectedUpload is expected amount of data upload before redundancy / block
		ExpectedUpload uint64 `json:"expectedupload"`
		// ExpectedDownload is expected amount of data downloaded / block
		ExpectedDownload uint64 `json:"expecteddownload"`
		// ExpectedRedundancy is the average redundancy of files uploaded
		ExpectedRedundancy float64 `json:"expectedredundancy"`
	}
)

// Storage Contract Related
type (
	ContractID common.Hash

	ContractStatus struct {
		UploadAbility bool
		RenewAbility  bool
		Canceled      bool
	}

	ContractMetaData struct {
		ID                     ContractID
		EnodeID                enode.ID
		LatestContractRevision types.StorageContractRevision
		StartHeight            uint64
		EndHeight              uint64

		// TODO (mzhang): is it necessary to convert this type to
		// common.BigInt type? for calculation convenience
		ClientBalance *big.Int

		UploadCost   common.BigInt
		DownloadCost common.BigInt
		StorageCost  common.BigInt
		TotalCost    common.BigInt

		GasFee      common.BigInt
		ContractFee common.BigInt

		Status ContractStatus
	}
)

func (ci ContractID) String() string {
	return hexutil.Encode(ci[:])
}

type (
	// HostHealthInfo is the file structure used for DxFile health update.
	// It has two fields, one indicating whether the host if offline or not,
	// One indicating whether the contract with the host is good for renew.
	HostHealthInfo struct {
		Offline      bool
		GoodForRenew bool
	}

	// HostHealthInfoTable is the map the is passed into DxFile health update.
	// It is a map from host id to HostHealthInfo
	HostHealthInfoTable map[enode.ID]HostHealthInfo
)

<<<<<<< HEAD
var (
=======
const (
>>>>>>> fe955938
	// 4 MB
	SectorSize = uint64(1 << 22)
	HashSize   = 32

<<<<<<< HEAD
	// RPCMinLen is the minimum size of an RPC message. If an encoded message
=======
	// the segment size is used when taking the Merkle root of a file.
	SegmentSize = 64

	// the minimum size of an RPC message. If an encoded message
>>>>>>> fe955938
	// would be smaller than RPCMinLen, it is padded with random data.
	RPCMinLen = uint64(4096)
)<|MERGE_RESOLUTION|>--- conflicted
+++ resolved
@@ -172,23 +172,12 @@
 	HostHealthInfoTable map[enode.ID]HostHealthInfo
 )
 
-<<<<<<< HEAD
-var (
-=======
 const (
->>>>>>> fe955938
 	// 4 MB
 	SectorSize = uint64(1 << 22)
 	HashSize   = 32
 
-<<<<<<< HEAD
-	// RPCMinLen is the minimum size of an RPC message. If an encoded message
-=======
-	// the segment size is used when taking the Merkle root of a file.
-	SegmentSize = 64
-
 	// the minimum size of an RPC message. If an encoded message
->>>>>>> fe955938
 	// would be smaller than RPCMinLen, it is padded with random data.
 	RPCMinLen = uint64(4096)
 )