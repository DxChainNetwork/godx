--- conflicted
+++ resolved
@@ -119,7 +119,6 @@
 	}
 )
 
-<<<<<<< HEAD
 type (
 	// HostHealthInfo is the file structure used for DxFile health update.
 	// It has two fields, one indicating whether the host if offline or not,
@@ -132,7 +131,8 @@
 	// HostHealthInfoTable is the map the is passed into DxFile health update.
 	// It is a map from host id to HostHealthInfo
 	HostHealthInfoTable map[enode.ID]HostHealthInfo
-=======
+)
+
 var (
 	// 4 MB
 	SectorSize = uint64(1 << 22)
@@ -141,5 +141,4 @@
 	// RPCMinLen is the minimum size of an RPC message. If an encoded message
 	// would be smaller than RPCMinLen, it is padded with random data.
 	RPCMinLen = uint64(4096)
->>>>>>> 28c36837
 )