--- conflicted
+++ resolved
@@ -186,10 +186,6 @@
 	Fund         common.BigInt `json:"fund"`
 	StorageHosts uint64        `json:"storageHosts"`
 	Period       uint64        `json:"period"`
-<<<<<<< HEAD
-=======
-	RenewWindow  uint64        `json:"renewWindow"`
->>>>>>> 39bc0185
 
 	// ExpectedStorage is amount of data expected to be stored
 	ExpectedStorage uint64 `json:"expectedStorage"`
