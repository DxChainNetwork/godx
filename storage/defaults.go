--- conflicted
+++ resolved
@@ -29,16 +29,10 @@
 	ContractUploadMerkleProofMsg = 0x23
 	ContractUploadRevisionSign   = 0x24
 	ContractDownloadDataMsg      = 0x25
-<<<<<<< HEAD
 	HostBusyHandleReqMsg         = 0x26
 	HostCommitFailedMsg          = 0x27
 	HostAckMsg                   = 0x28
 	HostNegotiateErrorMsg        = 0x29
-=======
-	NegotiationErrorMsg          = 0x26
-	HostBusyHandleReqMsg         = 0x27
-	HostStopMsg                  = 0x28
->>>>>>> c5beb99f
 
 	// Host Handle Message Set
 	HostConfigReqMsg                 = 0x30
@@ -47,15 +41,10 @@
 	ContractUploadReqMsg             = 0x33
 	ContractUploadClientRevisionSign = 0x34
 	ContractDownloadReqMsg           = 0x35
-<<<<<<< HEAD
-	NegotiationStopMsg               = 0x36
-	ClientCommitSuccessMsg           = 0x37
-	ClientCommitFailedMsg            = 0x38
-	ClientAckMsg                     = 0x39
-	ClientNegotiateErrorMsg          = 0x40
-=======
-	ClientStopMsg                    = 0x36
->>>>>>> c5beb99f
+	ClientCommitSuccessMsg           = 0x36
+	ClientCommitFailedMsg            = 0x37
+	ClientAckMsg                     = 0x38
+	ClientNegotiateErrorMsg          = 0x39
 )
 
 // The block generation rate for Ethereum is 15s/block. Therefore, 240 blocks
