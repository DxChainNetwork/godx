--- conflicted
+++ resolved
@@ -6,14 +6,6 @@
 
 import (
 	"errors"
-<<<<<<< HEAD
-	"github.com/DxChainNetwork/godx/common"
-	"github.com/DxChainNetwork/godx/common/unit"
-	"github.com/DxChainNetwork/godx/storage"
-	"path/filepath"
-	"reflect"
-	"testing"
-=======
 	"os"
 	"path/filepath"
 	"reflect"
@@ -22,7 +14,6 @@
 	"github.com/DxChainNetwork/godx/common"
 	"github.com/DxChainNetwork/godx/common/unit"
 	"github.com/DxChainNetwork/godx/storage"
->>>>>>> effde88a
 )
 
 func TestHostPrivateAPI_SetConfig(t *testing.T) {
@@ -189,12 +180,9 @@
 			t.Fatalf("Test %v config not expected.\nGot %vExpect %v", key,
 				dumper.Sdump(persist.Config), dumper.Sdump(test.expect))
 		}
-<<<<<<< HEAD
-=======
 		if err = os.Remove(hostSettingFile); err != nil {
 			t.Fatal(err)
 		}
->>>>>>> effde88a
 	}
 }
 
