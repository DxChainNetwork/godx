// Copyright 2019 DxChain, All rights reserved.
// Use of this source code is governed by an Apache
// License 2.0 that can be found in the LICENSE file.

package storagehost

import (
	"errors"
	"fmt"
	"math/bits"
	"os"
	"path/filepath"
	"reflect"
	"sort"
	"sync"

	"github.com/DxChainNetwork/godx/accounts"
	"github.com/DxChainNetwork/godx/common"
	tm "github.com/DxChainNetwork/godx/common/threadmanager"
	"github.com/DxChainNetwork/godx/core/types"
	"github.com/DxChainNetwork/godx/crypto"
	"github.com/DxChainNetwork/godx/crypto/merkle"
	"github.com/DxChainNetwork/godx/ethdb"
	"github.com/DxChainNetwork/godx/log"
	"github.com/DxChainNetwork/godx/p2p"
	"github.com/DxChainNetwork/godx/storage"
	sm "github.com/DxChainNetwork/godx/storage/storagehost/storagemanager"
	"github.com/DxChainNetwork/merkletree"
)

var handlerMap = map[uint64]func(h *StorageHost, s *storage.Session, beginMsg *p2p.Msg) error{
	storage.HostSettingMsg:                    handleHostSettingRequest,
	storage.StorageContractCreationMsg:        handleContractCreate,
	storage.StorageContractUploadRequestMsg:   handleUpload,
	storage.StorageContractDownloadRequestMsg: handleDownload,
}

// TODO: Network, Transaction, protocol related implementations BELOW:
// TODO: check unlock hash
func (h *StorageHost) checkUnlockHash() error {
	return nil
}

//return the externalConfig for host
func (h *StorageHost) externalConfig() storage.HostExtConfig {
	//Each time you update the configuration, number plus one
	h.revisionNumber++

	var totalStorageSpace uint64
	var remainingStorageSpace uint64
	//TODO 从磁盘中获取总的存储和剩余存储

	acceptingContracts := h.config.AcceptingContracts
	MaxDeposit := h.config.MaxDeposit
	paymentAddress := h.config.PaymentAddress
	if paymentAddress != (common.Address{}) {
		account := accounts.Account{Address: paymentAddress}
		wallet, err := h.ethBackend.AccountManager().Find(account)
		if err != nil {
			h.log.Warn("Failed to find the wallet", "err", err)
			acceptingContracts = false
		}
		//If the wallet is locked, you will not be able to enter the signing phase.
		status, err := wallet.Status()
		if status == "Locked" || err != nil {
			h.log.Warn("Wallet is not unlocked", "err", err)
			acceptingContracts = false
		}

		stateDB, err := h.ethBackend.GetBlockChain().State()
		if err != nil {
			h.log.Warn("Failed to find the stateDB", "err", err)
		} else {
			balance := stateDB.GetBalance(paymentAddress)
			//If the maximum deposit amount exceeds the account balance, set it as the account balance
			if balance.Cmp(&MaxDeposit) < 0 {
				MaxDeposit = *balance
			}
		}

	} else {
		h.log.Error("paymentAddress must be explicitly specified")
	}

	return storage.HostExtConfig{
		AcceptingContracts:     acceptingContracts,
		MaxDownloadBatchSize:   h.config.MaxDownloadBatchSize,
		MaxDuration:            h.config.MaxDuration,
		MaxReviseBatchSize:     h.config.MaxReviseBatchSize,
		SectorSize:             storage.SectorSize,
		WindowSize:             h.config.WindowSize,
		PaymentAddress:         paymentAddress,
		TotalStorage:           totalStorageSpace,
		RemainingStorage:       remainingStorageSpace,
		Deposit:                common.NewBigInt(h.config.Deposit.Int64()),
		MaxDeposit:             common.NewBigInt(MaxDeposit.Int64()),
		BaseRPCPrice:           common.NewBigInt(h.config.MinBaseRPCPrice.Int64()),
		ContractPrice:          common.NewBigInt(h.config.MinContractPrice.Int64()),
		DownloadBandwidthPrice: common.NewBigInt(h.config.MinDownloadBandwidthPrice.Int64()),
		SectorAccessPrice:      common.NewBigInt(h.config.MinSectorAccessPrice.Int64()),
		StoragePrice:           common.NewBigInt(h.config.MinStoragePrice.Int64()),
		UploadBandwidthPrice:   common.NewBigInt(h.config.MinUploadBandwidthPrice.Int64()),
		RevisionNumber:         h.revisionNumber,
		Version:                "Mzhang Testing",
	}
}

// TODO: mock the database for storing storage responsibility, currently use the
//  	 LDBDatabase, not sure which tables should be init here, modify the database
//  	 for developer's convenience
func (h *StorageHost) initDB() error {
	var err error
	h.db, err = ethdb.NewLDBDatabase(filepath.Join(h.persistDir, HostDB), 16, 16)
	if err != nil {
		return err
	}
	// add the close of database to the thread manager
	_ = h.tm.AfterStop(func() error {
		h.db.Close()
		return nil
	})
	// TODO: create the table if not exist
	return nil
}

// TODO: load the database, storage responsibility, currently mock loads the config from the database,
//  	 if the config file load sucess
func (h *StorageHost) loadFromDB() error {
	return nil
}

// StorageHost provide functions for storagehost management
// It loads or use default config when it have been initialized
// It aims at communicate by protocal with client and lent its own storage to the client
type StorageHost struct {

	// Account manager for wallet/account related operation
	am *accounts.Manager

	// storageHost basic config
	broadcast          bool
	broadcastConfirmed bool
	blockHeight        uint64

	financialMetrics HostFinancialMetrics
	config           storage.HostIntConfig
	revisionNumber   uint64

	// storage host manager for manipulating the file storage system
	sm.StorageManager

	lockedStorageResponsibility map[common.Hash]*TryMutex

	// things for log and persistence
	db         *ethdb.LDBDatabase
	persistDir string
	log        log.Logger

	// things for thread safety
	lock sync.RWMutex
	tm   tm.ThreadManager

	ethBackend storage.EthBackend

	parseAPI storage.ParsedAPI
}

// Start loads all APIs and make them mapping, also introduce the account
// manager as a member variable in side the StorageHost
func (h *StorageHost) Start(eth storage.EthBackend) (err error) {
	// TODO: Start Load all APIs and make them mapping
	// init the account manager
	h.am = eth.AccountManager()
	h.ethBackend = eth

	if err = h.StorageManager.Start(); err != nil {
		return err
	}
	// parse storage contract tx API
	err = storage.FilterAPIs(h.ethBackend.APIs(), &h.parseAPI)
	if err != nil {
		h.log.Error("failed to parse storage contract tx API for host", "error", err)
		return
	}

	// subscribe block chain change event
	go h.subscribeChainChangEvent()
	return nil
}

// New Initialize the Host, including init the structure
// load or use the default config, init db and ext.
func New(persistDir string) (*StorageHost, error) {
	// do a host creation, but incomplete config
	host := StorageHost{
		log:                         log.New(),
		persistDir:                  persistDir,
		lockedStorageResponsibility: make(map[common.Hash]*TryMutex),
	}

	var err error   // error potentially affect the system
	var tmErr error // error for thread manager, could be handle, would be log only

	// use the thread manager to close the things open
	defer func() {
		if err != nil {
			if tmErr := host.tm.Stop(); tmErr != nil {
				err = errors.New(err.Error() + "; " + tmErr.Error())
			}
		}
	}()

	// try to make the dir for storing host files.
	// Because MkdirAll does nothing is the folder already exist, no worry to the existing folder
	if err = os.MkdirAll(persistDir, 0700); err != nil {
		host.log.Warn("Making directory hit unexpected error", "err", err)
		return nil, err
	}

	// initialize the storage manager
	host.StorageManager, err = sm.New(filepath.Join(persistDir, StorageManager))
	if err != nil {
		host.log.Warn("Error caused by Creating StorageManager", "err", err)
		return nil, err
	}

	// add the storage manager to the thread group
	// log if closing fail
	if tmErr = host.tm.AfterStop(func() error {
		err := host.StorageManager.Close()
		if err != nil {
			host.log.Warn("Fail to close storage manager: " + err.Error())
		}
		return err
	}); tmErr != nil {
		host.log.Warn(tmErr.Error())
	}

	// load the data from file or from default config
	err = host.load()
	if err != nil {
		return nil, err
	}

	// add the syncConfig to the thread group, make sure it would be store before system down
	if tmErr = host.tm.AfterStop(func() error {
		err := host.syncConfig()
		if err != nil {
			host.log.Warn("Fail to synchronize to config file: " + err.Error())
		}
		return err
	}); tmErr != nil {
		// just log the cannot syn problem, the does not sever enough to panic the system
		host.log.Warn(tmErr.Error())
	}
	//Delete residual storage responsibility
	if err = host.PruneStaleStorageResponsibilities(); err != nil {
		host.log.Error("Could not prune stale storage responsibilities", "err", err)
	}

	// TODO: Init the networking

	return &host, nil
}

// Close the storage host and persist the data
func (h *StorageHost) Close() error {
	err := h.tm.Stop()
	newErr := h.StorageManager.Close()
	err = common.ErrCompose(err, newErr)
	return err
}

// HostExtConfig return the host external config, which configure host through,
// user should not able to modify the config
func (h *StorageHost) HostExtConfig() storage.HostExtConfig {
	h.lock.Lock()
	defer h.lock.Unlock()
	if err := h.tm.Add(); err != nil {
		h.log.Warn("Call to HostExtConfig fail")
	}

	defer h.tm.Done()
	// mock the return of host external config
	return h.externalConfig()
}

// FinancialMetrics contains the information about the activities,
// commitments, rewards of host
func (h *StorageHost) FinancialMetrics() HostFinancialMetrics {
	h.lock.RLock()
	defer h.lock.RUnlock()
	if err := h.tm.Add(); err != nil {
		h.log.Warn("Fail to add FinancialMetrics Getter to thread manager")
	}
	defer h.tm.Done()

	return h.financialMetrics
}

// SetIntConfig set the input hostconfig to the current host if check all things are good
func (h *StorageHost) SetIntConfig(config storage.HostIntConfig, debug ...bool) error {
	// TODO: not sure the exact procedure
	// TODO: For debugging purpose, currently use vargs and tag for directly ignore the
	//  checking parts, set the config and increase the revisionNumber, for future
	//  development, please follow the logic to make the test case success as expected,
	//  or delete and  do another test case for convenience

	h.lock.Lock()
	defer h.lock.Unlock()
	if err := h.tm.Add(); err != nil {
		h.log.Warn("Fail to add HostIntConfig Getter to thread manager")
		return err
	}
	defer h.tm.Done()

	// for debugging purpose, just jump to the last part, so it won't be affected
	// by the implementation of checking parts (check unlock hash and network address)
	if debug != nil && len(debug) >= 1 && debug[0] {
		goto LOADSETTING
	}

	// TODO: check the unlock hash, if does not need the hash, remove this part of code
	if config.AcceptingContracts {
		err := h.checkUnlockHash()
		if err != nil {
			return errors.New("no unlock hash, stop updating: " + err.Error())
		}
	}

	// TODO: Checking the NetAddress

LOADSETTING:
	h.config = config
	h.revisionNumber++

	// synchronize the config to file
	if err := h.syncConfig(); err != nil {
		return errors.New("internal config update fail: " + err.Error())
	}

	return nil
}

// InternalConfig Return the internal config of host
func (h *StorageHost) InternalConfig() storage.HostIntConfig {
	h.lock.RLock()
	defer h.lock.RUnlock()
	// if not able to add to the thread manager, simply return a empty config structure
	if err := h.tm.Add(); err != nil {
		return storage.HostIntConfig{}
	}
	defer h.tm.Done()
	return h.config
}

// load do the following things:
// 1. init the database
// 2. load the config from file
// 3. load from database
// 4. if the config file not found, create the config file, and use the default config
// 5. finally synchronize the data to config file
func (h *StorageHost) load() error {
	var err error

	// Initialize the database
	if err = h.initDB(); err != nil {
		h.log.Warn("Unable to initialize the database", "err", err)
		return err
	}

	// try to load from the config files,
	if err = h.loadFromFile(); err == nil {
		// TODO: mock the loading from database
		err = h.loadFromDB()
		return err
	} else if !os.IsNotExist(err) {
		// if the error is NOT caused by FILE NOT FOUND Exception
		return err
	}

	// At this step, the error is caused by FILE NOT FOUND Exception
	// Create the config file
	h.log.Info("Creat a new HostSetting file")

	// currently the error is caused by file not found exception
	// create the file
	file, err := os.Create(filepath.Join(h.persistDir, HostSettingFile))
	if err != nil {
		// if the error is throw when create the file
		// close the file and directly return the error
		_ = file.Close()
		return err
	}

	// assert the error is nil, close the file
	if err := file.Close(); err != nil {
		h.log.Warn("Unable to close the config file")
	}

	// load the default config
	h.loadDefaults()

	// and get synchronization
	if syncErr := h.syncConfig(); syncErr != nil {
		h.log.Warn("Tempt to synchronize config to file failed: " + syncErr.Error())
	}

	return nil
}

// loadFromFile load host config from the file, guarantee that host would not be
// modified if error happen
func (h *StorageHost) loadFromFile() error {
	h.lock.Lock()
	defer h.lock.Unlock()

	// load and create a persist from JSON file
	persist := new(persistence)

	// NOTE:
	// if it is loaded the file causing the error, directly return the error info
	// and not do any modification to the host
	if err := common.LoadDxJSON(storageHostMeta, filepath.Join(h.persistDir, HostSettingFile), persist); err != nil {
		return err
	}

	h.loadPersistence(persist)
	return nil
}

// loadDefaults loads the default config for the host
func (h *StorageHost) loadDefaults() {
	h.lock.Lock()
	defer h.lock.Unlock()
	h.config = loadDefaultConfig()
}

func (h *StorageHost) HandleSession(s *storage.Session) error {
	msg, err := s.ReadMsg()
	if err != nil {
		log.Error("read message error", "err", err.Error())
		return err
	}
	if handler, ok := handlerMap[msg.Code]; ok {
		log.Error("handle session", "message code", msg.Code)
		return handler(h, s, msg)
	} else {
		log.Error("failed to get handler", "message", msg.Code)
		return errors.New("failed to get handler")
	}
<<<<<<< HEAD
	h.log.Info("can't find storage code handler function", "msg code", msg.Code)
	return nil
=======
>>>>>>> 02f46117
}

func handleHostSettingRequest(h *StorageHost, s *storage.Session, beginMsg *p2p.Msg) error {
	s.SetDeadLine(storage.HostSettingTime)

	settings := h.externalConfig()
	if err := s.SendHostExtSettingsResponse(settings); err != nil {
		log.Error("SendHostExtSettingResponse Error", "err", err)
		return errors.New("host setting request done")
	}

	log.Error("successfully sent the host external setting response")

	return nil
}

func handleContractCreate(h *StorageHost, s *storage.Session, beginMsg *p2p.Msg) error {
	// this RPC call contains two request/response exchanges.
	s.SetDeadLine(storage.ContractCreateTime)

	if !h.externalConfig().AcceptingContracts {
		err := errors.New("host is not accepting new contracts")

		return err
	}

	// 1. Read ContractCreateRequest msg
	var req storage.ContractCreateRequest
	if err := beginMsg.Decode(&req); err != nil {

		return err
	}

	sc := req.StorageContract
	clientPK, err := crypto.SigToPub(sc.RLPHash().Bytes(), req.Sign)
	if err != nil {
		return ExtendErr("recover publicKey from signature failed", err)
	}
	sc.Signatures[0] = req.Sign

	// Check host balance >= storage contract cost
	hostAddress := sc.ValidProofOutputs[1].Address
	stateDB, err := h.ethBackend.GetBlockChain().State()
	if err != nil {

		return ExtendErr("get state db error", err)
	}
	if stateDB.GetBalance(hostAddress).Cmp(sc.HostCollateral.Value) < 0 {

		return ExtendErr("host balance insufficient", err)
	}

	account := accounts.Account{Address: hostAddress}
	wallet, err := h.ethBackend.AccountManager().Find(account)

	if err != nil {

		return ExtendErr("find host account error", err)
	}
	hostContractSign, err := wallet.SignHash(account, sc.RLPHash().Bytes())
	if err != nil {

		return ExtendErr("host account sign storage contract error", err)
	}

	// Ecrecover host pk for setup unlock conditions
	hostPK, err := crypto.SigToPub(sc.RLPHash().Bytes(), hostContractSign)
	if err != nil {

		return ExtendErr("Ecrecover pk from sign error", err)
	}

	// Check an incoming storage contract matches the host's expectations for a valid contract
	if err := VerifyStorageContract(h, &sc, clientPK, hostPK); err != nil {

		return ExtendErr("host verify storage contract failed", err)
	}

	// 2. After check, send host contract sign to client
	sc.Signatures[1] = hostContractSign
	if err := s.SendStorageContractCreationHostSign(hostContractSign); err != nil {

		return ExtendErr("send storage contract create sign by host", err)
	}

	// 3. Wait for the client revision sign
	var clientRevisionSign []byte
	msg, err := s.ReadMsg()
	if err != nil {

		return err
	}

	if err = msg.Decode(&clientRevisionSign); err != nil {

		return err
	}

	// Reconstruct revision locally by host
	storageContractRevision := types.StorageContractRevision{
		ParentID: sc.RLPHash(),
		UnlockConditions: types.UnlockConditions{
			PaymentAddresses: []common.Address{
				crypto.PubkeyToAddress(*clientPK),
				crypto.PubkeyToAddress(*hostPK),
			},
			SignaturesRequired: 2,
		},
		NewRevisionNumber:     1,
		NewFileSize:           sc.FileSize,
		NewFileMerkleRoot:     sc.FileMerkleRoot,
		NewWindowStart:        sc.WindowStart,
		NewWindowEnd:          sc.WindowEnd,
		NewValidProofOutputs:  sc.ValidProofOutputs,
		NewMissedProofOutputs: sc.MissedProofOutputs,
		NewUnlockHash:         sc.UnlockHash,
	}

	// Sign revision by storage host
	hostRevisionSign, err := wallet.SignHash(account, storageContractRevision.RLPHash().Bytes())
	if err != nil {

		return ExtendErr("host sign revison error", err)
	}

	storageContractRevision.Signatures = [][]byte{clientRevisionSign, hostRevisionSign}

	so := StorageResponsibility{
		SectorRoots:              nil,
		ContractCost:             h.externalConfig().ContractPrice,
		LockedStorageDeposit:     common.NewBigInt(sc.ValidProofOutputs[1].Value.Int64()).Sub(h.externalConfig().ContractPrice),
		PotentialStorageRevenue:  common.BigInt0,
		RiskedStorageDeposit:     common.BigInt0,
		NegotiationBlockNumber:   h.blockHeight,
		OriginStorageContract:    sc,
		StorageContractRevisions: []types.StorageContractRevision{storageContractRevision},
	}

	if req.Renew {
		oldso, err := GetStorageResponsibility(h.db, req.OldContractID)
		if err != nil {
			h.log.Warn("Unable to get old storage responsibility when renewing", "err", err)
		} else {
			so.SectorRoots = oldso.SectorRoots
		}
		renewRevenue := renewBasePrice(so, h.externalConfig(), req.StorageContract)
		so.ContractCost = common.NewBigInt(req.StorageContract.ValidProofOutputs[1].Value.Int64()).Sub(h.externalConfig().ContractPrice).Sub(renewRevenue)
		so.PotentialStorageRevenue = renewRevenue
		so.RiskedStorageDeposit = renewBaseDeposit(so, h.externalConfig(), req.StorageContract)
	}

	if err := FinalizeStorageResponsibility(h, so); err != nil {
		return ExtendErr("finalize storage responsibility error", err)
	}

	if err := s.SendStorageContractCreationHostRevisionSign(hostRevisionSign); err == nil {
		return errors.New("storage contract new process done")
	} else {
		return err
	}
}

// renewBasePrice returns the base cost of the storage in the  contract,
// using the host external settings and the starting file contract.
func renewBasePrice(so StorageResponsibility, settings storage.HostExtConfig, fc types.StorageContract) common.BigInt {
	if fc.WindowEnd <= so.proofDeadline() {
		return common.BigInt0
	}
	timeExtension := fc.WindowEnd - so.proofDeadline()
	return settings.StoragePrice.Mult(common.NewBigIntUint64(fc.FileSize)).Mult(common.NewBigIntUint64(uint64(timeExtension)))
}

// renewBaseDeposit returns the base cost of the storage in the  contract,
// using the host external settings and the starting  contract.
func renewBaseDeposit(so StorageResponsibility, settings storage.HostExtConfig, fc types.StorageContract) common.BigInt {
	if fc.WindowEnd <= so.proofDeadline() {
		return common.BigInt0
	}
	timeExtension := fc.WindowEnd - so.proofDeadline()
	return settings.Deposit.Mult(common.NewBigIntUint64(fc.FileSize)).Mult(common.NewBigIntUint64(uint64(timeExtension)))
}

func handleUpload(h *StorageHost, s *storage.Session, beginMsg *p2p.Msg) error {
	s.SetDeadLine(storage.ContractRevisionTime)

	// Read upload request
	var uploadRequest storage.UploadRequest
	if err := beginMsg.Decode(&uploadRequest); err != nil {
		return fmt.Errorf("[Error Decode UploadRequest] Msg: %v | Error: %v", beginMsg, err)
	}

	// Get revision from storage responsibility
	so, err := GetStorageResponsibility(h.db, uploadRequest.StorageContractID)
	if err != nil {
		return fmt.Errorf("[Error Get Storage Responsibility] Error: %v", err)
	}

	settings := h.externalConfig()
	currentBlockHeight := h.blockHeight
	currentRevision := so.StorageContractRevisions[len(so.StorageContractRevisions)-1]

	// Process each action
	newRoots := append([]common.Hash(nil), so.SectorRoots...)
	sectorsChanged := make(map[uint64]struct{})
	//var bandwidthRevenue *big.Int
	var bandwidthRevenue common.BigInt
	var sectorsRemoved []common.Hash
	var sectorsGained []common.Hash
	var gainedSectorData [][]byte
	for _, action := range uploadRequest.Actions {
		switch action.Type {
		case storage.UploadActionAppend:
			// Update sector roots.
			newRoot := merkle.Root(action.Data)
			newRoots = append(newRoots, newRoot)
			sectorsGained = append(sectorsGained, newRoot)
			gainedSectorData = append(gainedSectorData, action.Data)

			sectorsChanged[uint64(len(newRoots))-1] = struct{}{}

			// Update finances
			//bandwidthRevenue = bandwidthRevenue.Add(bandwidthRevenue, settings.UploadBandwidthPrice.MultUint64(storage.sectorSize).BigIntPtr())
			bandwidthRevenue = bandwidthRevenue.Add(settings.UploadBandwidthPrice.MultUint64(storage.SectorSize))

		default:
			return errors.New("unknown action type " + action.Type)
		}
	}

	//var storageRevenue, newDeposit *big.Int
	var storageRevenue, newDeposit common.BigInt
	if len(newRoots) > len(so.SectorRoots) {
		bytesAdded := storage.SectorSize * uint64(len(newRoots)-len(so.SectorRoots))
		blocksRemaining := so.proofDeadline() - currentBlockHeight
		//blockBytesCurrency := new(big.Int).Mul(big.NewInt(int64(blocksRemaining)), big.NewInt(int64(bytesAdded)))

		blockBytesCurrency := common.NewBigIntUint64(blocksRemaining).Mult(common.NewBigIntUint64(bytesAdded))

		//storageRevenue = new(big.Int).Mul(blockBytesCurrency, settings.StoragePrice.BigIntPtr())
		storageRevenue = blockBytesCurrency.Mult(settings.StoragePrice)

		//newDeposit = newDeposit.Add(newDeposit, new(big.Int).Mul(blockBytesCurrency, settings.Deposit.BigIntPtr()))
		newDeposit = newDeposit.Add(blockBytesCurrency.Mult(settings.Deposit))

	}

	// If a Merkle proof was requested, construct it
	newMerkleRoot := merkle.CachedTreeRoot2(newRoots)

	// Construct the new revision
	newRevision := currentRevision
	newRevision.NewRevisionNumber = uploadRequest.NewRevisionNumber
	for _, action := range uploadRequest.Actions {
		if action.Type == storage.UploadActionAppend {
			newRevision.NewFileSize += storage.SectorSize
		}
	}
	newRevision.NewFileMerkleRoot = newMerkleRoot
	newRevision.NewValidProofOutputs = make([]types.DxcoinCharge, len(currentRevision.NewValidProofOutputs))
	for i := range newRevision.NewValidProofOutputs {
		newRevision.NewValidProofOutputs[i] = types.DxcoinCharge{
			Value:   uploadRequest.NewValidProofValues[i],
			Address: currentRevision.NewValidProofOutputs[i].Address,
		}
	}
	newRevision.NewMissedProofOutputs = make([]types.DxcoinCharge, len(currentRevision.NewMissedProofOutputs))
	for i := range newRevision.NewMissedProofOutputs {
		newRevision.NewMissedProofOutputs[i] = types.DxcoinCharge{
			Value:   uploadRequest.NewMissedProofValues[i],
			Address: currentRevision.NewMissedProofOutputs[i].Address,
		}
	}

	// Verify the new revision
	//newRevenue := new(big.Int).Add(storageRevenue.Add(storageRevenue, bandwidthRevenue), settings.BaseRPCPrice.BigIntPtr())

	newRevenue := storageRevenue.Add(bandwidthRevenue).Add(settings.BaseRPCPrice)

	so.SectorRoots, newRoots = newRoots, so.SectorRoots
	if err := VerifyRevision(&so, &newRevision, currentBlockHeight, newRevenue, newDeposit); err != nil {
		return err
	}
	so.SectorRoots, newRoots = newRoots, so.SectorRoots

	var merkleResp storage.UploadMerkleProof
	// Calculate which sectors changed
	oldNumSectors := uint64(len(so.SectorRoots))
	proofRanges := make([]merkletree.LeafRange, 0, len(sectorsChanged))
	for index := range sectorsChanged {
		if index < oldNumSectors {
			proofRanges = append(proofRanges, merkletree.LeafRange{
				Start: index,
				End:   index + 1,
			})
		}
	}
	sort.Slice(proofRanges, func(i, j int) bool {
		return proofRanges[i].Start < proofRanges[j].Start
	})
	// Record old leaf hashes for all changed sectors
	leafHashes := make([]common.Hash, len(proofRanges))
	for i, r := range proofRanges {
		leafHashes[i] = so.SectorRoots[r.Start]
	}

	// Construct the merkle proof
	oldHashSet, err := merkle.DiffProof(so.SectorRoots, proofRanges, oldNumSectors)
	if err != nil {
		return err
	}
	merkleResp = storage.UploadMerkleProof{
		OldSubtreeHashes: oldHashSet,
		OldLeafHashes:    leafHashes,
		NewMerkleRoot:    newMerkleRoot,
	}

	// Calculate bandwidth cost of proof
	proofSize := storage.HashSize * (len(merkleResp.OldSubtreeHashes) + len(leafHashes) + 1)

	//bandwidthRevenue = bandwidthRevenue.Add(bandwidthRevenue, settings.DownloadBandwidthPrice.MultUint64(uint64(proofSize)).BigIntPtr())

	bandwidthRevenue = bandwidthRevenue.Add(settings.DownloadBandwidthPrice.Mult(common.NewBigInt(int64(proofSize))))

	if err := s.SendStorageContractUploadMerkleProof(merkleResp); err != nil {
		return fmt.Errorf("[Error Send Storage Proof] Error: %v", err)
	}

	var clientRevisionSign []byte
	msg, err := s.ReadMsg()
	if err != nil {
		return err
	}

	if err = msg.Decode(&clientRevisionSign); err != nil {
		return err
	}
	newRevision.Signatures[0] = clientRevisionSign

	// Update the storage responsibility
	so.SectorRoots = newRoots
	//so.PotentialStorageRevenue = so.PotentialStorageRevenue.Add(so.PotentialStorageRevenue, storageRevenue)
	//so.RiskedStorageDeposit = so.RiskedStorageDeposit.Add(so.RiskedStorageDeposit, newDeposit)
	//so.PotentialUploadRevenue = so.PotentialUploadRevenue.Add(so.PotentialUploadRevenue, bandwidthRevenue)

	so.PotentialStorageRevenue = so.PotentialStorageRevenue.Add(storageRevenue)
	so.RiskedStorageDeposit = so.RiskedStorageDeposit.Add(newDeposit)
	so.PotentialUploadRevenue = so.PotentialUploadRevenue.Add(bandwidthRevenue)
	so.StorageContractRevisions = append(so.StorageContractRevisions, newRevision)
	err = h.modifyStorageResponsibility(so, sectorsRemoved, sectorsGained, gainedSectorData)
	if err != nil {
		return err
	}

	// Sign host's revision and send it to client
	account := accounts.Account{Address: newRevision.NewValidProofOutputs[1].Address}
	wallet, err := h.am.Find(account)
	if err != nil {
		return err
	}

	sign, err := wallet.SignHash(account, newRevision.RLPHash().Bytes())
	if err != nil {
		return err
	}

	if err := s.SendStorageContractUploadHostRevisionSign(sign); err != nil {
		return err
	}

	return nil
}

func handleDownload(h *StorageHost, s *storage.Session, beginMsg *p2p.Msg) error {
	s.SetDeadLine(storage.DownloadTime)

	// read the download request.
	var req storage.DownloadRequest
	err := beginMsg.Decode(req)
	if err != nil {
		return err
	}

	// as soon as client complete downloading, will send stop msg.
	stopSignal := make(chan error, 1)
	go func() {
		msg, err := s.ReadMsg()
		if err != nil {
			stopSignal <- err
		} else if msg.Code != storage.NegotiationStopMsg {
			stopSignal <- errors.New("expected 'stop' from client, got " + string(msg.Code))
		} else {
			stopSignal <- nil
		}
	}()

	// get storage responsibility
	so, err := GetStorageResponsibility(h.db, req.StorageContractID)
	if err != nil {
		return fmt.Errorf("[Error Get Storage Responsibility] Error: %v", err)
	}

	// check whether the contract is empty
	if reflect.DeepEqual(so.OriginStorageContract, types.StorageContract{}) {
		err := errors.New("no contract locked")
		<-stopSignal
		return err
	}

	h.lock.RLock()
	settings := h.externalConfig()
	h.lock.RUnlock()

	currentRevision := so.StorageContractRevisions[len(so.StorageContractRevisions)-1]

	// Validate the request.
	for _, sec := range req.Sections {
		var err error
		switch {
		case uint64(sec.Offset)+uint64(sec.Length) > storage.SectorSize:
			err = errors.New("download out boundary of sector")
		case sec.Length == 0:
			err = errors.New("length cannot be 0")
		case req.MerkleProof && (sec.Offset%storage.SegmentSize != 0 || sec.Length%storage.SegmentSize != 0):
			err = errors.New("offset and length must be multiples of SegmentSize when requesting a Merkle proof")
		case len(req.NewValidProofValues) != len(currentRevision.NewValidProofOutputs):
			err = errors.New("the number of valid proof values not match the old")
		case len(req.NewMissedProofValues) != len(currentRevision.NewMissedProofOutputs):
			err = errors.New("the number of missed proof values not match the old")
		}
		if err != nil {
			return err
		}
	}

	// construct the new revision
	newRevision := currentRevision
	newRevision.NewRevisionNumber = req.NewRevisionNumber
	newRevision.NewValidProofOutputs = make([]types.DxcoinCharge, len(currentRevision.NewValidProofOutputs))
	for i := range newRevision.NewValidProofOutputs {
		newRevision.NewValidProofOutputs[i] = types.DxcoinCharge{
			Value:   req.NewValidProofValues[i],
			Address: currentRevision.NewValidProofOutputs[i].Address,
		}
	}
	newRevision.NewMissedProofOutputs = make([]types.DxcoinCharge, len(currentRevision.NewMissedProofOutputs))
	for i := range newRevision.NewMissedProofOutputs {
		newRevision.NewMissedProofOutputs[i] = types.DxcoinCharge{
			Value:   req.NewMissedProofValues[i],
			Address: currentRevision.NewMissedProofOutputs[i].Address,
		}
	}

	// calculate expected cost and verify against client's revision
	var estBandwidth uint64
	sectorAccesses := make(map[common.Hash]struct{})
	for _, sec := range req.Sections {
		// use the worst-case proof size of 2*tree depth (this occurs when
		// proving across the two leaves in the center of the tree)
		estHashesPerProof := 2 * bits.Len64(storage.SectorSize/merkle.LeafSize)
		estBandwidth += uint64(sec.Length) + uint64(estHashesPerProof*storage.HashSize)
		sectorAccesses[sec.MerkleRoot] = struct{}{}
	}

	// calculate total cost
	bandwidthCost := settings.DownloadBandwidthPrice.MultUint64(estBandwidth)
	sectorAccessCost := settings.SectorAccessPrice.MultUint64(uint64(len(sectorAccesses)))
	totalCost := settings.BaseRPCPrice.Add(bandwidthCost).Add(sectorAccessCost)
	err = VerifyPaymentRevision(currentRevision, newRevision, h.blockHeight, totalCost.BigIntPtr())
	if err != nil {
		return err
	}

	// Sign the new revision.
	account := accounts.Account{Address: newRevision.NewValidProofOutputs[1].Address}
	wallet, err := h.am.Find(account)
	if err != nil {
		return err
	}

	hostSig, err := wallet.SignHash(account, newRevision.RLPHash().Bytes())
	if err != nil {
		return err
	}

	// update the storage responsibility.
	//paymentTransfer := currentRevision.NewValidProofOutputs[0].Value.Sub(currentRevision.NewValidProofOutputs[0].Value, newRevision.NewValidProofOutputs[0].Value)
	paymentTransfer := common.NewBigInt(currentRevision.NewValidProofOutputs[0].Value.Int64()).Sub(common.NewBigInt(newRevision.NewValidProofOutputs[0].Value.Int64()))
	//so.PotentialDownloadRevenue = so.PotentialDownloadRevenue.Add(so.PotentialDownloadRevenue, paymentTransfer)
	so.PotentialDownloadRevenue = so.PotentialDownloadRevenue.Add(paymentTransfer)
	so.StorageContractRevisions = append(so.StorageContractRevisions, newRevision)
	h.lock.Lock()
	err = h.modifyStorageResponsibility(so, nil, nil, nil)
	h.lock.Unlock()
	if err != nil {
		return err
	}

	// enter response loop
	for i, sec := range req.Sections {

		// fetch the requested data from host local storage
		sectorData, err := h.ReadSector(sec.MerkleRoot)
		if err != nil {
			return err
		}
		data := sectorData[sec.Offset : sec.Offset+sec.Length]

		// construct the Merkle proof, if requested.
		var proof []common.Hash
		if req.MerkleProof {
			proofStart := int(sec.Offset) / merkle.LeafSize
			proofEnd := int(sec.Offset+sec.Length) / merkle.LeafSize
			proof, err = merkle.RangeProof(sectorData, proofStart, proofEnd)
			if err != nil {
				return err
			}
		}

		// send the response.
		// if host received a stop signal, or this is the final response, include host's signature in the response.
		resp := storage.DownloadResponse{
			Signature:   nil,
			Data:        data,
			MerkleProof: proof,
		}

		select {
		case err := <-stopSignal:
			if err != nil {
				return err
			}

			resp.Signature = hostSig
			return s.SendStorageContractDownloadData(resp)
		default:
		}

		if i == len(req.Sections)-1 {
			resp.Signature = hostSig
		}

		if err := s.SendStorageContractDownloadData(resp); err != nil {
			return err
		}
	}

	// the stop signal must arrive before RPC is complete.
	return <-stopSignal
}<|MERGE_RESOLUTION|>--- conflicted
+++ resolved
@@ -437,26 +437,33 @@
 }
 
 func (h *StorageHost) HandleSession(s *storage.Session) error {
+	if s == nil {
+		return errors.New("host session is nil")
+	}
+
+	if s.IsBusy() {
+		log.Warn("session is busy, we will retry later")
+		return nil
+	}
+
 	msg, err := s.ReadMsg()
 	if err != nil {
 		log.Error("read message error", "err", err.Error())
 		return err
 	}
+
 	if handler, ok := handlerMap[msg.Code]; ok {
-		log.Error("handle session", "message code", msg.Code)
 		return handler(h, s, msg)
 	} else {
 		log.Error("failed to get handler", "message", msg.Code)
 		return errors.New("failed to get handler")
 	}
-<<<<<<< HEAD
-	h.log.Info("can't find storage code handler function", "msg code", msg.Code)
-	return nil
-=======
->>>>>>> 02f46117
 }
 
 func handleHostSettingRequest(h *StorageHost, s *storage.Session, beginMsg *p2p.Msg) error {
+	s.SetBusy()
+	defer s.ResetBusy()
+
 	s.SetDeadLine(storage.HostSettingTime)
 
 	settings := h.externalConfig()
@@ -471,6 +478,9 @@
 }
 
 func handleContractCreate(h *StorageHost, s *storage.Session, beginMsg *p2p.Msg) error {
+	s.SetBusy()
+	defer s.ResetBusy()
+
 	// this RPC call contains two request/response exchanges.
 	s.SetDeadLine(storage.ContractCreateTime)
 
@@ -637,6 +647,9 @@
 }
 
 func handleUpload(h *StorageHost, s *storage.Session, beginMsg *p2p.Msg) error {
+	s.SetBusy()
+	defer s.ResetBusy()
+
 	s.SetDeadLine(storage.ContractRevisionTime)
 
 	// Read upload request
@@ -827,6 +840,9 @@
 }
 
 func handleDownload(h *StorageHost, s *storage.Session, beginMsg *p2p.Msg) error {
+	s.SetBusy()
+	defer s.ResetBusy()
+
 	s.SetDeadLine(storage.DownloadTime)
 
 	// read the download request.
