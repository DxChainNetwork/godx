// Copyright 2019 DxChain, All rights reserved.
// Use of this source code is governed by an Apache
// License 2.0 that can be found in the LICENSE file.

package storagehost

import (
	"errors"
	"fmt"
	"math/bits"
	"os"
	"path/filepath"
	"reflect"
	"sort"
	"sync"

	"github.com/DxChainNetwork/godx/accounts"
	"github.com/DxChainNetwork/godx/common"
	tm "github.com/DxChainNetwork/godx/common/threadmanager"
	"github.com/DxChainNetwork/godx/core/types"
	"github.com/DxChainNetwork/godx/crypto"
	"github.com/DxChainNetwork/godx/crypto/merkle"
	"github.com/DxChainNetwork/godx/ethdb"
	"github.com/DxChainNetwork/godx/log"
	"github.com/DxChainNetwork/godx/p2p"
	"github.com/DxChainNetwork/godx/storage"
	sm "github.com/DxChainNetwork/godx/storage/storagehost/storagemanager"
	"github.com/DxChainNetwork/merkletree"
)

var handlerMap = map[uint64]func(h *StorageHost, s *storage.Session, beginMsg *p2p.Msg) error{
	storage.HostSettingMsg:                    handleHostSettingRequest,
	storage.StorageContractCreationMsg:        handleContractCreate,
	storage.StorageContractUploadRequestMsg:   handleUpload,
	storage.StorageContractDownloadRequestMsg: handleDownload,
}

// TODO: Network, Transaction, protocol related implementations BELOW:
// TODO: check unlock hash
func (h *StorageHost) checkUnlockHash() error {
	return nil
}

//return the externalConfig for host
func (h *StorageHost) externalConfig() storage.HostExtConfig {
	//Each time you update the configuration, number plus one
	h.revisionNumber++

	var totalStorageSpace uint64
	var remainingStorageSpace uint64
	//TODO 从磁盘中获取总的存储和剩余存储

	acceptingContracts := h.config.AcceptingContracts
	MaxDeposit := h.config.MaxDeposit
	paymentAddress := h.config.PaymentAddress
	if paymentAddress != (common.Address{}) {
		account := accounts.Account{Address: paymentAddress}
		wallet, err := h.ethBackend.AccountManager().Find(account)
		if err != nil {
			h.log.Warn("Failed to find the wallet", "err", err)
			acceptingContracts = false
		}
		//If the wallet is locked, you will not be able to enter the signing phase.
		status, err := wallet.Status()
		if status == "Locked" || err != nil {
			h.log.Warn("Wallet is not unlocked", "err", err)
			acceptingContracts = false
		}

		stateDB, err := h.ethBackend.GetBlockChain().State()
		if err != nil {
			h.log.Warn("Failed to find the stateDB", "err", err)
		} else {
			balance := stateDB.GetBalance(paymentAddress)
			//If the maximum deposit amount exceeds the account balance, set it as the account balance
			if balance.Cmp(&MaxDeposit) < 0 {
				MaxDeposit = *balance
			}
		}

	} else {
		h.log.Error("paymentAddress must be explicitly specified")
	}

	return storage.HostExtConfig{
		AcceptingContracts:     acceptingContracts,
		MaxDownloadBatchSize:   h.config.MaxDownloadBatchSize,
		MaxDuration:            h.config.MaxDuration,
		MaxReviseBatchSize:     h.config.MaxReviseBatchSize,
		SectorSize:             storage.SectorSize,
		WindowSize:             h.config.WindowSize,
		PaymentAddress:         paymentAddress,
		TotalStorage:           totalStorageSpace,
		RemainingStorage:       remainingStorageSpace,
		Deposit:                common.NewBigInt(h.config.Deposit.Int64()),
		MaxDeposit:             common.NewBigInt(MaxDeposit.Int64()),
		BaseRPCPrice:           common.NewBigInt(h.config.MinBaseRPCPrice.Int64()),
		ContractPrice:          common.NewBigInt(h.config.MinContractPrice.Int64()),
		DownloadBandwidthPrice: common.NewBigInt(h.config.MinDownloadBandwidthPrice.Int64()),
		SectorAccessPrice:      common.NewBigInt(h.config.MinSectorAccessPrice.Int64()),
		StoragePrice:           common.NewBigInt(h.config.MinStoragePrice.Int64()),
		UploadBandwidthPrice:   common.NewBigInt(h.config.MinUploadBandwidthPrice.Int64()),
		RevisionNumber:         h.revisionNumber,
		Version:                storage.ConfigVersion,
	}
}

// TODO: mock the database for storing storage obligation, currently use the
//  	 LDBDatabase, not sure which tables should be init here, modify the database
//  	 for developer's convenience
func (h *StorageHost) initDB() error {
	var err error
	h.db, err = ethdb.NewLDBDatabase(filepath.Join(h.persistDir, HostDB), 16, 16)
	if err != nil {
		return err
	}
	// add the close of database to the thread manager
	_ = h.tm.AfterStop(func() error {
		h.db.Close()
		return nil
	})
	// TODO: create the table if not exist
	return nil
}

// TODO: load the database, storage obligation, currently mock loads the config from the database,
//  	 if the config file load sucess
func (h *StorageHost) loadFromDB() error {
	return nil
}

// StorageHost provide functions for storagehost management
// It loads or use default config when it have been initialized
// It aims at communicate by protocal with client and lent its own storage to the client
type StorageHost struct {

	// Account manager for wallet/account related operation
	am *accounts.Manager

	// storageHost basic config
	broadcast          bool
	broadcastConfirmed bool
	blockHeight        uint64

	financialMetrics HostFinancialMetrics
	config           storage.HostIntConfig
	revisionNumber   uint64

	// storage host manager for manipulating the file storage system
	sm.StorageManager

	lockedStorageResponsibility map[common.Hash]*TryMutex

	// things for log and persistence
	db         *ethdb.LDBDatabase
	persistDir string
	log        log.Logger

	// things for thread safety
	lock sync.RWMutex
	tm   tm.ThreadManager

	ethBackend storage.EthBackend

	parseAPI storage.ParsedAPI
}

// Start loads all APIs and make them mapping, also introduce the account
// manager as a member variable in side the StorageHost
func (h *StorageHost) Start(eth storage.EthBackend) (err error) {
	// TODO: Start Load all APIs and make them mapping
	// init the account manager
	h.am = eth.AccountManager()
	h.ethBackend = eth

<<<<<<< HEAD
	if err = h.StorageManager.Start(); err != nil {
		return err
=======
	// parse storage contract tx API
	err := storage.FilterAPIs(h.ethBackend.APIs(), &h.parseAPI)
	if err != nil {
		h.log.Error("failed to parse storage contract tx API for host", "error", err)
		return
>>>>>>> ec0bc15e
	}

	// subscribe block chain change event
	go h.subscribeChainChangEvent()
	return nil
}

// New Initialize the Host, including init the structure
// load or use the default config, init db and ext.
func New(persistDir string) (*StorageHost, error) {
	// do a host creation, but incomplete config
	host := StorageHost{
		log:                         log.New(),
		persistDir:                  persistDir,
		lockedStorageResponsibility: make(map[common.Hash]*TryMutex),
		// TODO: init the storageHostObligation
	}

	var err error   // error potentially affect the system
	var tmErr error // error for thread manager, could be handle, would be log only

	// use the thread manager to close the things open
	defer func() {
		if err != nil {
			if tmErr := host.tm.Stop(); tmErr != nil {
				err = errors.New(err.Error() + "; " + tmErr.Error())
			}
		}
	}()

	// try to make the dir for storing host files.
	// Because MkdirAll does nothing is the folder already exist, no worry to the existing folder
	if err = os.MkdirAll(persistDir, 0700); err != nil {
		host.log.Crit("Making directory hit unexpected error: " + err.Error())
		return nil, err
	}

	// initialize the storage manager
	host.StorageManager, err = sm.New(filepath.Join(persistDir, StorageManager))
	if err != nil {
		host.log.Crit("Error caused by Creating StorageManager: " + err.Error())
		return nil, err
	}

	// add the storage manager to the thread group
	// log if closing fail
	if tmErr = host.tm.AfterStop(func() error {
		err := host.StorageManager.Close()
		if err != nil {
			host.log.Warn("Fail to close storage manager: " + err.Error())
		}
		return err
	}); tmErr != nil {
		host.log.Warn(tmErr.Error())
	}

	// load the data from file or from default config
	err = host.load()
	if err != nil {
		return nil, err
	}

	// add the syncConfig to the thread group, make sure it would be store before system down
	if tmErr = host.tm.AfterStop(func() error {
		err := host.syncConfig()
		if err != nil {
			host.log.Warn("Fail to synchronize to config file: " + err.Error())
		}
		return err
	}); tmErr != nil {
		// just log the cannot syn problem, the does not sever enough to panic the system
		host.log.Warn(tmErr.Error())
	}
	//Delete residual storage responsibility
	if err = host.PruneStaleStorageResponsibilities(); err != nil {
		host.log.Info("Could not prune stale storage responsibilities:", err)
	}

	// TODO: Init the networking

	return &host, nil
}

// Close the storage host and persist the data
func (h *StorageHost) Close() error {
	err := h.tm.Stop()
	newErr := h.StorageManager.Close()
	err = common.ErrCompose(err, newErr)
	return err
}

// HostExtConfig return the host external config, which configure host through,
// user should not able to modify the config
func (h *StorageHost) HostExtConfig() storage.HostExtConfig {
	h.lock.Lock()
	defer h.lock.Unlock()
	if err := h.tm.Add(); err != nil {
		h.log.Crit("Call to HostExtConfig fail")
	}

	defer h.tm.Done()
	// mock the return of host external config
	return h.externalConfig()
}

// FinancialMetrics contains the information about the activities,
// commitments, rewards of host
func (h *StorageHost) FinancialMetrics() HostFinancialMetrics {
	h.lock.RLock()
	defer h.lock.RUnlock()
	if err := h.tm.Add(); err != nil {
		h.log.Crit("Fail to add FinancialMetrics Getter to thread manager")
	}
	defer h.tm.Done()

	return h.financialMetrics
}

// SetIntConfig set the input hostconfig to the current host if check all things are good
func (h *StorageHost) SetIntConfig(config storage.HostIntConfig, debug ...bool) error {
	// TODO: not sure the exact procedure
	// TODO: For debugging purpose, currently use vargs and tag for directly ignore the
	//  checking parts, set the config and increase the revisionNumber, for future
	//  development, please follow the logic to make the test case success as expected,
	//  or delete and  do another test case for convenience

	h.lock.Lock()
	defer h.lock.Unlock()
	if err := h.tm.Add(); err != nil {
		h.log.Crit("Fail to add HostIntConfig Getter to thread manager")
		return err
	}
	defer h.tm.Done()

	// for debugging purpose, just jump to the last part, so it won't be affected
	// by the implementation of checking parts (check unlock hash and network address)
	if debug != nil && len(debug) >= 1 && debug[0] {
		goto LOADSETTING
	}

	// TODO: check the unlock hash, if does not need the hash, remove this part of code
	if config.AcceptingContracts {
		err := h.checkUnlockHash()
		if err != nil {
			return errors.New("no unlock hash, stop updating: " + err.Error())
		}
	}

	// TODO: Checking the NetAddress

LOADSETTING:
	h.config = config
	h.revisionNumber++

	// synchronize the config to file
	if err := h.syncConfig(); err != nil {
		return errors.New("internal config update fail: " + err.Error())
	}

	return nil
}

// InternalConfig Return the internal config of host
func (h *StorageHost) InternalConfig() storage.HostIntConfig {
	h.lock.RLock()
	defer h.lock.RUnlock()
	// if not able to add to the thread manager, simply return a empty config structure
	if err := h.tm.Add(); err != nil {
		return storage.HostIntConfig{}
	}
	defer h.tm.Done()
	return h.config
}

// load do the following things:
// 1. init the database
// 2. load the config from file
// 3. load from database
// 4. if the config file not found, create the config file, and use the default config
// 5. finally synchronize the data to config file
func (h *StorageHost) load() error {
	var err error

	// Initialize the database
	if err = h.initDB(); err != nil {
		h.log.Crit("Unable to initialize the database: " + err.Error())
		return err
	}

	// try to load from the config files,
	if err = h.loadFromFile(); err == nil {
		// TODO: mock the loading from database
		err = h.loadFromDB()
		return err
	} else if !os.IsNotExist(err) {
		// if the error is NOT caused by FILE NOT FOUND Exception
		return err
	}

	// At this step, the error is caused by FILE NOT FOUND Exception
	// Create the config file
	h.log.Info("Creat a new HostSetting file")

	// currently the error is caused by file not found exception
	// create the file
	file, err := os.Create(filepath.Join(h.persistDir, HostSettingFile))
	if err != nil {
		// if the error is throw when create the file
		// close the file and directly return the error
		_ = file.Close()
		return err
	}

	// assert the error is nil, close the file
	if err := file.Close(); err != nil {
		h.log.Info("Unable to close the config file")
	}

	// load the default config
	h.loadDefaults()

	// and get synchronization
	if syncErr := h.syncConfig(); syncErr != nil {
		h.log.Warn("Tempt to synchronize config to file failed: " + syncErr.Error())
	}

	return nil
}

// loadFromFile load host config from the file, guarantee that host would not be
// modified if error happen
func (h *StorageHost) loadFromFile() error {
	h.lock.Lock()
	defer h.lock.Unlock()

	// load and create a persist from JSON file
	persist := new(persistence)

	// NOTE:
	// if it is loaded the file causing the error, directly return the error info
	// and not do any modification to the host
	if err := common.LoadDxJSON(storageHostMeta, filepath.Join(h.persistDir, HostSettingFile), persist); err != nil {
		return err
	}

	h.loadPersistence(persist)
	return nil
}

// loadDefaults loads the default config for the host
func (h *StorageHost) loadDefaults() {
	h.lock.Lock()
	defer h.lock.Unlock()
	h.config = loadDefaultConfig()
}

func (h *StorageHost) HandleSession(s *storage.Session) error {
	msg, err := s.ReadMsg()
	if err != nil {
		return err
	}
	if handler, ok := handlerMap[msg.Code]; ok {
		return handler(h, s, msg)
	}
	return nil
}

func handleHostSettingRequest(h *StorageHost, s *storage.Session, beginMsg *p2p.Msg) error {
	s.SetDeadLine(storage.HostSettingTime)

	settings := h.externalConfig()
	if err := s.SendHostExtSettingsResponse(settings); err == nil {
		return errors.New("host setting request done")
	} else {
		return err
	}
}

func handleContractCreate(h *StorageHost, s *storage.Session, beginMsg *p2p.Msg) error {
	// this RPC call contains two request/response exchanges.
	s.SetDeadLine(storage.ContractCreateTime)

	if !h.externalConfig().AcceptingContracts {
		err := errors.New("host is not accepting new contracts")

		return err
	}

	// 1. Read ContractCreateRequest msg
	var req storage.ContractCreateRequest
	if err := beginMsg.Decode(&req); err != nil {

		return err
	}

	sc := req.StorageContract
	clientPK, err := crypto.SigToPub(sc.RLPHash().Bytes(), req.Sign)
	if err != nil {
		return ExtendErr("recover publicKey from signature failed", err)
	}
	sc.Signatures[0] = req.Sign

	// Check host balance >= storage contract cost
	hostAddress := sc.ValidProofOutputs[1].Address
	stateDB, err := h.ethBackend.GetBlockChain().State()
	if err != nil {

		return ExtendErr("get state db error", err)
	}
	if stateDB.GetBalance(hostAddress).Cmp(sc.HostCollateral.Value) < 0 {

		return ExtendErr("host balance insufficient", err)
	}

	account := accounts.Account{Address: hostAddress}
	wallet, err := h.ethBackend.AccountManager().Find(account)

	if err != nil {

		return ExtendErr("find host account error", err)
	}
	hostContractSign, err := wallet.SignHash(account, sc.RLPHash().Bytes())
	if err != nil {

		return ExtendErr("host account sign storage contract error", err)
	}

	// Ecrecover host pk for setup unlock conditions
	hostPK, err := crypto.SigToPub(sc.RLPHash().Bytes(), hostContractSign)
	if err != nil {

		return ExtendErr("Ecrecover pk from sign error", err)
	}

	// Check an incoming storage contract matches the host's expectations for a valid contract
	if err := VerifyStorageContract(h, &sc, clientPK, hostPK); err != nil {

		return ExtendErr("host verify storage contract failed", err)
	}

	// 2. After check, send host contract sign to client
	sc.Signatures[1] = hostContractSign
	if err := s.SendStorageContractCreationHostSign(hostContractSign); err != nil {

		return ExtendErr("send storage contract create sign by host", err)
	}

	// 3. Wait for the client revision sign
	var clientRevisionSign []byte
	msg, err := s.ReadMsg()
	if err != nil {

		return err
	}

	if err = msg.Decode(&clientRevisionSign); err != nil {

		return err
	}

	// Reconstruct revision locally by host
	storageContractRevision := types.StorageContractRevision{
		ParentID: sc.RLPHash(),
		UnlockConditions: types.UnlockConditions{
			PaymentAddresses: []common.Address{
				crypto.PubkeyToAddress(*clientPK),
				crypto.PubkeyToAddress(*hostPK),
			},
			SignaturesRequired: 2,
		},
		NewRevisionNumber:     1,
		NewFileSize:           sc.FileSize,
		NewFileMerkleRoot:     sc.FileMerkleRoot,
		NewWindowStart:        sc.WindowStart,
		NewWindowEnd:          sc.WindowEnd,
		NewValidProofOutputs:  sc.ValidProofOutputs,
		NewMissedProofOutputs: sc.MissedProofOutputs,
		NewUnlockHash:         sc.UnlockHash,
	}

	// Sign revision by storage host
	hostRevisionSign, err := wallet.SignHash(account, storageContractRevision.RLPHash().Bytes())
	if err != nil {

		return ExtendErr("host sign revison error", err)
	}

	storageContractRevision.Signatures = [][]byte{clientRevisionSign, hostRevisionSign}

	so := StorageResponsibility{
		SectorRoots:              nil,
		ContractCost:             h.externalConfig().ContractPrice,
		LockedStorageDeposit:     common.NewBigInt(sc.ValidProofOutputs[1].Value.Int64()).Sub(h.externalConfig().ContractPrice),
		PotentialStorageRevenue:  common.BigInt0,
		RiskedStorageDeposit:     common.BigInt0,
		NegotiationBlockNumber:   h.blockHeight,
		OriginStorageContract:    sc,
		StorageContractRevisions: []types.StorageContractRevision{storageContractRevision},
	}

	if req.Renew {
		oldso, err := GetStorageResponsibility(h.db, req.OldContractID)
		if err != nil {
			h.log.Warn("Unable to get old storage responsibility when renewing", "err", err)
		} else {
			so.SectorRoots = oldso.SectorRoots
		}
		renewRevenue := renewBasePrice(so, h.externalConfig(), req.StorageContract)
		so.ContractCost = common.NewBigInt(req.StorageContract.ValidProofOutputs[1].Value.Int64()).Sub(h.externalConfig().ContractPrice).Sub(renewRevenue)
		so.PotentialStorageRevenue = renewRevenue
		so.RiskedStorageDeposit = renewBaseDeposit(so, h.externalConfig(), req.StorageContract)
	}

	if err := FinalizeStorageResponsibility(h, so); err != nil {
		return ExtendErr("finalize storage obligation error", err)
	}

	if err := s.SendStorageContractCreationHostRevisionSign(hostRevisionSign); err == nil {
		return errors.New("storage contract new process done")
	} else {
		return err
	}
}

// renewBasePrice returns the base cost of the storage in the  contract,
// using the host external settings and the starting file contract.
func renewBasePrice(so StorageResponsibility, settings storage.HostExtConfig, fc types.StorageContract) common.BigInt {
	if fc.WindowEnd <= so.proofDeadline() {
		return common.BigInt0
	}
	timeExtension := fc.WindowEnd - so.proofDeadline()
	return settings.StoragePrice.Mult(common.NewBigIntUint64(fc.FileSize)).Mult(common.NewBigIntUint64(uint64(timeExtension)))
}

// renewBaseDeposit returns the base cost of the storage in the  contract,
// using the host external settings and the starting  contract.
func renewBaseDeposit(so StorageResponsibility, settings storage.HostExtConfig, fc types.StorageContract) common.BigInt {
	if fc.WindowEnd <= so.proofDeadline() {
		return common.BigInt0
	}
	timeExtension := fc.WindowEnd - so.proofDeadline()
	return settings.Deposit.Mult(common.NewBigIntUint64(fc.FileSize)).Mult(common.NewBigIntUint64(uint64(timeExtension)))
}

func handleUpload(h *StorageHost, s *storage.Session, beginMsg *p2p.Msg) error {
	s.SetDeadLine(storage.ContractRevisionTime)

	// Read upload request
	var uploadRequest storage.UploadRequest
	if err := beginMsg.Decode(&uploadRequest); err != nil {
		return fmt.Errorf("[Error Decode UploadRequest] Msg: %v | Error: %v", beginMsg, err)
	}

	// Get revision from storage obligation
	so, err := GetStorageResponsibility(h.db, uploadRequest.StorageContractID)
	if err != nil {
		return fmt.Errorf("[Error Get Storage Obligation] Error: %v", err)
	}

	settings := h.externalConfig()
	currentBlockHeight := h.blockHeight
	currentRevision := so.StorageContractRevisions[len(so.StorageContractRevisions)-1]

	// Process each action
	newRoots := append([]common.Hash(nil), so.SectorRoots...)
	sectorsChanged := make(map[uint64]struct{})
	//var bandwidthRevenue *big.Int
	var bandwidthRevenue common.BigInt
	var sectorsRemoved []common.Hash
	var sectorsGained []common.Hash
	var gainedSectorData [][]byte
	for _, action := range uploadRequest.Actions {
		switch action.Type {
		case storage.UploadActionAppend:
			// Update sector roots.
			newRoot := merkle.Root(action.Data)
			newRoots = append(newRoots, newRoot)
			sectorsGained = append(sectorsGained, newRoot)
			gainedSectorData = append(gainedSectorData, action.Data)

			sectorsChanged[uint64(len(newRoots))-1] = struct{}{}

			// Update finances
			//bandwidthRevenue = bandwidthRevenue.Add(bandwidthRevenue, settings.UploadBandwidthPrice.MultUint64(storage.sectorSize).BigIntPtr())
			bandwidthRevenue = bandwidthRevenue.Add(settings.UploadBandwidthPrice.MultUint64(storage.SectorSize))

		default:
			return errors.New("unknown action type " + action.Type)
		}
	}

	//var storageRevenue, newDeposit *big.Int
	var storageRevenue, newDeposit common.BigInt
	if len(newRoots) > len(so.SectorRoots) {
		bytesAdded := storage.SectorSize * uint64(len(newRoots)-len(so.SectorRoots))
		blocksRemaining := so.proofDeadline() - currentBlockHeight
		//blockBytesCurrency := new(big.Int).Mul(big.NewInt(int64(blocksRemaining)), big.NewInt(int64(bytesAdded)))

		blockBytesCurrency := common.NewBigIntUint64(blocksRemaining).Mult(common.NewBigIntUint64(bytesAdded))

		//storageRevenue = new(big.Int).Mul(blockBytesCurrency, settings.StoragePrice.BigIntPtr())
		storageRevenue = blockBytesCurrency.Mult(settings.StoragePrice)

		//newDeposit = newDeposit.Add(newDeposit, new(big.Int).Mul(blockBytesCurrency, settings.Deposit.BigIntPtr()))
		newDeposit = newDeposit.Add(blockBytesCurrency.Mult(settings.Deposit))

	}

	// If a Merkle proof was requested, construct it
	newMerkleRoot := merkle.CachedTreeRoot2(newRoots)

	// Construct the new revision
	newRevision := currentRevision
	newRevision.NewRevisionNumber = uploadRequest.NewRevisionNumber
	for _, action := range uploadRequest.Actions {
		if action.Type == storage.UploadActionAppend {
			newRevision.NewFileSize += storage.SectorSize
		}
	}
	newRevision.NewFileMerkleRoot = newMerkleRoot
	newRevision.NewValidProofOutputs = make([]types.DxcoinCharge, len(currentRevision.NewValidProofOutputs))
	for i := range newRevision.NewValidProofOutputs {
		newRevision.NewValidProofOutputs[i] = types.DxcoinCharge{
			Value:   uploadRequest.NewValidProofValues[i],
			Address: currentRevision.NewValidProofOutputs[i].Address,
		}
	}
	newRevision.NewMissedProofOutputs = make([]types.DxcoinCharge, len(currentRevision.NewMissedProofOutputs))
	for i := range newRevision.NewMissedProofOutputs {
		newRevision.NewMissedProofOutputs[i] = types.DxcoinCharge{
			Value:   uploadRequest.NewMissedProofValues[i],
			Address: currentRevision.NewMissedProofOutputs[i].Address,
		}
	}

	// Verify the new revision
	//newRevenue := new(big.Int).Add(storageRevenue.Add(storageRevenue, bandwidthRevenue), settings.BaseRPCPrice.BigIntPtr())

	newRevenue := storageRevenue.Add(bandwidthRevenue).Add(settings.BaseRPCPrice)

	so.SectorRoots, newRoots = newRoots, so.SectorRoots
	if err := VerifyRevision(&so, &newRevision, currentBlockHeight, newRevenue, newDeposit); err != nil {
		return err
	}
	so.SectorRoots, newRoots = newRoots, so.SectorRoots

	var merkleResp storage.UploadMerkleProof
	// Calculate which sectors changed
	oldNumSectors := uint64(len(so.SectorRoots))
	proofRanges := make([]merkletree.LeafRange, 0, len(sectorsChanged))
	for index := range sectorsChanged {
		if index < oldNumSectors {
			proofRanges = append(proofRanges, merkletree.LeafRange{
				Start: index,
				End:   index + 1,
			})
		}
	}
	sort.Slice(proofRanges, func(i, j int) bool {
		return proofRanges[i].Start < proofRanges[j].Start
	})
	// Record old leaf hashes for all changed sectors
	leafHashes := make([]common.Hash, len(proofRanges))
	for i, r := range proofRanges {
		leafHashes[i] = so.SectorRoots[r.Start]
	}

	// Construct the merkle proof
	oldHashSet, err := merkle.DiffProof(so.SectorRoots, proofRanges, oldNumSectors)
	if err != nil {
		return err
	}
	merkleResp = storage.UploadMerkleProof{
		OldSubtreeHashes: oldHashSet,
		OldLeafHashes:    leafHashes,
		NewMerkleRoot:    newMerkleRoot,
	}

	// Calculate bandwidth cost of proof
	proofSize := storage.HashSize * (len(merkleResp.OldSubtreeHashes) + len(leafHashes) + 1)

	//bandwidthRevenue = bandwidthRevenue.Add(bandwidthRevenue, settings.DownloadBandwidthPrice.MultUint64(uint64(proofSize)).BigIntPtr())

	bandwidthRevenue = bandwidthRevenue.Add(settings.DownloadBandwidthPrice.Mult(common.NewBigInt(int64(proofSize))))

	if err := s.SendStorageContractUploadMerkleProof(merkleResp); err != nil {
		return fmt.Errorf("[Error Send Storage Proof] Error: %v", err)
	}

	var clientRevisionSign []byte
	msg, err := s.ReadMsg()
	if err != nil {
		return err
	}

	if err = msg.Decode(&clientRevisionSign); err != nil {
		return err
	}
	newRevision.Signatures[0] = clientRevisionSign

	// Update the storage obligation
	so.SectorRoots = newRoots
	//so.PotentialStorageRevenue = so.PotentialStorageRevenue.Add(so.PotentialStorageRevenue, storageRevenue)
	//so.RiskedStorageDeposit = so.RiskedStorageDeposit.Add(so.RiskedStorageDeposit, newDeposit)
	//so.PotentialUploadRevenue = so.PotentialUploadRevenue.Add(so.PotentialUploadRevenue, bandwidthRevenue)

	so.PotentialStorageRevenue = so.PotentialStorageRevenue.Add(storageRevenue)
	so.RiskedStorageDeposit = so.RiskedStorageDeposit.Add(newDeposit)
	so.PotentialUploadRevenue = so.PotentialUploadRevenue.Add(bandwidthRevenue)
	so.StorageContractRevisions = append(so.StorageContractRevisions, newRevision)
	err = h.modifyStorageResponsibility(so, sectorsRemoved, sectorsGained, gainedSectorData)
	if err != nil {
		return err
	}

	// Sign host's revision and send it to client
	account := accounts.Account{Address: newRevision.NewValidProofOutputs[1].Address}
	wallet, err := h.am.Find(account)
	if err != nil {
		return err
	}

	sign, err := wallet.SignHash(account, newRevision.RLPHash().Bytes())
	if err != nil {
		return err
	}

	if err := s.SendStorageContractUploadHostRevisionSign(sign); err != nil {
		return err
	}

	return nil
}

func handleDownload(h *StorageHost, s *storage.Session, beginMsg *p2p.Msg) error {
	s.SetDeadLine(storage.DownloadTime)

	// read the download request.
	var req storage.DownloadRequest
	err := beginMsg.Decode(req)
	if err != nil {
		return err
	}

	// as soon as client complete downloading, will send stop msg.
	stopSignal := make(chan error, 1)
	go func() {
		msg, err := s.ReadMsg()
		if err != nil {
			stopSignal <- err
		} else if msg.Code != storage.NegotiationStopMsg {
			stopSignal <- errors.New("expected 'stop' from client, got " + string(msg.Code))
		} else {
			stopSignal <- nil
		}
	}()

	// get storage obligation
	so, err := GetStorageResponsibility(h.db, req.StorageContractID)
	if err != nil {
		return fmt.Errorf("[Error Get Storage Obligation] Error: %v", err)
	}

	// check whether the contract is empty
	if reflect.DeepEqual(so.OriginStorageContract, types.StorageContract{}) {
		err := errors.New("no contract locked")
		<-stopSignal
		return err
	}

	h.lock.RLock()
	settings := h.externalConfig()
	h.lock.RUnlock()

	currentRevision := so.StorageContractRevisions[len(so.StorageContractRevisions)-1]

	// Validate the request.
	for _, sec := range req.Sections {
		var err error
		switch {
		case uint64(sec.Offset)+uint64(sec.Length) > storage.SectorSize:
			err = errors.New("download out boundary of sector")
		case sec.Length == 0:
			err = errors.New("length cannot be 0")
		case req.MerkleProof && (sec.Offset%storage.SegmentSize != 0 || sec.Length%storage.SegmentSize != 0):
			err = errors.New("offset and length must be multiples of SegmentSize when requesting a Merkle proof")
		case len(req.NewValidProofValues) != len(currentRevision.NewValidProofOutputs):
			err = errors.New("the number of valid proof values not match the old")
		case len(req.NewMissedProofValues) != len(currentRevision.NewMissedProofOutputs):
			err = errors.New("the number of missed proof values not match the old")
		}
		if err != nil {
			return err
		}
	}

	// construct the new revision
	newRevision := currentRevision
	newRevision.NewRevisionNumber = req.NewRevisionNumber
	newRevision.NewValidProofOutputs = make([]types.DxcoinCharge, len(currentRevision.NewValidProofOutputs))
	for i := range newRevision.NewValidProofOutputs {
		newRevision.NewValidProofOutputs[i] = types.DxcoinCharge{
			Value:   req.NewValidProofValues[i],
			Address: currentRevision.NewValidProofOutputs[i].Address,
		}
	}
	newRevision.NewMissedProofOutputs = make([]types.DxcoinCharge, len(currentRevision.NewMissedProofOutputs))
	for i := range newRevision.NewMissedProofOutputs {
		newRevision.NewMissedProofOutputs[i] = types.DxcoinCharge{
			Value:   req.NewMissedProofValues[i],
			Address: currentRevision.NewMissedProofOutputs[i].Address,
		}
	}

	// calculate expected cost and verify against client's revision
	var estBandwidth uint64
	sectorAccesses := make(map[common.Hash]struct{})
	for _, sec := range req.Sections {
		// use the worst-case proof size of 2*tree depth (this occurs when
		// proving across the two leaves in the center of the tree)
		estHashesPerProof := 2 * bits.Len64(storage.SectorSize/merkle.LeafSize)
		estBandwidth += uint64(sec.Length) + uint64(estHashesPerProof*storage.HashSize)
		sectorAccesses[sec.MerkleRoot] = struct{}{}
	}

	// calculate total cost
	bandwidthCost := settings.DownloadBandwidthPrice.MultUint64(estBandwidth)
	sectorAccessCost := settings.SectorAccessPrice.MultUint64(uint64(len(sectorAccesses)))
	totalCost := settings.BaseRPCPrice.Add(bandwidthCost).Add(sectorAccessCost)
	err = VerifyPaymentRevision(currentRevision, newRevision, h.blockHeight, totalCost.BigIntPtr())
	if err != nil {
		return err
	}

	// Sign the new revision.
	account := accounts.Account{Address: newRevision.NewValidProofOutputs[1].Address}
	wallet, err := h.am.Find(account)
	if err != nil {
		return err
	}

	hostSig, err := wallet.SignHash(account, newRevision.RLPHash().Bytes())
	if err != nil {
		return err
	}

	// update the storage obligation.
	//paymentTransfer := currentRevision.NewValidProofOutputs[0].Value.Sub(currentRevision.NewValidProofOutputs[0].Value, newRevision.NewValidProofOutputs[0].Value)
	paymentTransfer := common.NewBigInt(currentRevision.NewValidProofOutputs[0].Value.Int64()).Sub(common.NewBigInt(newRevision.NewValidProofOutputs[0].Value.Int64()))
	//so.PotentialDownloadRevenue = so.PotentialDownloadRevenue.Add(so.PotentialDownloadRevenue, paymentTransfer)
	so.PotentialDownloadRevenue = so.PotentialDownloadRevenue.Add(paymentTransfer)
	so.StorageContractRevisions = append(so.StorageContractRevisions, newRevision)
	h.lock.Lock()
	err = h.modifyStorageResponsibility(so, nil, nil, nil)
	h.lock.Unlock()
	if err != nil {
		return err
	}

	// enter response loop
	for i, sec := range req.Sections {

		// TODO: Fetch the requested data.
		//sectorData, err := h.ReadSector(sec.MerkleRoot)
		//if err != nil {
		//	return err
		//}
		sectorData := []byte{}
		data := sectorData[sec.Offset : sec.Offset+sec.Length]

		// construct the Merkle proof, if requested.
		var proof []common.Hash
		if req.MerkleProof {
			proofStart := int(sec.Offset) / merkle.LeafSize
			proofEnd := int(sec.Offset+sec.Length) / merkle.LeafSize
			proof, err = merkle.RangeProof(sectorData, proofStart, proofEnd)
			if err != nil {
				return err
			}
		}

		// send the response.
		// if host received a stop signal, or this is the final response, include host's signature in the response.
		resp := storage.DownloadResponse{
			Signature:   nil,
			Data:        data,
			MerkleProof: proof,
		}

		select {
		case err := <-stopSignal:
			if err != nil {
				return err
			}

			resp.Signature = hostSig
			return s.SendStorageContractDownloadData(resp)
		default:
		}

		if i == len(req.Sections)-1 {
			resp.Signature = hostSig
		}

		if err := s.SendStorageContractDownloadData(resp); err != nil {
			return err
		}
	}

	// the stop signal must arrive before RPC is complete.
	return <-stopSignal
}<|MERGE_RESOLUTION|>--- conflicted
+++ resolved
@@ -173,16 +173,14 @@
 	h.am = eth.AccountManager()
 	h.ethBackend = eth
 
-<<<<<<< HEAD
 	if err = h.StorageManager.Start(); err != nil {
 		return err
-=======
+	}
 	// parse storage contract tx API
-	err := storage.FilterAPIs(h.ethBackend.APIs(), &h.parseAPI)
+	err = storage.FilterAPIs(h.ethBackend.APIs(), &h.parseAPI)
 	if err != nil {
 		h.log.Error("failed to parse storage contract tx API for host", "error", err)
 		return
->>>>>>> ec0bc15e
 	}
 
 	// subscribe block chain change event
