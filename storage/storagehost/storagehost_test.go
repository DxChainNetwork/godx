--- conflicted
+++ resolved
@@ -63,75 +63,6 @@
 }
 
 // Test if changing setting would result the change of the setting file
-<<<<<<< HEAD
-//func TestStorageHost_DataPreservation(t *testing.T) {
-//	// clear the saved data for testing
-//	remmoveFolders("./testdata/", t)
-//	defer remmoveFolders("./testdata/", t)
-//
-//	// try to do the first data json renew, use the default value
-//	host, err := New("./testdata/")
-//	if err != nil {
-//		t.Errorf(err.Error())
-//	}
-//
-//	// extract the persistence data from host
-//	persist1 := host.extractPersistence()
-//
-//	for Iterations := 10; Iterations > 0; Iterations-- {
-//
-//		// close the host to check if it can save the data as expected
-//		if err := host.Close(); err != nil {
-//			t.Errorf(err.Error())
-//		}
-//
-//		// renew the host again, check if match the data saving before closed
-//		host, err = New("./testdata/")
-//		if err != nil {
-//			t.Errorf(err.Error())
-//		}
-//
-//		persist2 := host.extractPersistence()
-//
-//		if !reflect.DeepEqual(persist1, persist2) {
-//			spew.Dump(persist1)
-//			spew.Dump(persist2)
-//			t.Errorf("two persistance does not equal to each other")
-//		}
-//
-//		// change serveral part in the setting again, use the random value
-//		// NOTE: this number does not make any sense, just for checking
-//		// 		if the related method indeed can change and persist the host
-//
-//		// host primitive variable
-//		host.broadcast = rand.Float32() < 0.5
-//		host.revisionNumber = uint64(rand.Intn(RANDRANGE))
-//		// host setting structure
-//		host.config.AcceptingContracts = rand.Float32() < 0.5
-//		host.config.Deposit = *big.NewInt(int64(rand.Intn(RANDRANGE)))
-//		// host financial Metrics
-//		host.financialMetrics.ContractCount = uint64(rand.Intn(RANDRANGE))
-//		host.financialMetrics.StorageRevenue = common.NewBigInt(RANDRANGE)
-//
-//		// extract the persistence information
-//		persist1 = host.extractPersistence()
-//
-//		// make sure the persistence indeed loaded by the host
-//		if host.broadcast != persist1.BroadCast ||
-//			host.revisionNumber != persist1.RevisionNumber ||
-//			host.config.AcceptingContracts != persist1.Config.AcceptingContracts ||
-//			!reflect.DeepEqual(host.config.Deposit, persist1.Config.Deposit) ||
-//			host.financialMetrics.ContractCount != persist1.FinalcialMetrics.ContractCount ||
-//			!reflect.DeepEqual(host.financialMetrics.StorageRevenue, persist1.FinalcialMetrics.StorageRevenue) {
-//			t.Errorf("persistence extracted from host does not match the expected")
-//		}
-//	}
-//
-//	if err := host.Close(); err != nil {
-//		t.Errorf(err.Error())
-//	}
-//}
-=======
 func TestStorageHost_DataPreservation(t *testing.T) {
 	// clear the saved data for testing
 	remmoveFolders("./testdata/", t)
@@ -199,7 +130,6 @@
 		t.Errorf(err.Error())
 	}
 }
->>>>>>> a863e518
 
 func TestStorageHost_SetIntSetting(t *testing.T) {
 	// clear the saved data for testing
