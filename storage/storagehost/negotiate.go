--- conflicted
+++ resolved
@@ -8,12 +8,9 @@
 	"crypto/ecdsa"
 	"errors"
 	"fmt"
-<<<<<<< HEAD
 	"github.com/DxChainNetwork/godx/common"
-=======
 	"math/big"
 
->>>>>>> ce8a3dba
 	"github.com/DxChainNetwork/godx/core/types"
 	"github.com/DxChainNetwork/godx/crypto"
 	"github.com/DxChainNetwork/godx/storage"
@@ -119,7 +116,6 @@
 	return nil
 }
 
-<<<<<<< HEAD
 func VerifyStorageContract(h *StorageHost, sc *types.StorageContract, clientPK *ecdsa.PublicKey, hostPK *ecdsa.PublicKey) error {
 	h.lock.RLock()
 	blockHeight := h.blockHeight
@@ -215,8 +211,9 @@
 	if err := h.managedAddStorageObligation(so); err != nil {
 		return err
 	}
-
-=======
+	return nil
+}
+
 // verifyPaymentRevision verifies that the revision being provided to pay for
 // the data has transferred the expected amount of money from the renter to the
 // host.
@@ -310,6 +307,5 @@
 	if paymentRevision.NewMissedProofOutputs[1].Value.Cmp(existingRevision.NewMissedProofOutputs[1].Value) != 0 {
 		return errLowHostMissedOutput
 	}
->>>>>>> ce8a3dba
 	return nil
 }