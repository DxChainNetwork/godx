// Copyright 2019 DxChain, All rights reserved.
// Use of this source code is governed by an Apache
// License 2.0 that can be found in the LICENSE file.

package storagehost

import (
	"errors"
	"fmt"
<<<<<<< HEAD

=======
	"github.com/DxChainNetwork/godx/accounts"
>>>>>>> 3fe44959
	"github.com/DxChainNetwork/godx/common"
	"github.com/DxChainNetwork/godx/common/unit"
	"github.com/DxChainNetwork/godx/storage"
)

// HostPrivateAPI is the api for private usage
type HostPrivateAPI struct {
	storageHost *StorageHost
}

// NewHostPrivateAPI is the api to create the host private api
func NewHostPrivateAPI(storageHost *StorageHost) *HostPrivateAPI {
	return &HostPrivateAPI{
		storageHost: storageHost,
	}
}

// Version gives a mock version of the debugapi
func (h *HostPrivateAPI) Version() string {
	return Version
}

// SectorSize return the sector size as a basic storage unit of the storage system.
func (h *HostPrivateAPI) SectorSize() uint64 {
	return storage.SectorSize
}

// PersistDir print the persist directory of the host
func (h *HostPrivateAPI) PersistDir() string {
	return h.storageHost.getPersistDir()
}

// Announce set accepting contracts to true, and then send the announcement
// transaction
func (h *HostPrivateAPI) Announce() string {
	if err := h.storageHost.setAcceptContracts(true); err != nil {
		return fmt.Sprintf("cannot set AcceptingContracts: %v", err)
	}
	address, err := h.storageHost.getPaymentAddress()
	if err != nil {
		return fmt.Sprintf("cannot get the payment address: %v", err)
	}
	hash, err := h.storageHost.parseAPI.StorageTx.SendHostAnnounceTX(address)
	if err != nil {
		return fmt.Sprintf("cannot send the announce transaction: %v", err)
	}
	return fmt.Sprintf("Announcement transaction: %v", hash.Hex())
}

// Folders return all the folders
func (h *HostPrivateAPI) Folders() []storage.HostFolder {
	return h.storageHost.StorageManager.Folders()
}

// AvailableSpace return the available spaces of the host
func (h *HostPrivateAPI) AvailableSpace() storage.HostSpace {
	return h.storageHost.StorageManager.AvailableSpace()
}

// GetHostConfig return the internal settings of the storage host
func (h *HostPrivateAPI) GetHostConfig() storage.HostIntConfigForDisplay {
	// Get the internal setting
	config := h.storageHost.getInternalConfig()
	// parse the numbers to human readable string
	display := storage.HostIntConfigForDisplay{
		AcceptingContracts:     unit.FormatBool(config.AcceptingContracts),
		MaxDownloadBatchSize:   unit.FormatStorage(config.MaxDownloadBatchSize, false),
		MaxDuration:            unit.FormatTime(config.MaxDuration),
		MaxReviseBatchSize:     unit.FormatStorage(config.MaxReviseBatchSize, false),
		WindowSize:             unit.FormatTime(config.WindowSize),
		PaymentAddress:         config.PaymentAddress.String(),
		Deposit:                unit.FormatCurrency(config.Deposit, "/byte/block"),
		DepositBudget:          unit.FormatCurrency(config.DepositBudget, "/contract"),
		MaxDeposit:             unit.FormatCurrency(config.MaxDeposit),
		BaseRPCPrice:           unit.FormatCurrency(config.BaseRPCPrice),
		ContractPrice:          unit.FormatCurrency(config.ContractPrice, "/contract"),
		DownloadBandwidthPrice: unit.FormatCurrency(config.DownloadBandwidthPrice, "/byte"),
		SectorAccessPrice:      unit.FormatCurrency(config.SectorAccessPrice, "/sector"),
		StoragePrice:           unit.FormatCurrency(config.StoragePrice, "/byte/block"),
		UploadBandwidthPrice:   unit.FormatCurrency(config.UploadBandwidthPrice, "/byte"),
	}

	return display
}

// GetFinancialMetrics get the financial metrics of the host
func (h *HostPrivateAPI) GetFinancialMetrics() HostFinancialMetricsForDisplay {
	fm := h.storageHost.getFinancialMetrics()
	display := HostFinancialMetricsForDisplay{
		ContractCount:                     fm.ContractCount,
		ContractCompensation:              unit.FormatCurrency(fm.ContractCompensation),
		PotentialContractCompensation:     unit.FormatCurrency(fm.PotentialContractCompensation),
		LockedStorageDeposit:              unit.FormatCurrency(fm.LockedStorageDeposit),
		LostRevenue:                       unit.FormatCurrency(fm.LostRevenue),
		LostStorageDeposit:                unit.FormatCurrency(fm.LostStorageDeposit),
		PotentialStorageRevenue:           unit.FormatCurrency(fm.PotentialStorageRevenue),
		RiskedStorageDeposit:              unit.FormatCurrency(fm.RiskedStorageDeposit),
		StorageRevenue:                    unit.FormatCurrency(fm.StorageRevenue),
		TransactionFeeExpenses:            unit.FormatCurrency(fm.TransactionFeeExpenses),
		DownloadBandwidthRevenue:          unit.FormatCurrency(fm.DownloadBandwidthRevenue),
		PotentialDownloadBandwidthRevenue: unit.FormatCurrency(fm.PotentialDownloadBandwidthRevenue),
		PotentialUploadBandwidthRevenue:   unit.FormatCurrency(fm.PotentialUploadBandwidthRevenue),
		UploadBandwidthRevenue:            unit.FormatCurrency(fm.UploadBandwidthRevenue),
	}
	return display
}

//GetPaymentAddress get the account address used to sign the storage contract. If not configured, the first address in the local wallet will be used as the paymentAddress by default.
func (h *HostPrivateAPI) GetPaymentAddress() string {
	addr, err := h.storageHost.getPaymentAddress()
	if err != nil {
		return err.Error()
	}
	return fmt.Sprintf("Current address: %v", common.Bytes2Hex(addr[:]))
}

<<<<<<< HEAD
// SetAcceptingContracts set host AcceptingContracts to value
func (h *HostPrivateAPI) SetAcceptingContracts(val bool) string {
	if err := h.storageHost.setAcceptContracts(val); err != nil {
		return fmt.Sprintf("cannot set accepting contracts: %v", err)
=======
// AddStorageFolder add a storage folder with a specified size
func (h *HostPrivateAPI) AddStorageFolder(path string, sizeStr string) (string, error) {
	size, err := unit.ParseStorage(sizeStr)
	if err != nil {
		return "", err
>>>>>>> 3fe44959
	}
	err = h.storageHost.StorageManager.AddStorageFolder(path, size)
	if err != nil {
		return "", err
	}
	return "successfully added the storage folder", nil
}

// ResizeFolder resize the folder to specified size
func (h *HostPrivateAPI) ResizeFolder(folderPath string, sizeStr string) (string, error) {
	size, err := unit.ParseStorage(sizeStr)
	if err != nil {
		return "", err
	}
	err = h.storageHost.StorageManager.ResizeFolder(folderPath, size)
	if err != nil {
		return "", err
	}
	return "successfully resize the storage folder", nil
}

// DeleteFolder delete the folder
func (h *HostPrivateAPI) DeleteFolder(folderPath string) (string, error) {
	err := h.storageHost.StorageManager.DeleteFolder(folderPath)
	if err != nil {
		return "", err
	}
	return "successfully delete the storage folder", nil
}

// hostSetterCallbacks is the mapping from the field name to the setter function
var hostSetterCallbacks = map[string]func(*HostPrivateAPI, string) error{
	"acceptingContracts":     (*HostPrivateAPI).setAcceptingContracts,
	"maxDownloadBatchSize":   (*HostPrivateAPI).setMaxDownloadBatchSize,
	"maxDuration":            (*HostPrivateAPI).setMaxDuration,
	"maxReviseBatchSize":     (*HostPrivateAPI).setMaxReviseBatchSize,
	"windowSize":             (*HostPrivateAPI).setWindowSize,
	"paymentAddress":         (*HostPrivateAPI).setPaymentAddress,
	"deposit":                (*HostPrivateAPI).setDeposit,
	"depositBudget":          (*HostPrivateAPI).setDepositBudget,
	"maxDeposit":             (*HostPrivateAPI).setMaxDeposit,
	"baseRPCPrice":           (*HostPrivateAPI).setBaseRPCPrice,
	"contractPrice":          (*HostPrivateAPI).setContractPrice,
	"downloadBandwidthPrice": (*HostPrivateAPI).setDownloadBandwidthPrice,
	"sectorAccessPrice":      (*HostPrivateAPI).setSectorAccessPrice,
	"storagePrice":           (*HostPrivateAPI).setStoragePrice,
	"uploadBandwidthPrice":   (*HostPrivateAPI).setUploadBandwidthPrice,
}

// SetConfig set the config specified by a mapping of key value pair
func (h *HostPrivateAPI) SetConfig(config map[string]string) (string, error) {
	h.storageHost.lock.Lock()
	// record the previous config and register the defer function
	var err error
	prevConfig := h.storageHost.config
	defer func() {
		// If error happened, revert to the previous config
		if err != nil {
			h.storageHost.config = prevConfig
		}
		h.storageHost.lock.Unlock()
	}()

	// Loops over the user set config and change the host settings
	for key, value := range config {
		callback, exist := hostSetterCallbacks[key]
		if !exist {
			return "", fmt.Errorf("unknown config variable")
		}
		if err = callback(h, value); err != nil {
			return "", err
		}
	}
	// sync the config
	if err = h.storageHost.syncConfig(); err != nil {
		return "", err
	}
	return "Successfully set the host config", nil
}

// setAcceptingContracts set host AcceptingContracts to val specified by valStr
func (h *HostPrivateAPI) setAcceptingContracts(valStr string) error {
	val, err := unit.ParseBool(valStr)
	if err != nil {
		return fmt.Errorf("invalid bool string: %v", err)
	}
	h.storageHost.config.AcceptingContracts = val
	return nil
}

// setMaxDownloadBatchSize set host MaxDownloadBatchSize to value
func (h *HostPrivateAPI) setMaxDownloadBatchSize(valStr string) error {
	val, err := unit.ParseStorage(valStr)
	if err != nil {
		return fmt.Errorf("invalid storage string: %v", err)
	}
	h.storageHost.config.MaxDownloadBatchSize = val
	return nil
}

// setMaxDuration set host MaxDuration to value
func (h *HostPrivateAPI) setMaxDuration(str string) error {
	val, err := unit.ParseTime(str)
	if err != nil {
		return fmt.Errorf("invalid time string: %v", err)
	}
	h.storageHost.config.MaxDuration = val
	return nil
}

// setMaxReviseBatchSize set host MaxReviseBatchSize to value
func (h *HostPrivateAPI) setMaxReviseBatchSize(str string) error {
	val, err := unit.ParseStorage(str)
	if err != nil {
		return fmt.Errorf("invalid size string: %v", err)
	}
	h.storageHost.config.MaxReviseBatchSize = val
	return nil
}

// setWindowSize set host WindowSize to value
func (h *HostPrivateAPI) setWindowSize(str string) error {
	val, err := unit.ParseTime(str)
	if err != nil {
		return fmt.Errorf("invalid time duration string: %v", err)
	}
	h.storageHost.config.WindowSize = val
	return nil
}

// setPaymentAddress configure the account address used to sign the storage contract, which has and can only be the address of the local wallet.
func (h *HostPrivateAPI) setPaymentAddress(addrStr string) error {
	addr := common.HexToAddress(addrStr)
	account := accounts.Account{Address: addr}
	if h.storageHost.am == nil {
		return errors.New("storage host has no account manager")
	}
	_, err := h.storageHost.am.Find(account)
	if err != nil {
		return errors.New("unknown account")
	}
	h.storageHost.config.PaymentAddress = addr
	return nil
}

// setDeposit set host Deposit to value.
func (h *HostPrivateAPI) setDeposit(str string) error {
	wei, err := unit.ParseCurrency(str)
	if err != nil {
		return fmt.Errorf("invalid currency expression: %v", err)
	}
	h.storageHost.config.Deposit = wei
	return nil
}

// setDepositBudget set host DepositBudget to value
func (h *HostPrivateAPI) setDepositBudget(str string) error {
	wei, err := unit.ParseCurrency(str)
	if err != nil {
		return fmt.Errorf("invalid currency expression: %v", err)
	}
	h.storageHost.config.DepositBudget = wei
	return nil
}

// setMaxDeposit set host MaxDeposit to value
func (h *HostPrivateAPI) setMaxDeposit(str string) error {
	wei, err := unit.ParseCurrency(str)
	if err != nil {
		return fmt.Errorf("invalid currency expression: %v", err)
	}
	h.storageHost.config.MaxDeposit = wei
	return nil
}

// setBaseRPCPrice set host BaseRPCPrice to value
func (h *HostPrivateAPI) setBaseRPCPrice(str string) error {
	wei, err := unit.ParseCurrency(str)
	if err != nil {
		return fmt.Errorf("invalid currency expression: %v", err)
	}
	h.storageHost.config.BaseRPCPrice = wei
	return nil
}

// setContractPrice set host ContractPrice to value
func (h *HostPrivateAPI) setContractPrice(str string) error {
	wei, err := unit.ParseCurrency(str)
	if err != nil {
		return fmt.Errorf("invalid currency expression: %v", err)
	}
	h.storageHost.config.ContractPrice = wei
	return nil
}

// setDownloadBandwidthPrice set host DownloadBandwidthPrice to value
func (h *HostPrivateAPI) setDownloadBandwidthPrice(str string) error {
	wei, err := unit.ParseCurrency(str)
	if err != nil {
		return fmt.Errorf("invalid currency expression: %v", err)
	}
	h.storageHost.config.DownloadBandwidthPrice = wei
	return nil
}

// setSectorAccessPrice set host SectorAccessPrice to value
func (h *HostPrivateAPI) setSectorAccessPrice(str string) error {
	wei, err := unit.ParseCurrency(str)
	if err != nil {
		return fmt.Errorf("invalid currency expression: %v", err)
	}
	h.storageHost.config.SectorAccessPrice = wei
	return nil
}

// setStoragePrice set host StoragePrice to value
func (h *HostPrivateAPI) setStoragePrice(str string) error {
	wei, err := unit.ParseCurrency(str)
	if err != nil {
		return fmt.Errorf("invalid currency expression: %v", err)
	}
	h.storageHost.config.StoragePrice = wei
	return nil
}

// setUploadBandwidthPrice set host UploadBandwidthPrice to value
func (h *HostPrivateAPI) setUploadBandwidthPrice(str string) error {
	wei, err := unit.ParseCurrency(str)
	if err != nil {
		return fmt.Errorf("invalid currency expression: %v", err)
	}
	h.storageHost.config.UploadBandwidthPrice = wei
	return nil
}<|MERGE_RESOLUTION|>--- conflicted
+++ resolved
@@ -7,11 +7,8 @@
 import (
 	"errors"
 	"fmt"
-<<<<<<< HEAD
-
-=======
+
 	"github.com/DxChainNetwork/godx/accounts"
->>>>>>> 3fe44959
 	"github.com/DxChainNetwork/godx/common"
 	"github.com/DxChainNetwork/godx/common/unit"
 	"github.com/DxChainNetwork/godx/storage"
@@ -128,18 +125,11 @@
 	return fmt.Sprintf("Current address: %v", common.Bytes2Hex(addr[:]))
 }
 
-<<<<<<< HEAD
-// SetAcceptingContracts set host AcceptingContracts to value
-func (h *HostPrivateAPI) SetAcceptingContracts(val bool) string {
-	if err := h.storageHost.setAcceptContracts(val); err != nil {
-		return fmt.Sprintf("cannot set accepting contracts: %v", err)
-=======
 // AddStorageFolder add a storage folder with a specified size
 func (h *HostPrivateAPI) AddStorageFolder(path string, sizeStr string) (string, error) {
 	size, err := unit.ParseStorage(sizeStr)
 	if err != nil {
 		return "", err
->>>>>>> 3fe44959
 	}
 	err = h.storageHost.StorageManager.AddStorageFolder(path, size)
 	if err != nil {
@@ -270,7 +260,8 @@
 	return nil
 }
 
-// setPaymentAddress configure the account address used to sign the storage contract, which has and can only be the address of the local wallet.
+// setPaymentAddress configure the account address used to sign the storage contract,
+// which has and can only be the address of the local wallet.
 func (h *HostPrivateAPI) setPaymentAddress(addrStr string) error {
 	addr := common.HexToAddress(addrStr)
 	account := accounts.Account{Address: addr}
