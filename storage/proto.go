// Copyright 2019 DxChain, All rights reserved.
// Use of this source code is governed by an Apache
// License 2.0 that can be found in the LICENSE file.

package storage

import (
<<<<<<< HEAD
	"crypto/ecdsa"
	"math/big"
	"time"

	"github.com/DxChainNetwork/godx/common"
	"github.com/DxChainNetwork/godx/core/types"
=======
	"github.com/DxChainNetwork/godx/common"
	"github.com/DxChainNetwork/godx/core/types"
	"math/big"
>>>>>>> 13cf8383
)

const (
	UploadActionAppend = "Append"
	UploadActionTrim   = "Trim"
	UploadActionSwap   = "Swap"
	UploadActionUpdate = "Update"
)

const (

	// the amount of time that the client and host have to negotiate a download request batch.
	DownloadTime = 600 * time.Second

	// the minimum amount of time that the client and host have to negotiate a storage contract revision.
	ContractRevisionTime = 600 * time.Second

	// the amount of time that the client and host have to negotiate a new storage contract.
	FormContractTime = 360 * time.Second
)

type (
	// Structure about 'Storage Create' protocol
	// ContractCreateRequest contains storage contract info and client pk
	ContractCreateRequest struct {
		StorageContract types.StorageContract
		Sign            []byte
	}

	// UploadRequest contains the request parameters for RPCUpload.
	UploadRequest struct {
		StorageContractID common.Hash
		Actions           []UploadAction

		NewRevisionNumber    uint64
		NewValidProofValues  []*big.Int
		NewMissedProofValues []*big.Int
	}

	// UploadAction is a generic Write action. The meaning of each field
	// depends on the Type of the action.
	UploadAction struct {
		Type string
		A, B uint64
		Data []byte
	}

	// UploadMerkleProof contains the optional Merkle proof for response data
	// for RPCUpload.
	UploadMerkleProof struct {
		OldSubtreeHashes []common.Hash
		OldLeafHashes    []common.Hash
		NewMerkleRoot    common.Hash
	}

	// DownloadRequest contains the request parameters for RPCDownload.
	DownloadRequest struct {
		StorageContractID common.Hash
		Sections          []DownloadRequestSection
		MerkleProof       bool

		NewRevisionNumber    uint64
		NewValidProofValues  []*big.Int
		NewMissedProofValues []*big.Int
		Signature            []byte
	}

	// DownloadRequestSection is a section requested in DownloadRequest.
	DownloadRequestSection struct {
		MerkleRoot [32]byte
		Offset     uint32
		Length     uint32
	}

	// DownloadResponse contains the response data for RPCDownload.
	DownloadResponse struct {
		Signature   []byte
		Data        []byte
		MerkleProof []common.Hash
	}
<<<<<<< HEAD
)
=======
)

// newRevision creates a copy of current with its revision number incremented,
// and with cost transferred from the renter to the host.
func newRevision(current types.StorageContractRevision, cost *big.Int) types.StorageContractRevision {
	rev := current

	// need to manually copy slice memory
	rev.NewValidProofOutputs = make([]types.DxcoinCharge, 2)
	rev.NewMissedProofOutputs = make([]types.DxcoinCharge, 3)
	copy(rev.NewValidProofOutputs, current.NewValidProofOutputs)
	copy(rev.NewMissedProofOutputs, current.NewMissedProofOutputs)

	// move valid payout from renter to host
	rev.NewValidProofOutputs[0].Value = current.NewValidProofOutputs[0].Value.Sub(current.NewValidProofOutputs[0].Value, cost)
	rev.NewValidProofOutputs[1].Value = current.NewValidProofOutputs[1].Value.Add(current.NewValidProofOutputs[1].Value, cost)

	// move missed payout from renter to void
	rev.NewMissedProofOutputs[0].Value = current.NewMissedProofOutputs[0].Value.Sub(current.NewMissedProofOutputs[0].Value, cost)
	rev.NewMissedProofOutputs[2].Value = current.NewMissedProofOutputs[2].Value.Add(current.NewMissedProofOutputs[2].Value, cost)

	// increment revision number
	rev.NewRevisionNumber++

	return rev
}

// newDownloadRevision revises the current revision to cover the cost of
// downloading data.
func NewDownloadRevision(current types.StorageContractRevision, downloadCost *big.Int) types.StorageContractRevision {
	return newRevision(current, downloadCost)
}
>>>>>>> 13cf8383
<|MERGE_RESOLUTION|>--- conflicted
+++ resolved
@@ -5,18 +5,11 @@
 package storage
 
 import (
-<<<<<<< HEAD
-	"crypto/ecdsa"
 	"math/big"
 	"time"
 
 	"github.com/DxChainNetwork/godx/common"
 	"github.com/DxChainNetwork/godx/core/types"
-=======
-	"github.com/DxChainNetwork/godx/common"
-	"github.com/DxChainNetwork/godx/core/types"
-	"math/big"
->>>>>>> 13cf8383
 )
 
 const (
@@ -97,39 +90,4 @@
 		Data        []byte
 		MerkleProof []common.Hash
 	}
-<<<<<<< HEAD
-)
-=======
-)
-
-// newRevision creates a copy of current with its revision number incremented,
-// and with cost transferred from the renter to the host.
-func newRevision(current types.StorageContractRevision, cost *big.Int) types.StorageContractRevision {
-	rev := current
-
-	// need to manually copy slice memory
-	rev.NewValidProofOutputs = make([]types.DxcoinCharge, 2)
-	rev.NewMissedProofOutputs = make([]types.DxcoinCharge, 3)
-	copy(rev.NewValidProofOutputs, current.NewValidProofOutputs)
-	copy(rev.NewMissedProofOutputs, current.NewMissedProofOutputs)
-
-	// move valid payout from renter to host
-	rev.NewValidProofOutputs[0].Value = current.NewValidProofOutputs[0].Value.Sub(current.NewValidProofOutputs[0].Value, cost)
-	rev.NewValidProofOutputs[1].Value = current.NewValidProofOutputs[1].Value.Add(current.NewValidProofOutputs[1].Value, cost)
-
-	// move missed payout from renter to void
-	rev.NewMissedProofOutputs[0].Value = current.NewMissedProofOutputs[0].Value.Sub(current.NewMissedProofOutputs[0].Value, cost)
-	rev.NewMissedProofOutputs[2].Value = current.NewMissedProofOutputs[2].Value.Add(current.NewMissedProofOutputs[2].Value, cost)
-
-	// increment revision number
-	rev.NewRevisionNumber++
-
-	return rev
-}
-
-// newDownloadRevision revises the current revision to cover the cost of
-// downloading data.
-func NewDownloadRevision(current types.StorageContractRevision, downloadCost *big.Int) types.StorageContractRevision {
-	return newRevision(current, downloadCost)
-}
->>>>>>> 13cf8383
+)