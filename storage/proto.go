--- conflicted
+++ resolved
@@ -5,19 +5,13 @@
 package storage
 
 import (
-<<<<<<< HEAD
 	"crypto/ecdsa"
 	"github.com/DxChainNetwork/godx/common"
 	"github.com/DxChainNetwork/godx/core/types"
 	"github.com/DxChainNetwork/godx/log"
 	"github.com/DxChainNetwork/godx/rlp"
 	"io"
-=======
->>>>>>> ce8a3dba
 	"math/big"
-
-	"github.com/DxChainNetwork/godx/common"
-	"github.com/DxChainNetwork/godx/core/types"
 )
 
 const (
@@ -65,21 +59,6 @@
 		OldLeafHashes    []common.Hash
 		NewMerkleRoot    common.Hash
 	}
-<<<<<<< HEAD
-)
-
-func (ccr *ContractCreateRequest) DecodeRLP(s *rlp.Stream) error {
-	_, size, _ := s.Kind()
-	if err := s.Decode(&ccr); err != nil {
-		return err
-	}
-	log.Debug("rlp decode form contract request", "encode_size", rlp.ListSize(size))
-	return nil
-}
-
-func (ccr *ContractCreateRequest) EncodeRLP(w io.Writer) error {
-	return rlp.Encode(w, ccr)
-=======
 
 	// DownloadRequest contains the request parameters for RPCDownload.
 	DownloadRequest struct {
@@ -107,6 +86,19 @@
 		MerkleProof []common.Hash
 	}
 )
+
+func (ccr *ContractCreateRequest) DecodeRLP(s *rlp.Stream) error {
+	_, size, _ := s.Kind()
+	if err := s.Decode(&ccr); err != nil {
+		return err
+	}
+	log.Debug("rlp decode form contract request", "encode_size", rlp.ListSize(size))
+	return nil
+}
+
+func (ccr *ContractCreateRequest) EncodeRLP(w io.Writer) error {
+	return rlp.Encode(w, ccr)
+}
 
 // newRevision creates a copy of current with its revision number incremented,
 // and with cost transferred from the renter to the host.
@@ -137,5 +129,4 @@
 // downloading data.
 func NewDownloadRevision(current types.StorageContractRevision, downloadCost *big.Int) types.StorageContractRevision {
 	return newRevision(current, downloadCost)
->>>>>>> ce8a3dba
 }