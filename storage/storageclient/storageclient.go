// Copyright 2019 DxChain, All rights reserved.
// Use of this source code is governed by an Apache
// License 2.0 that can be found in the LICENSE file.

package storageclient

import (
	"bytes"
	"errors"
	"fmt"
	"io"
	"math/big"
	"math/bits"
	"net/http"
	"os"
	"path/filepath"
	"sync"
	"time"

	"github.com/DxChainNetwork/godx/accounts"
	"github.com/DxChainNetwork/godx/common"
	"github.com/DxChainNetwork/godx/common/threadmanager"
	"github.com/DxChainNetwork/godx/core/types"
	"github.com/DxChainNetwork/godx/crypto/merkle"
	"github.com/DxChainNetwork/godx/internal/ethapi"
	"github.com/DxChainNetwork/godx/log"
	"github.com/DxChainNetwork/godx/storage"
	"github.com/DxChainNetwork/godx/storage/storageclient/contractmanager"
	"github.com/DxChainNetwork/godx/storage/storageclient/filesystem"
	"github.com/DxChainNetwork/godx/storage/storageclient/memorymanager"
	"github.com/DxChainNetwork/godx/storage/storageclient/proto"
	"github.com/DxChainNetwork/godx/storage/storageclient/storagehostmanager"
)

var (
	zeroValue = new(big.Int).SetInt64(0)

	extraRatio = 0.02
)

// StorageClient contains fields that are used to perform StorageHost
// selection operation, file uploading, downloading operations, and etc.
type StorageClient struct {
	fileSystem *filesystem.FileSystem

	// Memory Management
	memoryManager *memorymanager.MemoryManager

	storageHostManager *storagehostmanager.StorageHostManager
	contractManager    *contractmanager.ContractManager

	// Download management. The heap has a separate mutex because it is always
	// accessed in isolation.
	downloadHeapMu sync.Mutex           // Used to protect the downloadHeap.
	downloadHeap   *downloadSegmentHeap // A heap of priority-sorted segments to download.
	newDownloads   chan struct{}        // Used to notify download loop that new downloads are available.

	// Upload management
	uploadHeap uploadHeap

	// List of workers that can be used for uploading and/or downloading.
	workerPool map[storage.ContractID]*worker

	// Cache the hosts from the last price estimation result
	lastEstimationStorageHost []proto.StorageHostEntry

	// Directories and File related
	persist        persistence
	persistDir     string
	staticFilesDir string

	//storage client is used as the address to sign the storage contract and pays for the money
	PaymentAddress common.Address

	// Utilities
	log  log.Logger
	lock sync.Mutex
	tm   threadmanager.ThreadManager

	// information on network, block chain, and etc.
	info       ParsedAPI
	ethBackend storage.EthBackend

<<<<<<< HEAD
	sessionLock sync.Mutex
	sessionSet  map[storage.ContractID]*storage.Session
=======
	// file management.
	staticFileSet *dxfile.FileSet
>>>>>>> 86106336
}

// New initializes StorageClient object
func New(persistDir string) (*StorageClient, error) {
	var err error

<<<<<<< HEAD
=======
	// TODO: data initialization(file management system, file upload, file download)

>>>>>>> 86106336
	sc := &StorageClient{
		fileSystem:     filesystem.New(persistDir, &filesystem.AlwaysSuccessContractManager{}),
		persistDir:     persistDir,
		staticFilesDir: filepath.Join(persistDir, DxPathRoot),
		log:            log.New(),
		newDownloads:   make(chan struct{}, 1),
		downloadHeap:   new(downloadSegmentHeap),
		uploadHeap: uploadHeap{
			pendingSegments:     make(map[uploadSegmentID]struct{}),
			segmentComing:          make(chan struct{}, 1),
			stuckSegmentSuccess: make(chan storage.DxPath, 1),
		},
		workerPool: make(map[storage.ContractID]*worker),
	}

	sc.memoryManager = memorymanager.New(DefaultMaxMemory, sc.tm.StopChan())

	// initialize storageHostManager
	sc.storageHostManager = storagehostmanager.New(sc.persistDir)

	// initialize storage contract manager
	if sc.contractManager, err = contractmanager.New(sc.persistDir, sc.storageHostManager); err != nil {
		err = fmt.Errorf("error initializing contract manager: %s", err.Error())
		return nil, err
	}

	return sc, nil
}

// Start controls go routine checking and updating process
func (sc *StorageClient) Start(b storage.EthBackend, apiBackend ethapi.Backend) (err error) {
	// get the eth backend
	sc.ethBackend = b

	// getting all needed API functions
	if err = sc.filterAPIs(b.APIs()); err != nil {
		return
	}

	// start storageHostManager
	if err = sc.storageHostManager.Start(sc); err != nil {
		return
	}

	// start contractManager
	if err = sc.contractManager.Start(sc); err != nil {
		err = fmt.Errorf("error starting contract manager: %s", err.Error())
		return
	}

	// Load settings from persist file
	if err := sc.loadPersist(); err != nil {
		return err
	}

	if err = sc.fileSystem.Start(); err != nil {
		return err
	}

	// active the work pool to get a worker for a upload/download task.
	sc.activateWorkerPool()


	// loop to download, upload, stuck and health check
	go sc.downloadLoop()
	go sc.uploadLoop()
	go sc.stuckLoop()
	go sc.uploadOrRepair()
	go sc.healthCheckLoop()

	// kill workers on shutdown.
	sc.tm.OnStop(func() error {
		sc.lock.Lock()
		for _, worker := range sc.workerPool {
			close(worker.killChan)
		}
		sc.lock.Unlock()
		return nil
	})

	// TODO (mzhang): Subscribe consensus change

	// TODO (Jacky): Starting Worker, Checking file healthy, etc.

	// TODO (mzhang): Register On Stop Thread Control Function, waiting for WAL

	sc.log.Info("storage client started")

	return nil
}

func (sc *StorageClient) Close() error {
	sc.log.Info("Closing The Contract Manager")
	sc.contractManager.Stop()

	var fullErr error

	// Closing the host manager
<<<<<<< HEAD
	sc.log.Info("Closing the storage client host manager")
=======
	sc.log.Info("Closing The Renter Host Manager")
>>>>>>> 86106336
	err := sc.storageHostManager.Close()
	fullErr = common.ErrCompose(fullErr, err)

	// Closing the file system
	sc.log.Info("Closing the storage client file system")
	err = sc.fileSystem.Close()
	fullErr = common.ErrCompose(fullErr, err)

	// Closing the thread manager
	sc.log.Info("Closing The Storage Client Manager")
	err = sc.tm.Stop()
	fullErr = common.ErrCompose(fullErr, err)
	return fullErr
}

<<<<<<< HEAD
func (sc *StorageClient) DeleteFile(path storage.DxPath) error {
	if err := sc.tm.Add(); err != nil {
		return err
	}
	defer sc.tm.Done()
	return sc.fileSystem.FileSet().Delete(path)
}

// Check whether the contract session is uploading or downloading
func  (sc *StorageClient) IsRevisionSessionDone(contractID storage.ContractID) bool {
	sc.sessionLock.Lock()
	defer sc.sessionLock.Unlock()
	if s, ok := sc.sessionSet[contractID]; ok && s.IsBusy(){
		revisionDoneTime := time.After(RevisionDoneTime)
		select {
		case <-revisionDoneTime:
			return false
		case <-s.RevisionDone():
			return true
		}
	}
	return true
}


// ContractDetail will return the detailed contract information
func (sc *StorageClient) ContractDetail(contractID storage.ContractID) (detail storage.ContractMetaData, exists bool) {
	return sc.contractManager.RetrieveActiveContract(contractID)
}

=======
// ContractDetail will return the detailed contract information
func (sc *StorageClient) ContractDetail(contractID storage.ContractID) (detail storage.ContractMetaData, exists bool) {
	return sc.contractManager.RetrieveActiveContract(contractID)
}

>>>>>>> 86106336
// ActiveContracts will retrieve all active contracts, reformat them, and return them back
func (sc *StorageClient) ActiveContracts() (activeContracts []ActiveContractsAPIDisplay) {
	allActiveContracts := sc.contractManager.RetrieveActiveContracts()

	for _, contract := range allActiveContracts {
		activeContract := ActiveContractsAPIDisplay{
			ContractID:   contract.ID.String(),
			HostID:       contract.EnodeID.String(),
			AbleToUpload: contract.Status.UploadAbility,
			AbleToRenew:  contract.Status.RenewAbility,
			Canceled:     contract.Status.Canceled,
		}
		activeContracts = append(activeContracts, activeContract)
	}
<<<<<<< HEAD

	return
}

func (sc *StorageClient) CancelContracts() (err error) {
	return sc.contractManager.CancelStorageContract()
}

// SetClientSetting will config the client setting based on the value provided
// it will set the bandwidth limit, rentPayment, and ipViolation check
// By setting the rentPayment, the contract maintenance
func (sc *StorageClient) SetClientSetting(setting storage.ClientSetting) (err error) {
	// making sure the entire program will only be terminated after finish the SetClientSetting
	// operation

	if err = sc.tm.Add(); err != nil {
		return
	}
	defer sc.tm.Done()

	// input validation
	if setting.MaxUploadSpeed < 0 || setting.MaxDownloadSpeed < 0 {
		err = fmt.Errorf("both upload speed %v and download speed %v cannot be smaller than 0",
			setting.MaxUploadSpeed, setting.MaxDownloadSpeed)
=======

	return
}

func (sc *StorageClient) CancelContracts() (err error) {
	return sc.contractManager.CancelStorageContract()
}

// SetClientSetting will config the client setting based on the value provided
// it will set the bandwidth limit, rentPayment, and ipViolation check
// By setting the rentPayment, the contract maintenance
func (sc *StorageClient) SetClientSetting(setting storage.ClientSetting) (err error) {
	// making sure the entire program will only be terminated after finish the SetClientSetting
	// operation

	if err = sc.tm.Add(); err != nil {
		return
>>>>>>> 86106336
	}
	defer sc.tm.Done()

<<<<<<< HEAD
	// set the rent payment
	if err = sc.contractManager.SetRentPayment(setting.RentPayment); err != nil {
		return
	}

	// set upload/download (write/read) bandwidth limits
	if err = sc.setBandwidthLimits(setting.MaxDownloadSpeed, setting.MaxUploadSpeed); err != nil {
		return
	}

	// set the ip violation check
	sc.storageHostManager.SetIPViolationCheck(setting.EnableIPViolation)

	// update and save the persist
	sc.persist.MaxDownloadSpeed = setting.MaxDownloadSpeed
	sc.persist.MaxUploadSpeed = setting.MaxUploadSpeed
	if err = sc.saveSettings(); err != nil {
		err = fmt.Errorf("failed to save the storage client settigns: %s", err.Error())
	}

	// active the worker pool
	sc.activateWorkerPool()

	return
}

=======
	// input validation
	if setting.MaxUploadSpeed < 0 || setting.MaxDownloadSpeed < 0 {
		err = fmt.Errorf("both upload speed %v and download speed %v cannot be smaller than 0",
			setting.MaxUploadSpeed, setting.MaxDownloadSpeed)
	}

	// set the rent payment
	if err = sc.contractManager.SetRentPayment(setting.RentPayment); err != nil {
		return
	}

	// set upload/download (write/read) bandwidth limits
	if err = sc.setBandwidthLimits(setting.MaxDownloadSpeed, setting.MaxUploadSpeed); err != nil {
		return
	}

	// set the ip violation check
	sc.storageHostManager.SetIPViolationCheck(setting.EnableIPViolation)

	// update and save the persist
	sc.persist.MaxDownloadSpeed = setting.MaxDownloadSpeed
	sc.persist.MaxUploadSpeed = setting.MaxUploadSpeed
	if err = sc.saveSettings(); err != nil {
		err = fmt.Errorf("failed to save the storage client settigns: %s", err.Error())
	}

	// active the worker pool
	sc.activateWorkerPool()

	return
}

>>>>>>> 86106336
// RetrieveClientSetting will return the current storage client setting
func (sc *StorageClient) RetrieveClientSetting() (setting storage.ClientSetting) {
	maxDownloadSpeed, maxUploadSpeed, _ := sc.contractManager.RetrieveRateLimit()
	setting = storage.ClientSetting{
		RentPayment:       sc.contractManager.AcquireRentPayment(),
		EnableIPViolation: sc.storageHostManager.RetrieveIPViolationCheckSetting(),
		MaxUploadSpeed:    maxUploadSpeed,
		MaxDownloadSpeed:  maxDownloadSpeed,
	}
	return
}

// setBandwidthLimits specifies the data upload and downloading speed limit
func (sc *StorageClient) setBandwidthLimits(downloadSpeedLimit, uploadSpeedLimit int64) (err error) {
	// validation
	if uploadSpeedLimit < 0 || downloadSpeedLimit < 0 {
		return errors.New("upload/download speed limit cannot be negative")
	}

	// Update the contract settings accordingly
	if uploadSpeedLimit == 0 && downloadSpeedLimit == 0 {
		sc.contractManager.SetRateLimits(0, 0, 0)
	} else {
		sc.contractManager.SetRateLimits(downloadSpeedLimit, uploadSpeedLimit, DefaultPacketSize)
	}

	return nil
}

func (sc *StorageClient) Append(session *storage.Session, data []byte) (common.Hash, error) {
	err := sc.Write(session, []storage.UploadAction{{Type: storage.UploadActionAppend, Data: data}})
	return merkle.Root(data), err
}

func (sc *StorageClient) Write(session *storage.Session, actions []storage.UploadAction) (err error) {
	// Retrieve the last contract revision
<<<<<<< HEAD
=======
	contractRevision := types.StorageContractRevision{}
>>>>>>> 86106336
	scs := sc.contractManager.GetStorageContractSet()

	// Find the contractID formed by this host
	hostInfo := session.HostInfo()
	contractID := scs.GetContractIDByHostID(hostInfo.EnodeID)
	contract, exist := scs.Acquire(contractID)
	if !exist {
		return fmt.Errorf("not exist this contract: %s", contractID.String())
	}

	defer scs.Return(contract)
	contractHeader := contract.Header()
	contractRevision := contractHeader.LatestContractRevision

	// Calculate price per sector
	blockBytes := storage.SectorSize * uint64(contractRevision.NewWindowEnd-sc.ethBackend.GetCurrentBlockHeight())
	sectorBandwidthPrice := hostInfo.UploadBandwidthPrice.MultUint64(storage.SectorSize)
	sectorStoragePrice := hostInfo.StoragePrice.MultUint64(blockBytes)
	sectorDeposit := hostInfo.Deposit.MultUint64(blockBytes)

	// Calculate the new Merkle root set and total cost/collateral
	var bandwidthPrice, storagePrice, deposit *big.Int
	newFileSize := contractRevision.NewFileSize
	for _, action := range actions {
		switch action.Type {
		case storage.UploadActionAppend:
			bandwidthPrice = bandwidthPrice.Add(bandwidthPrice, sectorBandwidthPrice.BigIntPtr())
			newFileSize += storage.SectorSize
		}
	}

	if newFileSize > contractRevision.NewFileSize {
		addedSectors := (newFileSize - contractRevision.NewFileSize) / storage.SectorSize
		storagePrice = sectorStoragePrice.MultUint64(addedSectors).BigIntPtr()
		deposit = sectorDeposit.MultUint64(addedSectors).BigIntPtr()
	}

	// Estimate cost of Merkle proof
	proofSize := storage.HashSize * (128 + len(actions))
	bandwidthPrice = bandwidthPrice.Add(bandwidthPrice, hostInfo.DownloadBandwidthPrice.MultUint64(uint64(proofSize)).BigIntPtr())

	cost := new(big.Int).Add(bandwidthPrice.Add(bandwidthPrice, storagePrice), hostInfo.BaseRPCPrice.BigIntPtr())

	// Check that enough funds are available
	if contractRevision.NewValidProofOutputs[0].Value.Cmp(cost) < 0 {
		return errors.New("contract has insufficient funds to support upload")
	}
	if contractRevision.NewMissedProofOutputs[1].Value.Cmp(deposit) < 0 {
		return errors.New("contract has insufficient collateral to support upload")
	}

	// Create the revision; we will update the Merkle root later
	rev := NewRevision(contractRevision, cost)
	rev.NewMissedProofOutputs[1].Value = rev.NewMissedProofOutputs[1].Value.Sub(rev.NewMissedProofOutputs[1].Value, deposit)
	rev.NewFileSize = newFileSize

	// Create the request
	req := storage.UploadRequest{
		StorageContractID: contractRevision.ParentID,
		Actions:           actions,
		NewRevisionNumber: rev.NewRevisionNumber,
	}
	req.NewValidProofValues = make([]*big.Int, len(rev.NewValidProofOutputs))
	for i, o := range rev.NewValidProofOutputs {
		req.NewValidProofValues[i] = o.Value
	}
	req.NewMissedProofValues = make([]*big.Int, len(rev.NewMissedProofOutputs))
	for i, o := range rev.NewMissedProofOutputs {
		req.NewMissedProofValues[i] = o.Value
	}

	// record the change to this contract, that can allow us to continue this incomplete upload at last time
	walTxn, err := contract.RecordUploadPreRev(rev, common.Hash{}, common.NewBigInt(storagePrice.Int64()), common.NewBigInt(bandwidthPrice.Int64()))
	if err != nil {
		return err
	}

	defer func() {
		// Increase Successful/Failed interactions accordingly
		if err != nil {
			sc.storageHostManager.IncrementFailedInteractions(hostInfo.EnodeID)
		} else {
			sc.storageHostManager.IncrementSuccessfulInteractions(hostInfo.EnodeID)
		}

		// reset deadline
		session.SetDeadLine(time.Hour)
	}()

	// 1. Send storage upload request
	if err := session.SetDeadLine(storage.ContractRevisionTime); err != nil {
		return err
	}
	if err := session.SendStorageContractUploadRequest(req); err != nil {
		return err
	}

	// 2. Read merkle proof response from host
	var merkleResp storage.UploadMerkleProof
	msg, err := session.ReadMsg()
	if err != nil {
		return err
	}

	if err := msg.Decode(&merkleResp); err != nil {
		return err
	}

	// Verify the old merkle proof
	numSectors := contractRevision.NewFileSize / storage.SectorSize
	proofRanges := CalculateProofRanges(actions, numSectors)
	proofHashes := merkleResp.OldSubtreeHashes
	leafHashes := merkleResp.OldLeafHashes
	oldRoot, newRoot := contractRevision.NewFileMerkleRoot, merkleResp.NewMerkleRoot

	verified, err := merkle.VerifyDiffProof(proofRanges, numSectors, proofHashes, leafHashes, oldRoot)
	if err != nil {
		sc.log.Error("something wrong for verifying diff proof", "error", err)
	}
	if !verified {
		return errors.New("invalid Merkle proof for old root")
	}

	// and then modify the leaves and verify the new Merkle root
	leafHashes = ModifyLeaves(leafHashes, actions, numSectors)
	proofRanges = ModifyProofRanges(proofRanges, actions, numSectors)
	verified, err = merkle.VerifyDiffProof(proofRanges, numSectors, proofHashes, leafHashes, newRoot)
	if err != nil {
		sc.log.Error("something wrong for verifying diff proof", "error", err)
	}
	if !verified {
		return errors.New("invalid Merkle proof for new root")
	}

	// Update the revision, sign it, and send it
	rev.NewFileMerkleRoot = newRoot

	// get client wallet
	am := sc.ethBackend.AccountManager()
	clientAddr := rev.NewValidProofOutputs[0].Address
	clientAccount := accounts.Account{Address: clientAddr}
	clientWallet, err := am.Find(clientAccount)
	if err != nil {
		return err
	}

	// client sign the new revision
	clientRevisionSign, err := clientWallet.SignHash(clientAccount, rev.RLPHash().Bytes())
	if err != nil {
		return err
	}
	rev.Signatures[0] = clientRevisionSign

	// send client sig to host
	if err := session.SendStorageContractUploadClientRevisionSign(clientRevisionSign); err != nil {
		return err
	}

	// Read the host's signature
	var hostRevisionSig []byte
	msg, err = session.ReadMsg()
	if err != nil {
		return err
	}
	if err := msg.Decode(&hostRevisionSig); err != nil {
		return err
	}

	rev.Signatures[1] = hostRevisionSig

	// commit upload revision
	err = contract.CommitUpload(walTxn, rev, common.Hash{}, common.NewBigInt(storagePrice.Int64()), common.NewBigInt(bandwidthPrice.Int64()))
	if err != nil {
		return err
	}

	return nil
}

// Download calls the Read RPC, writing the requested data to w
// NOTE: The RPC can be cancelled (with a granularity of one section) via the cancel channel.
func (client *StorageClient) Read(s *storage.Session, w io.Writer, req storage.DownloadRequest, cancel <-chan struct{}) (err error) {
	// reset deadline when finished.
	// if client has download the data, but not sent stopping or completing signal to host, the conn should be disconnected after 1 hour.
	defer s.SetDeadLine(time.Hour)

	// sanity check the request.
	for _, sec := range req.Sections {
		if uint64(sec.Offset)+uint64(sec.Length) > storage.SectorSize {
			return errors.New("illegal offset and/or length")
		}
		if req.MerkleProof {
			if sec.Offset%merkle.LeafSize != 0 || sec.Length%merkle.LeafSize != 0 {
				return errors.New("offset and length must be multiples of SegmentSize when requesting a Merkle proof")
			}
		}
	}

	// calculate estimated bandwidth
	var totalLength uint64
	for _, sec := range req.Sections {
		totalLength += uint64(sec.Length)
	}
	var estProofHashes uint64
	if req.MerkleProof {

		// use the worst-case proof size of 2*tree depth (this occurs when
		// proving across the two leaves in the center of the tree)
		estHashesPerProof := 2 * bits.Len64(storage.SectorSize/merkle.LeafSize)
		estProofHashes = uint64(len(req.Sections) * estHashesPerProof)
	}
	estBandwidth := totalLength + estProofHashes*uint64(storage.HashSize)
	if estBandwidth < storage.RPCMinLen {
		estBandwidth = storage.RPCMinLen
	}

	// calculate sector accesses
	sectorAccesses := make(map[common.Hash]struct{})
	for _, sec := range req.Sections {
		sectorAccesses[sec.MerkleRoot] = struct{}{}
	}

	// retrieve the last contract revision
	lastRevision := types.StorageContractRevision{}
	scs := client.contractManager.GetStorageContractSet()

	// find the contractID formed by this host
	hostInfo := s.HostInfo()
	contractID := scs.GetContractIDByHostID(hostInfo.EnodeID)
	contract, exist := scs.Acquire(contractID)
	if !exist {
		return fmt.Errorf("not exist this contract: %s", contractID.String())
	}

	defer scs.Return(contract)
	contractHeader := contract.Header()
	lastRevision = contractHeader.LatestContractRevision

	// calculate price
	bandwidthPrice := hostInfo.DownloadBandwidthPrice.MultUint64(estBandwidth)
	sectorAccessPrice := hostInfo.SectorAccessPrice.MultUint64(uint64(len(sectorAccesses)))

	price := hostInfo.BaseRPCPrice.Add(bandwidthPrice).Add(sectorAccessPrice)
	if lastRevision.NewValidProofOutputs[0].Value.Cmp(price.BigIntPtr()) < 0 {
		return errors.New("contract has insufficient funds to support download")
	}

	// To mitigate small errors (e.g. differing block heights), fudge the
	// price and collateral by 0.2%.
	price = price.MultFloat64(1 + extraRatio)

	// create the download revision and sign it
	newRevision := NewRevision(lastRevision, price.BigIntPtr())

	// client sign the revision
	am := client.ethBackend.AccountManager()
	account := accounts.Account{Address: newRevision.NewValidProofOutputs[0].Address}
	wallet, err := am.Find(account)
	if err != nil {
		return err
	}

	clientSig, err := wallet.SignHash(account, newRevision.RLPHash().Bytes())
	if err != nil {
		return err
	}
	newRevision.Signatures[0] = clientSig

	req.NewRevisionNumber = newRevision.NewRevisionNumber
	req.NewValidProofValues = make([]*big.Int, len(newRevision.NewValidProofOutputs))
	for i, nvpo := range newRevision.NewValidProofOutputs {
		req.NewValidProofValues[i] = nvpo.Value
	}
	req.NewMissedProofValues = make([]*big.Int, len(newRevision.NewMissedProofOutputs))
	for i, nmpo := range newRevision.NewMissedProofOutputs {
		req.NewMissedProofValues[i] = nmpo.Value
	}
	req.Signature = clientSig[:]

	// record the change to this contract
	walTxn, err := contract.RecordDownloadPreRev(newRevision, price)
	if err != nil {
		return err
	}

	// Increase Successful/Failed interactions accordingly
	defer func() {
		if err != nil {
			client.storageHostManager.IncrementFailedInteractions(hostInfo.EnodeID)
		} else {
			client.storageHostManager.IncrementSuccessfulInteractions(hostInfo.EnodeID)
		}
	}()

	// send download request
	s.SetDeadLine(storage.DownloadTime)
	err = s.SendStorageContractDownloadRequest(req)
	if err != nil {
		return err
	}

	// spawn a goroutine to handle cancellation
	doneChan := make(chan struct{})
	go func() {
		select {
		case <-cancel:
		case <-doneChan:
		}

		// if negotiation is canceled or done, client should send stop msg to host
		s.SendStopMsg()
	}()

	// ensure we send DownloadStop before returning
	defer close(doneChan)

	// read responses
	var hostSig []byte
	for _, sec := range req.Sections {
		var resp storage.DownloadResponse
		msg, err := s.ReadMsg()
		if err != nil {
			return err
		}

		// if host send some negotiation error, client should handler it
		if msg.Code == storage.NegotiationErrorMsg {
			var negotiationErr error
			msg.Decode(&negotiationErr)
			return negotiationErr
		}

		err = msg.Decode(&resp)
		if err != nil {
			return err
		}

		// The host may have sent data, a signature, or both. If they sent data, validate it.
		if len(resp.Data) > 0 {
			if len(resp.Data) != int(sec.Length) {
				return errors.New("host did not send enough sector data")
			}
			if req.MerkleProof {
				proofStart := int(sec.Offset) / merkle.LeafSize
				proofEnd := int(sec.Offset+sec.Length) / merkle.LeafSize
				verified, err := merkle.VerifyRangeProof(resp.Data, resp.MerkleProof, proofStart, proofEnd, sec.MerkleRoot)
				if !verified || err != nil {
					return errors.New("host provided incorrect sector data or Merkle proof")
				}
			}

			// write sector data
			if _, err := w.Write(resp.Data); err != nil {
				return err
			}
		}

		// If the host sent a signature, exit the loop; they won't be sending any more data
		if len(resp.Signature) > 0 {
			hostSig = resp.Signature
			break
		}
	}
	if hostSig == nil {

		// the host is required to send a signature; if they haven't sent one
		// yet, they should send an empty response containing just the signature.
		var resp storage.DownloadResponse
		msg, err := s.ReadMsg()
		if err != nil {
			return err
		}

		// if host send some negotiation error, client should handler it
		if msg.Code == storage.NegotiationErrorMsg {
			var negotiationErr error
			msg.Decode(&negotiationErr)
			return negotiationErr
		}

		err = msg.Decode(&resp)
		if err != nil {
			return err
		}

		hostSig = resp.Signature
	}
	newRevision.Signatures[1] = hostSig

	// commit this revision
	err = contract.CommitDownload(walTxn, newRevision, price)
	if err != nil {
		return err
	}

	return nil
}

// calls the Read RPC with a single section and returns the requested data. A Merkle proof is always requested.
func (client *StorageClient) Download(s *storage.Session, root common.Hash, offset, length uint32) ([]byte, error) {
	client.lock.Lock()
	defer client.lock.Unlock()

	req := storage.DownloadRequest{
		Sections: []storage.DownloadRequestSection{{
			MerkleRoot: root,
			Offset:     offset,
			Length:     length,
		}},
		MerkleProof: true,
	}
	var buf bytes.Buffer
	err := client.Read(s, &buf, req, nil)
	return buf.Bytes(), err
}

// newDownload creates and initializes a download task based on the provided parameters from outer request
func (client *StorageClient) newDownload(params downloadParams) (*download, error) {

	// params validation.
	if params.file == nil {
		return nil, errors.New("no file provided when requesting download")
	}
	if params.length < 0 {
		return nil, errors.New("download length must be zero or a positive whole number")
	}
	if params.offset < 0 {
		return nil, errors.New("download offset cannot be a negative number")
	}
	if params.offset+params.length > params.file.FileSize() {
		return nil, errors.New("download is requesting data past the boundary of the file")
	}

	// instantiate the download object.
	d := &download{
		completeChan:      make(chan struct{}),
		startTime:         time.Now(),
		destination:       params.destination,
		destinationString: params.destinationString,
		destinationType:   params.destinationType,
		latencyTarget:     params.latencyTarget,
		length:            params.length,
		offset:            params.offset,
		overdrive:         params.overdrive,
		dxFilePath:        params.file.DxPath(),
		priority:          params.priority,
		log:               client.log,
		memoryManager:     client.memoryManager,
	}

	// set the end time of the download when it's done.
	d.onComplete(func(_ error) error {
		d.endTime = time.Now()
		return nil
	})

	// nothing more to do for 0-byte files or 0-length downloads.
	if d.length == 0 {
		d.markComplete()
		return d, nil
	}

	// determine which segments to download.
	minSegment, minSegmentOffset := params.file.SegmentIndexByOffset(params.offset)
	maxSegment, maxSegmentOffset := params.file.SegmentIndexByOffset(params.offset + params.length)

	if maxSegment > 0 && maxSegmentOffset == 0 {
		maxSegment--
	}

	// check the requested segment number
	if minSegment == params.file.NumSegments() || maxSegment == params.file.NumSegments() {
		return nil, errors.New("download is requesting a segment that is past the boundary of the file")
	}

	// map from the host id to the index of the sector within the segment.
	segmentMaps := make([]map[string]downloadSectorInfo, maxSegment-minSegment+1)
	for segmentIndex := minSegment; segmentIndex <= maxSegment; segmentIndex++ {
		segmentMaps[segmentIndex-minSegment] = make(map[string]downloadSectorInfo)
		sectors, err := params.file.Sectors(uint64(segmentIndex))
		if err != nil {
			return nil, err
		}
		for sectorIndex, sectorSet := range sectors {
			for _, sector := range sectorSet {

				// sanity check - a worker should not have two sectors for the same segment.
				_, exists := segmentMaps[segmentIndex-minSegment][sector.HostID.String()]
				if exists {
					client.log.Error("ERROR: Worker has multiple sectors uploaded for the same segment.")
				}
				segmentMaps[segmentIndex-minSegment][sector.HostID.String()] = downloadSectorInfo{
					index: uint64(sectorIndex),
					root:  sector.MerkleRoot,
				}
			}
		}
	}

	// where to write a segment within the download destination
	writeOffset := int64(0)
	d.segmentsRemaining += maxSegment - minSegment + 1

	// queue the downloads for each segment.
	for i := minSegment; i <= maxSegment; i++ {
		uds := &unfinishedDownloadSegment{
			destination:  params.destination,
			erasureCode:  params.file.ErasureCode(),
			masterKey:    params.file.CipherKey(),
			segmentIndex: i,
			segmentMap:   segmentMaps[i-minSegment],
			segmentSize:  params.file.SegmentSize(),
			sectorSize:   params.file.SectorSize(),

			// increase target by 25ms per segment
			latencyTarget:       params.latencyTarget + (25 * time.Duration(i-minSegment)),
			needsMemory:         params.needsMemory,
			priority:            params.priority,
			completedSectors:    make([]bool, params.file.ErasureCode().NumSectors()),
			physicalSegmentData: make([][]byte, params.file.ErasureCode().NumSectors()),
			sectorUsage:         make([]bool, params.file.ErasureCode().NumSectors()),
			download:            d,
			clientFile:          params.file,
		}

		// set the offset within the segment that we start downloading from
		if i == minSegment {
			uds.fetchOffset = minSegmentOffset
		} else {
			uds.fetchOffset = 0
		}

		// set the number of bytes to fetch within the segment that we start downloading from
		if i == maxSegment && maxSegmentOffset != 0 {
			uds.fetchLength = maxSegmentOffset - uds.fetchOffset
		} else {
			uds.fetchLength = params.file.SegmentSize() - uds.fetchOffset
		}

		// set the writeOffset within the destination for where the data be written.
		uds.writeOffset = writeOffset
		writeOffset += int64(uds.fetchLength)

		uds.overdrive = uint32(params.overdrive)

		// add this segment to the segment heap, and notify the download loop a new task
		client.addSegmentToDownloadHeap(uds)
		select {
		case client.newDownloads <- struct{}{}:
		default:
		}
	}
	return d, nil
}

// managedDownload performs a file download and returns the download object
func (client *StorageClient) managedDownload(p storage.ClientDownloadParameters) (*download, error) {
	entry, err := client.fileSystem.OpenFile(p.DxFilePath)
	if err != nil {
		return nil, err
	}

	defer entry.Close()
	defer entry.SetTimeAccess(time.Now())

	// validate download parameters.
	isHTTPResp := p.HttpWriter != nil
	if p.Async && isHTTPResp {
		return nil, errors.New("cannot async download to http response")
	}
	if isHTTPResp && p.Destination != "" {
		return nil, errors.New("destination cannot be specified when downloading to http response")
	}
	if !isHTTPResp && p.Destination == "" {
		return nil, errors.New("destination not supplied")
	}
	if p.Destination != "" && !filepath.IsAbs(p.Destination) {
		return nil, errors.New("destination must be an absolute path")
	}

	if p.Offset == entry.FileSize() && entry.FileSize() != 0 {
		return nil, errors.New("offset equals filesize")
	}

	// if length == 0, download the rest file.
	if p.Length == 0 {
		if p.Offset > entry.FileSize() {
			return nil, errors.New("offset cannot be greater than file size")
		}
		p.Length = entry.FileSize() - p.Offset
	}

	// check whether offset and length is valid
	if p.Offset < 0 || p.Offset+p.Length > entry.FileSize() {
		return nil, fmt.Errorf("offset and length combination invalid, max byte is at index %d", entry.FileSize()-1)
	}

	// instantiate the correct downloadWriter implementation
	var dw downloadDestination
	var destinationType string
	if isHTTPResp {
		dw = newDownloadWriter(p.HttpWriter)
		destinationType = "http stream"
	} else {
		osFile, err := os.OpenFile(p.Destination, os.O_CREATE|os.O_WRONLY, entry.FileMode())
		if err != nil {
			return nil, err
		}
		dw = osFile
		destinationType = "file"
	}

	if isHTTPResp {
		w, ok := p.HttpWriter.(http.ResponseWriter)
		if ok {
			w.Header().Set("Content-Length", fmt.Sprint(p.Length))
		}
	}

	// create the download object.
	d, err := client.newDownload(downloadParams{
		destination:       dw,
		destinationType:   destinationType,
		destinationString: p.Destination,
		file:              entry.DxFile.Snapshot(),
		latencyTarget:     25e3 * time.Millisecond,
		length:            p.Length,
		needsMemory:       true,
		offset:            p.Offset,
		overdrive:         3,
		priority:          5,
	})
	if closer, ok := dw.(io.Closer); err != nil && ok {
		closeErr := closer.Close()
		if closeErr != nil {
			return nil, fmt.Errorf("get something wrong when create download object: %v, destination close error: %v", err, closeErr)
		}
		return nil, fmt.Errorf("get something wrong when create download object: %v, destination close successfully", err)
	} else if err != nil {
		return nil, err
	}

	// register some cleanup for when the download is done.
	d.onComplete(func(_ error) error {
		if closer, ok := dw.(io.Closer); ok {
			return closer.Close()
		}
		return nil
	})

	return d, nil
}

// NOTE: DownloadSync and DownloadAsync can directly be accessed to outer request via RPC or IPC ...

// performs a file download and blocks until the download is finished.
func (client *StorageClient) DownloadSync(p storage.ClientDownloadParameters) error {
	if err := client.tm.Add(); err != nil {
		return err
	}
	defer client.tm.Done()

	d, err := client.managedDownload(p)
	if err != nil {
		return err
	}

	// block until the download has completed
	select {
	case <-d.completeChan:
		return d.Err()
	case <-client.tm.StopChan():
		return errors.New("download interrupted by shutdown")
	}
}

// performs a file download without blocking until the download is finished
func (client *StorageClient) DownloadAsync(p storage.ClientDownloadParameters) error {
	if err := client.tm.Add(); err != nil {
		return err
	}
	defer client.tm.Done()

	_, err := client.managedDownload(p)
	return err
}<|MERGE_RESOLUTION|>--- conflicted
+++ resolved
@@ -81,24 +81,14 @@
 	info       ParsedAPI
 	ethBackend storage.EthBackend
 
-<<<<<<< HEAD
 	sessionLock sync.Mutex
 	sessionSet  map[storage.ContractID]*storage.Session
-=======
-	// file management.
-	staticFileSet *dxfile.FileSet
->>>>>>> 86106336
 }
 
 // New initializes StorageClient object
 func New(persistDir string) (*StorageClient, error) {
 	var err error
 
-<<<<<<< HEAD
-=======
-	// TODO: data initialization(file management system, file upload, file download)
-
->>>>>>> 86106336
 	sc := &StorageClient{
 		fileSystem:     filesystem.New(persistDir, &filesystem.AlwaysSuccessContractManager{}),
 		persistDir:     persistDir,
@@ -108,7 +98,7 @@
 		downloadHeap:   new(downloadSegmentHeap),
 		uploadHeap: uploadHeap{
 			pendingSegments:     make(map[uploadSegmentID]struct{}),
-			segmentComing:          make(chan struct{}, 1),
+			segmentComing:       make(chan struct{}, 1),
 			stuckSegmentSuccess: make(chan storage.DxPath, 1),
 		},
 		workerPool: make(map[storage.ContractID]*worker),
@@ -160,7 +150,6 @@
 
 	// active the work pool to get a worker for a upload/download task.
 	sc.activateWorkerPool()
-
 
 	// loop to download, upload, stuck and health check
 	go sc.downloadLoop()
@@ -197,11 +186,7 @@
 	var fullErr error
 
 	// Closing the host manager
-<<<<<<< HEAD
 	sc.log.Info("Closing the storage client host manager")
-=======
-	sc.log.Info("Closing The Renter Host Manager")
->>>>>>> 86106336
 	err := sc.storageHostManager.Close()
 	fullErr = common.ErrCompose(fullErr, err)
 
@@ -217,7 +202,6 @@
 	return fullErr
 }
 
-<<<<<<< HEAD
 func (sc *StorageClient) DeleteFile(path storage.DxPath) error {
 	if err := sc.tm.Add(); err != nil {
 		return err
@@ -227,10 +211,10 @@
 }
 
 // Check whether the contract session is uploading or downloading
-func  (sc *StorageClient) IsRevisionSessionDone(contractID storage.ContractID) bool {
+func (sc *StorageClient) IsRevisionSessionDone(contractID storage.ContractID) bool {
 	sc.sessionLock.Lock()
 	defer sc.sessionLock.Unlock()
-	if s, ok := sc.sessionSet[contractID]; ok && s.IsBusy(){
+	if s, ok := sc.sessionSet[contractID]; ok && s.IsBusy() {
 		revisionDoneTime := time.After(RevisionDoneTime)
 		select {
 		case <-revisionDoneTime:
@@ -242,19 +226,11 @@
 	return true
 }
 
-
 // ContractDetail will return the detailed contract information
 func (sc *StorageClient) ContractDetail(contractID storage.ContractID) (detail storage.ContractMetaData, exists bool) {
 	return sc.contractManager.RetrieveActiveContract(contractID)
 }
 
-=======
-// ContractDetail will return the detailed contract information
-func (sc *StorageClient) ContractDetail(contractID storage.ContractID) (detail storage.ContractMetaData, exists bool) {
-	return sc.contractManager.RetrieveActiveContract(contractID)
-}
-
->>>>>>> 86106336
 // ActiveContracts will retrieve all active contracts, reformat them, and return them back
 func (sc *StorageClient) ActiveContracts() (activeContracts []ActiveContractsAPIDisplay) {
 	allActiveContracts := sc.contractManager.RetrieveActiveContracts()
@@ -269,7 +245,6 @@
 		}
 		activeContracts = append(activeContracts, activeContract)
 	}
-<<<<<<< HEAD
 
 	return
 }
@@ -294,29 +269,8 @@
 	if setting.MaxUploadSpeed < 0 || setting.MaxDownloadSpeed < 0 {
 		err = fmt.Errorf("both upload speed %v and download speed %v cannot be smaller than 0",
 			setting.MaxUploadSpeed, setting.MaxDownloadSpeed)
-=======
-
-	return
-}
-
-func (sc *StorageClient) CancelContracts() (err error) {
-	return sc.contractManager.CancelStorageContract()
-}
-
-// SetClientSetting will config the client setting based on the value provided
-// it will set the bandwidth limit, rentPayment, and ipViolation check
-// By setting the rentPayment, the contract maintenance
-func (sc *StorageClient) SetClientSetting(setting storage.ClientSetting) (err error) {
-	// making sure the entire program will only be terminated after finish the SetClientSetting
-	// operation
-
-	if err = sc.tm.Add(); err != nil {
-		return
->>>>>>> 86106336
-	}
-	defer sc.tm.Done()
-
-<<<<<<< HEAD
+	}
+
 	// set the rent payment
 	if err = sc.contractManager.SetRentPayment(setting.RentPayment); err != nil {
 		return
@@ -343,40 +297,6 @@
 	return
 }
 
-=======
-	// input validation
-	if setting.MaxUploadSpeed < 0 || setting.MaxDownloadSpeed < 0 {
-		err = fmt.Errorf("both upload speed %v and download speed %v cannot be smaller than 0",
-			setting.MaxUploadSpeed, setting.MaxDownloadSpeed)
-	}
-
-	// set the rent payment
-	if err = sc.contractManager.SetRentPayment(setting.RentPayment); err != nil {
-		return
-	}
-
-	// set upload/download (write/read) bandwidth limits
-	if err = sc.setBandwidthLimits(setting.MaxDownloadSpeed, setting.MaxUploadSpeed); err != nil {
-		return
-	}
-
-	// set the ip violation check
-	sc.storageHostManager.SetIPViolationCheck(setting.EnableIPViolation)
-
-	// update and save the persist
-	sc.persist.MaxDownloadSpeed = setting.MaxDownloadSpeed
-	sc.persist.MaxUploadSpeed = setting.MaxUploadSpeed
-	if err = sc.saveSettings(); err != nil {
-		err = fmt.Errorf("failed to save the storage client settigns: %s", err.Error())
-	}
-
-	// active the worker pool
-	sc.activateWorkerPool()
-
-	return
-}
-
->>>>>>> 86106336
 // RetrieveClientSetting will return the current storage client setting
 func (sc *StorageClient) RetrieveClientSetting() (setting storage.ClientSetting) {
 	maxDownloadSpeed, maxUploadSpeed, _ := sc.contractManager.RetrieveRateLimit()
@@ -413,10 +333,6 @@
 
 func (sc *StorageClient) Write(session *storage.Session, actions []storage.UploadAction) (err error) {
 	// Retrieve the last contract revision
-<<<<<<< HEAD
-=======
-	contractRevision := types.StorageContractRevision{}
->>>>>>> 86106336
 	scs := sc.contractManager.GetStorageContractSet()
 
 	// Find the contractID formed by this host
