// Copyright 2019 DxChain, All rights reserved.
// Use of this source code is governed by an Apache
// License 2.0 that can be found in the LICENSE file.

package storageclient

import (
	"bytes"
	"errors"
	"fmt"
	"io"
	"math/big"
	"math/bits"
	"os"
	"os/user"
	"path/filepath"
	"strings"
	"sync"
	"time"

	"github.com/DxChainNetwork/godx/accounts"
	"github.com/DxChainNetwork/godx/common"
	"github.com/DxChainNetwork/godx/common/threadmanager"
	"github.com/DxChainNetwork/godx/core/types"
	"github.com/DxChainNetwork/godx/core/vm"
	"github.com/DxChainNetwork/godx/crypto/merkle"
	"github.com/DxChainNetwork/godx/internal/ethapi"
	"github.com/DxChainNetwork/godx/log"
	"github.com/DxChainNetwork/godx/p2p/enode"
	"github.com/DxChainNetwork/godx/rlp"
	"github.com/DxChainNetwork/godx/storage"
	"github.com/DxChainNetwork/godx/storage/storageclient/contractmanager"
	"github.com/DxChainNetwork/godx/storage/storageclient/filesystem"
	"github.com/DxChainNetwork/godx/storage/storageclient/memorymanager"
	"github.com/DxChainNetwork/godx/storage/storageclient/storagehostmanager"
)

// StorageClient contains fields that are used to perform StorageHost
// selection operation, file uploading, downloading operations, and etc.
type StorageClient struct {
	fileSystem filesystem.FileSystem

	// Memory Management
	memoryManager *memorymanager.MemoryManager

	storageHostManager *storagehostmanager.StorageHostManager
	contractManager    *contractmanager.ContractManager

	// Download management
	downloadHeapMu sync.Mutex
	downloadHeap   *downloadSegmentHeap
	newDownloads   chan struct{}

	// Upload management
	uploadHeap uploadHeap

	// List of workers that can be used for uploading and/or downloading.
	workerPool map[storage.ContractID]*worker

	// Directories and File related
	persist        persistence
	persistDir     string
	staticFilesDir string

	//storage client is used as the address to sign the storage contract and pays for the money
	PaymentAddress common.Address

	// Utilities
	log  log.Logger
	lock sync.Mutex
	tm   threadmanager.ThreadManager

	// information on network, block chain, and etc.
	info       storage.ParsedAPI
	ethBackend storage.EthBackend
	apiBackend ethapi.Backend
}

// New initializes StorageClient object
func New(persistDir string) (*StorageClient, error) {
	var err error

	sc := &StorageClient{
		persistDir:     persistDir,
		staticFilesDir: filepath.Join(persistDir, DxPathRoot),
		log:            log.New(),
		newDownloads:   make(chan struct{}, 1),
		downloadHeap:   new(downloadSegmentHeap),
		uploadHeap: uploadHeap{
			pendingSegments:     make(map[uploadSegmentID]struct{}),
			segmentComing:       make(chan struct{}, 1),
			stuckSegmentSuccess: make(chan storage.DxPath, 1),
		},
		workerPool: make(map[storage.ContractID]*worker),
	}

	sc.memoryManager = memorymanager.New(DefaultMaxMemory, sc.tm.StopChan())

	// initialize storageHostManager
	sc.storageHostManager = storagehostmanager.New(sc.persistDir)

	// initialize storage contract manager
	if sc.contractManager, err = contractmanager.New(sc.persistDir, sc.storageHostManager); err != nil {
		err = fmt.Errorf("error initializing contract manager: %s", err.Error())
		return nil, err
	}

	// initialize fileSystem
	sc.fileSystem = filesystem.New(persistDir, sc.contractManager)

	return sc, nil
}

// Start controls go routine checking and updating process
func (client *StorageClient) Start(b storage.EthBackend, apiBackend ethapi.Backend) (err error) {
	// get the eth backend
	client.ethBackend = b

	// getting all needed API functions
	if err = storage.FilterAPIs(b.APIs(), &client.info); err != nil {
		return
	}

	// start storageHostManager
	if err = client.storageHostManager.Start(client); err != nil {
		return
	}

	// start contractManager
	if err = client.contractManager.Start(client); err != nil {
		err = fmt.Errorf("error starting contract manager: %s", err.Error())
		return
	}

	// Load settings from persist file
	if err := client.loadPersist(); err != nil {
		return err
	}

	if err = client.fileSystem.Start(); err != nil {
		return err
	}

	// active the work pool to get a worker for a upload/download task.
	client.activateWorkerPool()

	// loop to download, upload, stuck and health check
	go client.downloadLoop()
	go client.uploadLoop()
	go client.stuckLoop()
	go client.uploadOrRepair()
	go client.healthCheckLoop()

	// kill workers on shutdown.
	client.tm.OnStop(func() error {
		client.lock.Lock()
		for _, worker := range client.workerPool {
			close(worker.killChan)
		}
		client.lock.Unlock()
		return nil
	})

	client.log.Info("Storage Client Started")

	return nil
}

<<<<<<< HEAD
=======
// Close method will be used to send storage
>>>>>>> c5beb99f
func (client *StorageClient) Close() error {
	client.log.Info("Closing The Contract Manager")
	client.contractManager.Stop()

	var fullErr error

	// Closing the host manager
	client.log.Info("Closing the storage client host manager")
	err := client.storageHostManager.Close()
	fullErr = common.ErrCompose(fullErr, err)

	// Closing the file system
	client.log.Info("Closing the storage client file system")
	err = client.fileSystem.Close()
	fullErr = common.ErrCompose(fullErr, err)

	// Closing the thread manager
	client.log.Info("Closing The Storage Client Manager")
	err = client.tm.Stop()
	fullErr = common.ErrCompose(fullErr, err)
	return fullErr
}

<<<<<<< HEAD
=======
// DeleteFile will delete from the file system file set. The file
// wil also be deleted from the disk
>>>>>>> c5beb99f
func (client *StorageClient) DeleteFile(path storage.DxPath) error {
	if err := client.tm.Add(); err != nil {
		return err
	}
	defer client.tm.Done()
<<<<<<< HEAD
	return client.fileSystem.DeleteDxFile(path)
}

// Check whether the contract session is uploading or downloading
func (client *StorageClient) IsRevisionSessionDone(contractID storage.ContractID) bool {
	client.sessionLock.Lock()
	defer client.sessionLock.Unlock()
	if s, ok := client.sessionSet[contractID]; ok && s.IsBusy() {
		revisionDoneTime := time.After(RevisionDoneTime)
		select {
		case <-revisionDoneTime:
			return false
		case <-s.RevisionDone():
			return true
		}
	}
	return true
=======
	return client.fileSystem.FileSet().Delete(path)
>>>>>>> c5beb99f
}

// ContractDetail will return the detailed contract information
func (client *StorageClient) ContractDetail(contractID storage.ContractID) (detail storage.ContractMetaData, exists bool) {
	return client.contractManager.RetrieveActiveContract(contractID)
}

// ActiveContracts will retrieve all active contracts, reformat them, and return them back
func (client *StorageClient) ActiveContracts() (activeContracts []ActiveContractsAPIDisplay) {
	allActiveContracts := client.contractManager.RetrieveActiveContracts()

	for _, contract := range allActiveContracts {
		activeContract := ActiveContractsAPIDisplay{
			ContractID:   contract.ID.String(),
			HostID:       contract.EnodeID.String(),
			AbleToUpload: contract.Status.UploadAbility,
			AbleToRenew:  contract.Status.RenewAbility,
			Canceled:     contract.Status.Canceled,
		}
		activeContracts = append(activeContracts, activeContract)
	}

	return
}

<<<<<<< HEAD
func (client *StorageClient) CancelContracts() (err error) {
	return client.contractManager.CancelStorageContract()
}

=======
>>>>>>> c5beb99f
// SetClientSetting will config the client setting based on the value provided
// it will set the bandwidth limit, rentPayment, and ipViolation check
// By setting the rentPayment, the contract maintenance
func (client *StorageClient) SetClientSetting(setting storage.ClientSetting) (err error) {
	// making sure the entire program will only be terminated after finish the SetClientSetting
	// operation

	if err = client.tm.Add(); err != nil {
		return
	}
	defer client.tm.Done()

	// input validation
	if setting.MaxUploadSpeed < 0 || setting.MaxDownloadSpeed < 0 {
		err = fmt.Errorf("both upload speed %v and download speed %v cannot be smaller than 0",
			setting.MaxUploadSpeed, setting.MaxDownloadSpeed)
	}

	// set the rent payment
	if err = client.contractManager.SetRentPayment(setting.RentPayment); err != nil {
		return
	}

	// set upload/download (write/read) bandwidth limits
	if err = client.setBandwidthLimits(setting.MaxDownloadSpeed, setting.MaxUploadSpeed); err != nil {
		return
	}

	// set the ip violation check
	client.storageHostManager.SetIPViolationCheck(setting.EnableIPViolation)

	// update and save the persist
	client.persist.MaxDownloadSpeed = setting.MaxDownloadSpeed
	client.persist.MaxUploadSpeed = setting.MaxUploadSpeed
	if err = client.saveSettings(); err != nil {
		err = fmt.Errorf("failed to save the storage client settigns: %s", err.Error())
	}

	// active the worker pool
	client.activateWorkerPool()

	return
}

// RetrieveClientSetting will return the current storage client setting
func (client *StorageClient) RetrieveClientSetting() (setting storage.ClientSetting) {
	maxDownloadSpeed, maxUploadSpeed, _ := client.contractManager.RetrieveRateLimit()
	setting = storage.ClientSetting{
		RentPayment:       client.contractManager.AcquireRentPayment(),
		EnableIPViolation: client.storageHostManager.RetrieveIPViolationCheckSetting(),
		MaxUploadSpeed:    maxUploadSpeed,
		MaxDownloadSpeed:  maxDownloadSpeed,
	}
	return
}

// setBandwidthLimits specifies the data upload and downloading speed limit
func (client *StorageClient) setBandwidthLimits(downloadSpeedLimit, uploadSpeedLimit int64) (err error) {
	// validation
	if uploadSpeedLimit < 0 || downloadSpeedLimit < 0 {
		return errors.New("upload/download speed limit cannot be negative")
	}

	// Update the contract settings accordingly
	if uploadSpeedLimit == 0 && downloadSpeedLimit == 0 {
		client.contractManager.SetRateLimits(0, 0, 0)
	} else {
		client.contractManager.SetRateLimits(downloadSpeedLimit, uploadSpeedLimit, DefaultPacketSize)
	}

	return nil
}

<<<<<<< HEAD
func (client *StorageClient) Append(session *storage.Session, data []byte) (common.Hash, error) {
	err := client.Write(session, []storage.UploadAction{{Type: storage.UploadActionAppend, Data: data}})
	return merkle.Sha256MerkleTreeRoot(data), err
}

func (client *StorageClient) Write(session *storage.Session, actions []storage.UploadAction) (err error) {
=======
func (client *StorageClient) Append(sp storage.Peer, data []byte, hostInfo *storage.HostInfo) (common.Hash, error) {
	err := client.Write(sp, []storage.UploadAction{{Type: storage.UploadActionAppend, Data: data}}, hostInfo)
	return merkle.Sha256MerkleTreeRoot(data), err
}

func (client *StorageClient) Write(sp storage.Peer, actions []storage.UploadAction, hostInfo *storage.HostInfo) (err error) {
>>>>>>> c5beb99f
	// Retrieve the last contract revision
	scs := client.contractManager.GetStorageContractSet()

	// Find the contractID formed by this host
	contractID := scs.GetContractIDByHostID(hostInfo.EnodeID)
	contract, exist := scs.Acquire(contractID)
	if !exist {
		return fmt.Errorf("contract does not exist: %s", contractID.String())
	}

	defer scs.Return(contract)

	contractHeader := contract.Header()
	contractRevision := contractHeader.LatestContractRevision

	// calculate price per sector
	blockBytes := storage.SectorSize * uint64(contractRevision.NewWindowEnd-client.ethBackend.GetCurrentBlockHeight())
	sectorBandwidthPrice := hostInfo.UploadBandwidthPrice.MultUint64(storage.SectorSize)
	sectorStoragePrice := hostInfo.StoragePrice.MultUint64(blockBytes)
	sectorDeposit := hostInfo.Deposit.MultUint64(blockBytes)

	// calculate the new Merkle root set and total cost/collateral
	var bandwidthPrice, storagePrice, deposit common.BigInt
	newFileSize := contractRevision.NewFileSize
	for _, action := range actions {
		switch action.Type {
		case storage.UploadActionAppend:
			bandwidthPrice = bandwidthPrice.Add(sectorBandwidthPrice)
			newFileSize += storage.SectorSize
		}
	}
	if newFileSize > contractRevision.NewFileSize {
		addedSectors := (newFileSize - contractRevision.NewFileSize) / storage.SectorSize
		storagePrice = sectorStoragePrice.MultUint64(addedSectors)
		deposit = sectorDeposit.MultUint64(addedSectors)
	}

	// estimate cost of Merkle proof
	proofSize := storage.HashSize * (128 + len(actions))
	bandwidthPrice = bandwidthPrice.Add(hostInfo.DownloadBandwidthPrice.MultUint64(uint64(proofSize)))
	cost := bandwidthPrice.Add(storagePrice).Add(hostInfo.BaseRPCPrice)

	// check that enough funds are available
	if contractRevision.NewValidProofOutputs[0].Value.Cmp(cost.BigIntPtr()) < 0 {
		return errors.New("contract has insufficient funds to support upload")
	}
	if contractRevision.NewMissedProofOutputs[1].Value.Cmp(deposit.BigIntPtr()) < 0 {
		return errors.New("contract has insufficient collateral to support upload")
	}

	// create the revision; we will update the Merkle root later
	rev := NewRevision(contractRevision, cost.BigIntPtr())
	rev.NewMissedProofOutputs[1].Value = rev.NewMissedProofOutputs[1].Value.Sub(rev.NewMissedProofOutputs[1].Value, deposit.BigIntPtr())
	rev.NewFileSize = newFileSize

	// create the request
	req := storage.UploadRequest{
		StorageContractID: contractRevision.ParentID,
		Actions:           actions,
		NewRevisionNumber: rev.NewRevisionNumber,
	}
	req.NewValidProofValues = make([]*big.Int, len(rev.NewValidProofOutputs))
	for i, o := range rev.NewValidProofOutputs {
		req.NewValidProofValues[i] = o.Value
	}
	req.NewMissedProofValues = make([]*big.Int, len(rev.NewMissedProofOutputs))
	for i, o := range rev.NewMissedProofOutputs {
		req.NewMissedProofValues[i] = o.Value
	}

	// record the change to this contract, that can allow us to continue this incomplete upload at last time
	walTxn, err := contract.RecordUploadPreRev(rev, common.Hash{}, storagePrice, bandwidthPrice)
	if err != nil {
		log.Error("RecordUploadPreRev Failed", "err", err)
		return err
	}
	defer func() {
		// record the successful or failed interactions
<<<<<<< HEAD
		if err != nil {
			client.storageHostManager.IncrementFailedInteractions(hostInfo.EnodeID)
		} else {
=======
		if err != nil && err != storage.HostBusyHandleReqErr {
			client.storageHostManager.IncrementFailedInteractions(hostInfo.EnodeID)
		} else if err == nil {
>>>>>>> c5beb99f
			client.storageHostManager.IncrementSuccessfulInteractions(hostInfo.EnodeID)
		}
	}()

	// send contract upload request
	if err := sp.RequestContractUpload(req); err != nil {
		return err
	}

	// 2. read merkle proof response from host
	var merkleResp storage.UploadMerkleProof
	msg, err := sp.ClientWaitContractResp()
	if err != nil {
		return fmt.Errorf("read upload merkle proof response msg failed, err: %v", err)
	}

	// meaning request was sent too frequently, the host's evaluation
	// will not be degraded
	if msg.Code == storage.HostBusyHandleReqMsg {
		return storage.HostBusyHandleReqErr
	}

	if err := msg.Decode(&merkleResp); err != nil {
		return err
	}

	// verify merkle proof
	numSectors := contractRevision.NewFileSize / storage.SectorSize
	proofRanges := CalculateProofRanges(actions, numSectors)
	proofHashes := merkleResp.OldSubtreeHashes
	leafHashes := merkleResp.OldLeafHashes
	oldRoot, newRoot := contractRevision.NewFileMerkleRoot, merkleResp.NewMerkleRoot

	verified, err := merkle.Sha256VerifyDiffProof(proofRanges, numSectors, proofHashes, leafHashes, oldRoot)
	if err != nil {
		client.log.Error("something wrong for verifying diff proof", "error", err)
	}
	if !verified {
		return fmt.Errorf("invalid merkle proof for old root, err: %v", err)
	}

	// and then modify the leaves and verify the new Merkle root
	leafHashes = ModifyLeaves(leafHashes, actions, numSectors)
	proofRanges = ModifyProofRanges(proofRanges, actions, numSectors)
	verified, err = merkle.Sha256VerifyDiffProof(proofRanges, numSectors, proofHashes, leafHashes, newRoot)
	if err != nil {
		client.log.Error("something wrong for verifying diff proof", "error", err)
	}
	if !verified {
		return fmt.Errorf("invalid merkle proof for new root, err: %v", err)
	}

	// update the revision, sign it, and send it
	rev.NewFileMerkleRoot = newRoot

	// get client wallet
	am := client.ethBackend.AccountManager()
	clientAddr := rev.NewValidProofOutputs[0].Address
	clientAccount := accounts.Account{Address: clientAddr}
	clientWallet, err := am.Find(clientAccount)
	if err != nil {
		return err
	}
	// client sign the new revision
	clientRevisionSign, err := clientWallet.SignHash(clientAccount, rev.RLPHash().Bytes())
	if err != nil {
		return err
	}
	// send client sig to host
	if err := sp.SendContractUploadClientRevisionSign(clientRevisionSign); err != nil {
		return fmt.Errorf("send storage contract upload client revision sign msg failed, err: %v", err)
	}
	// read the host's signature
	var hostRevisionSig []byte
	msg, err = sp.ClientWaitContractResp()
	if err != nil {
		return err
	}
	if err := msg.Decode(&hostRevisionSig); err != nil {
		return err
	}
	rev.Signatures = [][]byte{clientRevisionSign, hostRevisionSig}

	// commit upload revision
	err = contract.CommitUpload(walTxn, rev, common.Hash{}, storagePrice, bandwidthPrice)
	if err != nil {
		return fmt.Errorf("commitUpload update contract header failed, err: %v", err)
	}
	return nil
}

// Download calls the Read RPC, writing the requested data to w
// NOTE: The RPC can be cancelled (with a granularity of one section) via the cancel channel.
func (client *StorageClient) Read(sp storage.Peer, w io.Writer, req storage.DownloadRequest, cancel <-chan struct{}, hostInfo *storage.HostInfo) (err error) {
	// reset deadline when finished.
	// NOTE: if client has download the data, but not sent stopping or completing signal to host,
	// the conn should be disconnected after 1 hour.

	// sanity check the request.
	for _, sec := range req.Sections {
		if uint64(sec.Offset)+uint64(sec.Length) > storage.SectorSize {
			return errors.New("download out boundary of sector")
		}
		if req.MerkleProof {
			if sec.Offset%merkle.LeafSize != 0 || sec.Length%merkle.LeafSize != 0 {
				return errors.New("offset and length must be multiples of SegmentSize when requesting a Merkle proof")
			}
		}
	}

	// calculate estimated bandwidth
	var totalLength uint64
	for _, sec := range req.Sections {
		totalLength += uint64(sec.Length)
	}
	var estProofHashes uint64
	if req.MerkleProof {

		// use the worst-case proof size of 2*tree depth,
		// which occurs when proving across the two leaves in the center of the tree
		estHashesPerProof := 2 * bits.Len64(storage.SectorSize/storage.SegmentSize)
		estProofHashes = uint64(len(req.Sections) * estHashesPerProof)
	}
	estBandwidth := totalLength + estProofHashes*uint64(storage.HashSize)

	// calculate sector accesses
	sectorAccesses := make(map[common.Hash]struct{})
	for _, sec := range req.Sections {
		sectorAccesses[sec.MerkleRoot] = struct{}{}
	}

	// retrieve the last contract revision
	scs := client.contractManager.GetStorageContractSet()

	// find the contractID formed by this host
	contractID := scs.GetContractIDByHostID(hostInfo.EnodeID)
	contract, exist := scs.Acquire(contractID)
	if !exist {
		return fmt.Errorf("not exist this contract: %s", contractID.String())
	}

	defer scs.Return(contract)
	contractHeader := contract.Header()
	lastRevision := contractHeader.LatestContractRevision

	// calculate price
	bandwidthPrice := hostInfo.DownloadBandwidthPrice.MultUint64(estBandwidth)
	sectorAccessPrice := hostInfo.SectorAccessPrice.MultUint64(uint64(len(sectorAccesses)))

	price := hostInfo.BaseRPCPrice.Add(bandwidthPrice).Add(sectorAccessPrice)
	if lastRevision.NewValidProofOutputs[0].Value.Cmp(price.BigIntPtr()) < 0 {
		return errors.New("client funds not enough to support download")
	}

	// increase the price fluctuation by 0.2% to mitigate small errors, like different block height
	price = price.MultFloat64(1 + extraRatio)

	// create the download revision and sign it
	newRevision := NewRevision(lastRevision, price.BigIntPtr())

	// client sign the revision
	am := client.ethBackend.AccountManager()
	account := accounts.Account{Address: newRevision.NewValidProofOutputs[0].Address}
	wallet, err := am.Find(account)
	if err != nil {
		return err
	}

	clientSig, err := wallet.SignHash(account, newRevision.RLPHash().Bytes())
	if err != nil {
		return err
	}

	req.Signature = clientSig[:]
	req.StorageContractID = newRevision.ParentID
	req.NewRevisionNumber = newRevision.NewRevisionNumber

	req.NewValidProofValues = make([]*big.Int, len(newRevision.NewValidProofOutputs))
	for i, nvpo := range newRevision.NewValidProofOutputs {
		req.NewValidProofValues[i] = nvpo.Value
	}

	req.NewMissedProofValues = make([]*big.Int, len(newRevision.NewMissedProofOutputs))
	for i, nmpo := range newRevision.NewMissedProofOutputs {
		req.NewMissedProofValues[i] = nmpo.Value
	}

	// record the change to this contract
	walTxn, err := contract.RecordDownloadPreRev(newRevision, price)
	if err != nil {
		return err
	}

	// record the successful or failed interactions
	defer func() {
		if err != nil && err != storage.HostBusyHandleReqErr {
			client.storageHostManager.IncrementFailedInteractions(hostInfo.EnodeID)
		} else if err == nil {
			client.storageHostManager.IncrementSuccessfulInteractions(hostInfo.EnodeID)
		}
	}()

	// send download request
	err = sp.RequestContractDownload(req)
	if err != nil {
		return err
	}

	// spawn a goroutine to handle cancellation
	doneChan := make(chan struct{})
	go func() {
		select {
		case <-cancel:
		case <-doneChan:
		}

		// if negotiation is canceled or done, client should send stop msg to host
		sp.SendClientRevisionStop()
	}()

	// read responses
	var hostSig []byte
	for _, sec := range req.Sections {
		var resp storage.DownloadResponse
		msg, err := sp.ClientWaitContractResp()
		if err != nil {
			return err
		}

		// meaning request was sent too frequently, the host's evaluation
		// will not be degraded
		if msg.Code == storage.HostBusyHandleReqMsg {
			return storage.HostBusyHandleReqErr
		}

		// if host send some negotiation error, client should handler it
		if msg.Code == storage.HostStopMsg {
			return nil
		}

		err = msg.Decode(&resp)
		if err != nil {
			return err
		}

		// if host sent data, should validate it
		if len(resp.Data) > 0 {
			if len(resp.Data) != int(sec.Length) {
				return errors.New("host did not send enough sector data")
			}
			if req.MerkleProof {
				proofStart := int(sec.Offset) / merkle.LeafSize
				proofEnd := int(sec.Offset+sec.Length) / merkle.LeafSize
				verified, err := merkle.Sha256VerifyRangeProof(resp.Data, resp.MerkleProof, proofStart, proofEnd, sec.MerkleRoot)
				if !verified || err != nil {
					return errors.New("host provided incorrect sector data or Merkle proof")
				}
			}

			// write sector data
			if _, err := w.Write(resp.Data); err != nil {
				log.Error("Write Buffer", "err", err)
				return err
			}

		}

		// if host sent signature, indicate the download complete, should exit the loop
		if len(resp.Signature) > 0 {
			hostSig = resp.Signature
			break
		}
	}

	if hostSig == nil {
		// if we haven't received host signature, just read again
		var resp storage.DownloadResponse
		msg, err := sp.ClientWaitContractResp()
		if err != nil {
			return err
		}

		// meaning request was sent too frequently, the host's evaluation
		// will not be degraded
		if msg.Code == storage.HostBusyHandleReqMsg {
			return storage.HostBusyHandleReqErr
		}

		// if host send some negotiation error, client should handler it
		if msg.Code == storage.HostStopMsg {
			return nil
		}

		err = msg.Decode(&resp)
		if err != nil {
			return err
		}

		hostSig = resp.Signature
	}
	newRevision.Signatures = [][]byte{clientSig, hostSig}

	// commit this revision
	err = contract.CommitDownload(walTxn, newRevision, price)
	if err != nil {
		return fmt.Errorf("commit download update the contract header failed, err: %v", err)
	}

	// after downloading data, client should send negotiation stop msg to host
	close(doneChan)

	// if client has not received negotiation stop msg from host, should wait for it
	msg, err := sp.ClientWaitContractResp()
	if err != nil {
		return err
	}

	// if the last msg is not stop, return err
	if msg.Code != storage.HostStopMsg {
		return errors.New("expected 'stop' msg from host, got " + string(msg.Code))
	}

	return nil
}

// calls the Read RPC with a single section and returns the requested data. A Merkle proof is always requested.
func (client *StorageClient) Download(sp storage.Peer, root common.Hash, offset, length uint32, hostInfo *storage.HostInfo) ([]byte, error) {
	client.lock.Lock()
	defer client.lock.Unlock()

	req := storage.DownloadRequest{
		Sections: []storage.DownloadRequestSection{{
			MerkleRoot: root,
			Offset:     offset,
			Length:     length,
		}},
		MerkleProof: true,
	}
	var buf bytes.Buffer
	err := client.Read(sp, &buf, req, nil, hostInfo)
	time.Sleep(1 * time.Second)

	return buf.Bytes(), err
}

// newDownload creates and initializes a download task based on the provided parameters from outer request
func (client *StorageClient) newDownload(params downloadParams) (*download, error) {

	// params validation.
	if params.file == nil {
		return nil, errors.New("not exist the remote file")
	}
	if params.length < 0 {
		return nil, errors.New("download length cannot be negative")
	}
	if params.offset < 0 {
		return nil, errors.New("download offset cannot be negative")
	}
	if params.offset+params.length > params.file.FileSize() {
		return nil, errors.New("download data out the boundary of the remote file")
	}

	// instantiate the download object.
	d := &download{
		completeChan:      make(chan struct{}),
		startTime:         time.Now(),
		destination:       params.destination,
		destinationString: params.destinationString,
		destinationType:   params.destinationType,
		latencyTarget:     params.latencyTarget,
		length:            params.length,
		offset:            params.offset,
		overdrive:         params.overdrive,
		dxFile:            params.file,
		priority:          params.priority,
		log:               client.log,
		memoryManager:     client.memoryManager,
	}

	// record the end time when it's done.
	d.onComplete(func(_ error) error {
		d.endTime = time.Now()
		return nil
	})

	// nothing to do
	if d.length == 0 {
		d.markComplete()
		return d, nil
	}

	// calculate which segments to download
	startSegmentIndex, startSegmentOffset := params.file.SegmentIndexByOffset(params.offset)
	endSegmentIndex, endSegmentOffset := params.file.SegmentIndexByOffset(params.offset + params.length)

	if endSegmentIndex > 0 && endSegmentOffset == 0 {
		endSegmentIndex--
	}

	// map from the host id to the index of the sector within the segment
	segmentMaps := make([]map[string]downloadSectorInfo, endSegmentIndex-startSegmentIndex+1)
	for segmentIndex := startSegmentIndex; segmentIndex <= endSegmentIndex; segmentIndex++ {
		segmentMaps[segmentIndex-startSegmentIndex] = make(map[string]downloadSectorInfo)
		sectors, err := params.file.Sectors(uint64(segmentIndex))
		if err != nil {
			return nil, err
		}
		for sectorIndex, sectorSet := range sectors {
			for _, sector := range sectorSet {

				// check that a worker should not have two sectors for the same segment
				_, exists := segmentMaps[segmentIndex-startSegmentIndex][sector.HostID.String()]
				if exists {
					client.log.Error("a worker has multiple sectors for the same segment")
				}
				segmentMaps[segmentIndex-startSegmentIndex][sector.HostID.String()] = downloadSectorInfo{
					index: uint64(sectorIndex),
					root:  sector.MerkleRoot,
				}
			}
		}
	}

	// record where to write every segment
	writeOffset := int64(0)

	// record how many segments remained after every downloading
	d.segmentsRemaining += endSegmentIndex - startSegmentIndex + 1

	// queue the downloads for each segment
	for i := startSegmentIndex; i <= endSegmentIndex; i++ {
		uds := &unfinishedDownloadSegment{
			destination:  params.destination,
			erasureCode:  params.file.ErasureCode(),
			segmentIndex: i,
			segmentMap:   segmentMaps[i-startSegmentIndex],
			segmentSize:  params.file.SegmentSize(),
			sectorSize:   params.file.SectorSize(),

			// increase target by 25ms per segment
			latencyTarget:       params.latencyTarget + (25 * time.Duration(i-startSegmentIndex)),
			needsMemory:         params.needsMemory,
			priority:            params.priority,
			completedSectors:    make([]bool, params.file.ErasureCode().NumSectors()),
			physicalSegmentData: make([][]byte, params.file.ErasureCode().NumSectors()),
			sectorUsage:         make([]bool, params.file.ErasureCode().NumSectors()),
			download:            d,
			clientFile:          params.file,
		}

		// set the offset of the segment to begin downloading
		if i == startSegmentIndex {
			uds.fetchOffset = startSegmentOffset
		} else {
			uds.fetchOffset = 0
		}

		// set the number of bytes to download the segment
		if i == endSegmentIndex && endSegmentOffset != 0 {
			uds.fetchLength = endSegmentOffset - uds.fetchOffset
		} else {
			uds.fetchLength = params.file.SegmentSize() - uds.fetchOffset
		}

		// set the writeOffset where the data be written
		uds.writeOffset = writeOffset
		writeOffset += int64(uds.fetchLength)

		uds.overdrive = uint32(params.overdrive)

		// add this segment to the segment heap, and notify the download loop a new task
		client.addSegmentToDownloadHeap(uds)
		select {
		case client.newDownloads <- struct{}{}:
		default:
		}
	}
	return d, nil
}

// createDownload performs a file download and returns the download object
func (client *StorageClient) createDownload(p storage.DownloadParameters) (*download, error) {
	dxPath, err := storage.NewDxPath(p.RemoteFilePath)
	if err != nil {
		return nil, err
	}
	entry, err := client.fileSystem.OpenDxFile(dxPath)
	if err != nil {
		return nil, err
	}

	defer entry.Close()
	defer entry.SetTimeAccess(time.Now())

	// validate download parameters.
	if p.WriteToLocalPath == "" {
		return nil, errors.New("not specified local path")
	}

	// if the parameter WriteToLocalPath is not a absolute path, set default file name
	if p.WriteToLocalPath != "" && !filepath.IsAbs(p.WriteToLocalPath) {
		if strings.Contains(p.WriteToLocalPath, "/") {
			return nil, errors.New("should specify the file name not include directory，or specify absolute path")
		}

		if home := os.Getenv("HOME"); home == "" {
			return nil, errors.New("not home env")
		}

		usr, err := user.Current()
		if err != nil {
			return nil, err
		}
		p.WriteToLocalPath = filepath.Join(usr.HomeDir, p.WriteToLocalPath)
	}

	// instantiate the file to write the downloaded data
	var dw writeDestination
	var destinationType string
	osFile, err := os.OpenFile(p.WriteToLocalPath, os.O_CREATE|os.O_RDWR|os.O_TRUNC, 0666)
	if err != nil {
		return nil, err
	}
	dw = osFile
	destinationType = "file"

	// create the download object.
	snap, err := entry.Snapshot()
	if err != nil {
		return nil, fmt.Errorf("cannot create snapshot: %v", err)
	}
	d, err := client.newDownload(downloadParams{
		destination:       dw,
		destinationType:   destinationType,
		destinationString: p.WriteToLocalPath,
		file:              snap,
		latencyTarget:     25e3 * time.Millisecond,

		// always download the whole file
		length:      entry.FileSize(),
		needsMemory: true,

		// always download from 0
		offset:    0,
		overdrive: 3,
		priority:  5,
	})
	if closer, ok := dw.(io.Closer); err != nil && ok {
		closeErr := closer.Close()
		if closeErr != nil {
			return nil, errors.New(fmt.Sprintf("something wrong with creating download object: %v, destination close error: %v", err, closeErr))
		}
		return nil, errors.New(fmt.Sprintf("get something wrong with creating download object: %v, destination close successfully", err))
	} else if err != nil {
		return nil, err
	}

	// register the func, and run it when download is done.
	d.onComplete(func(_ error) error {
		if closer, ok := dw.(io.Closer); ok {
			return closer.Close()
		}
		return nil
	})

	return d, nil
}

// NOTE: DownloadSync can directly be accessed to outer request via RPC or IPC ...
// but can not async download to http response, so DownloadAsync should not open to out.

// performs a file download and blocks until the download is finished.
func (client *StorageClient) DownloadSync(p storage.DownloadParameters) error {
	if err := client.tm.Add(); err != nil {
		return err
	}
	defer client.tm.Done()

	d, err := client.createDownload(p)
	if err != nil {
		return err
	}

	// display the download status
	fmt.Printf("\n\ndownloading>")
	go func() {
		for {
			time.Sleep(time.Millisecond * 500)
			fmt.Printf(">")
			if d.segmentsRemaining == 0 {
				break
			}
		}
	}()

	// block until the download has completed
	select {
	case <-d.completeChan:
		return d.Err()
	case <-client.tm.StopChan():
		return errors.New("download is shutdown")
	}
}

// DownloadAsync will perform a file download without blocking until the download is finished
func (client *StorageClient) DownloadAsync(p storage.DownloadParameters) error {
	if err := client.tm.Add(); err != nil {
		return err
	}
	defer client.tm.Done()

	_, err := client.createDownload(p)
	return err
}

<<<<<<< HEAD
//GetHostAnnouncementWithBlockHash will get the HostAnnouncements and block height through the hash of the block
=======
// GetHostAnnouncementWithBlockHash will get the HostAnnouncements and block height through the hash of the block
>>>>>>> c5beb99f
func (client *StorageClient) GetHostAnnouncementWithBlockHash(blockHash common.Hash) (hostAnnouncements []types.HostAnnouncement, number uint64, errGet error) {
	precompiled := vm.PrecompiledEVMFileContracts
	block, err := client.ethBackend.GetBlockByHash(blockHash)

	if err != nil {
		errGet = err
		return
	}
	number = block.NumberU64()
	txs := block.Transactions()
	for _, tx := range txs {
		p, ok := precompiled[*tx.To()]
		if !ok {
			continue
		}
		switch p {
		case vm.HostAnnounceTransaction:
			var hac types.HostAnnouncement
			err := rlp.DecodeBytes(tx.Data(), &hac)
			if err != nil {
				client.log.Warn("Rlp decoding error as hostAnnouncements", "err", err)
				continue
			}
			hostAnnouncements = append(hostAnnouncements, hac)
		default:
			continue
		}
	}
	return
}

// GetPaymentAddress get the account address used to sign the storage contract.
// If not configured, the first address in the local wallet will be used as the paymentAddress by default.
func (client *StorageClient) GetPaymentAddress() (common.Address, error) {
	client.lock.Lock()
	paymentAddress := client.PaymentAddress
	client.lock.Unlock()

	if paymentAddress != (common.Address{}) {
		return paymentAddress, nil
	}

	//Local node does not contain wallet
	if wallets := client.ethBackend.AccountManager().Wallets(); len(wallets) > 0 {
		//The local node does not have any wallet address yet
		if accountList := wallets[0].Accounts(); len(accountList) > 0 {
			paymentAddress := accountList[0].Address
			client.lock.Lock()
			//the first address in the local wallet will be used as the paymentAddress by default.
			client.PaymentAddress = paymentAddress
			client.lock.Unlock()
			client.log.Info("host automatically sets your wallet's first account as paymentAddress")
			return paymentAddress, nil
		}
	}
	return common.Address{}, fmt.Errorf("paymentAddress must be explicitly specified")
}

<<<<<<< HEAD
// disconnect disconnect the node specified with id
func (client *StorageClient) disconnect(s *storage.Session, id enode.ID) error {
	info, exist := client.storageHostManager.RetrieveHostInfo(id)
	if !exist {
		return fmt.Errorf("enode id not exist: %x", id)
	}
	return client.ethBackend.Disconnect(s, info.EnodeURL)
=======
// IsContractRevising will be used to check if the contract is currently
// in the middle of the revision
func (client *StorageClient) TryToRenewOrRevise(hostID enode.ID) bool {
	return client.ethBackend.TryToRenewOrRevise(hostID)
}

// RenewDone indicates that the contract finished renewing
func (client *StorageClient) RevisionOrRenewingDone(hostID enode.ID) {
	client.ethBackend.RevisionOrRenewingDone(hostID)
}

// CheckAndUpdateConnection will check the connection between client
// and host. If there are no contracts signed between the two, the
// connection will be updated from the static connection to dynamic
// connection
func (client *StorageClient) CheckAndUpdateConnection(peerNode *enode.Node) {
	client.ethBackend.CheckAndUpdateConnection(peerNode)
}

// IsContractSignedWithHost is used to check if the client has signed any contract
// with the storage host provided by the user
func (client *StorageClient) IsContractSignedWithHost(hostNode *enode.Node) bool {
	// retrieve all active storage contracts
	contracts := client.contractManager.RetrieveActiveContracts()

	// compare the host node ID with each of them, if found, return true
	// otherwise, return false
	for _, contract := range contracts {
		if contract.EnodeID == hostNode.ID() {
			return true
		}
	}
	return false
>>>>>>> c5beb99f
}<|MERGE_RESOLUTION|>--- conflicted
+++ resolved
@@ -166,10 +166,7 @@
 	return nil
 }
 
-<<<<<<< HEAD
-=======
 // Close method will be used to send storage
->>>>>>> c5beb99f
 func (client *StorageClient) Close() error {
 	client.log.Info("Closing The Contract Manager")
 	client.contractManager.Stop()
@@ -193,37 +190,14 @@
 	return fullErr
 }
 
-<<<<<<< HEAD
-=======
 // DeleteFile will delete from the file system file set. The file
 // wil also be deleted from the disk
->>>>>>> c5beb99f
 func (client *StorageClient) DeleteFile(path storage.DxPath) error {
 	if err := client.tm.Add(); err != nil {
 		return err
 	}
 	defer client.tm.Done()
-<<<<<<< HEAD
 	return client.fileSystem.DeleteDxFile(path)
-}
-
-// Check whether the contract session is uploading or downloading
-func (client *StorageClient) IsRevisionSessionDone(contractID storage.ContractID) bool {
-	client.sessionLock.Lock()
-	defer client.sessionLock.Unlock()
-	if s, ok := client.sessionSet[contractID]; ok && s.IsBusy() {
-		revisionDoneTime := time.After(RevisionDoneTime)
-		select {
-		case <-revisionDoneTime:
-			return false
-		case <-s.RevisionDone():
-			return true
-		}
-	}
-	return true
-=======
-	return client.fileSystem.FileSet().Delete(path)
->>>>>>> c5beb99f
 }
 
 // ContractDetail will return the detailed contract information
@@ -249,13 +223,6 @@
 	return
 }
 
-<<<<<<< HEAD
-func (client *StorageClient) CancelContracts() (err error) {
-	return client.contractManager.CancelStorageContract()
-}
-
-=======
->>>>>>> c5beb99f
 // SetClientSetting will config the client setting based on the value provided
 // it will set the bandwidth limit, rentPayment, and ipViolation check
 // By setting the rentPayment, the contract maintenance
@@ -329,21 +296,12 @@
 	return nil
 }
 
-<<<<<<< HEAD
-func (client *StorageClient) Append(session *storage.Session, data []byte) (common.Hash, error) {
-	err := client.Write(session, []storage.UploadAction{{Type: storage.UploadActionAppend, Data: data}})
-	return merkle.Sha256MerkleTreeRoot(data), err
-}
-
-func (client *StorageClient) Write(session *storage.Session, actions []storage.UploadAction) (err error) {
-=======
 func (client *StorageClient) Append(sp storage.Peer, data []byte, hostInfo *storage.HostInfo) (common.Hash, error) {
 	err := client.Write(sp, []storage.UploadAction{{Type: storage.UploadActionAppend, Data: data}}, hostInfo)
 	return merkle.Sha256MerkleTreeRoot(data), err
 }
 
 func (client *StorageClient) Write(sp storage.Peer, actions []storage.UploadAction, hostInfo *storage.HostInfo) (err error) {
->>>>>>> c5beb99f
 	// Retrieve the last contract revision
 	scs := client.contractManager.GetStorageContractSet()
 
@@ -422,15 +380,10 @@
 	}
 	defer func() {
 		// record the successful or failed interactions
-<<<<<<< HEAD
-		if err != nil {
-			client.storageHostManager.IncrementFailedInteractions(hostInfo.EnodeID)
-		} else {
-=======
+
 		if err != nil && err != storage.HostBusyHandleReqErr {
 			client.storageHostManager.IncrementFailedInteractions(hostInfo.EnodeID)
 		} else if err == nil {
->>>>>>> c5beb99f
 			client.storageHostManager.IncrementSuccessfulInteractions(hostInfo.EnodeID)
 		}
 	}()
@@ -1046,11 +999,7 @@
 	return err
 }
 
-<<<<<<< HEAD
-//GetHostAnnouncementWithBlockHash will get the HostAnnouncements and block height through the hash of the block
-=======
 // GetHostAnnouncementWithBlockHash will get the HostAnnouncements and block height through the hash of the block
->>>>>>> c5beb99f
 func (client *StorageClient) GetHostAnnouncementWithBlockHash(blockHash common.Hash) (hostAnnouncements []types.HostAnnouncement, number uint64, errGet error) {
 	precompiled := vm.PrecompiledEVMFileContracts
 	block, err := client.ethBackend.GetBlockByHash(blockHash)
@@ -1109,15 +1058,6 @@
 	return common.Address{}, fmt.Errorf("paymentAddress must be explicitly specified")
 }
 
-<<<<<<< HEAD
-// disconnect disconnect the node specified with id
-func (client *StorageClient) disconnect(s *storage.Session, id enode.ID) error {
-	info, exist := client.storageHostManager.RetrieveHostInfo(id)
-	if !exist {
-		return fmt.Errorf("enode id not exist: %x", id)
-	}
-	return client.ethBackend.Disconnect(s, info.EnodeURL)
-=======
 // IsContractRevising will be used to check if the contract is currently
 // in the middle of the revision
 func (client *StorageClient) TryToRenewOrRevise(hostID enode.ID) bool {
@@ -1151,5 +1091,4 @@
 		}
 	}
 	return false
->>>>>>> c5beb99f
 }