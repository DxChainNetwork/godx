--- conflicted
+++ resolved
@@ -304,447 +304,6 @@
 	return merkle.Sha256MerkleTreeRoot(data), err
 }
 
-<<<<<<< HEAD
-=======
-func (client *StorageClient) Write(sp storage.Peer, actions []storage.UploadAction, hostInfo *storage.HostInfo) (err error) {
-	// Retrieve the last contract revision
-	scs := client.contractManager.GetStorageContractSet()
-
-	// Find the contractID formed by this host
-	contractID := scs.GetContractIDByHostID(hostInfo.EnodeID)
-	contract, exist := scs.Acquire(contractID)
-	if !exist {
-		return fmt.Errorf("contract does not exist: %s", contractID.String())
-	}
-
-	defer scs.Return(contract)
-
-	// old contract header and revision
-	contractHeader := contract.Header()
-	contractRevision := contractHeader.LatestContractRevision
-
-	// calculate price per sector
-	blockBytes := storage.SectorSize * uint64(contractRevision.NewWindowEnd-client.ethBackend.GetCurrentBlockHeight())
-	sectorBandwidthPrice := hostInfo.UploadBandwidthPrice.MultUint64(storage.SectorSize)
-	sectorStoragePrice := hostInfo.StoragePrice.MultUint64(blockBytes)
-	sectorDeposit := hostInfo.Deposit.MultUint64(blockBytes)
-
-	// calculate the new Merkle root set and total cost/collateral
-	var bandwidthPrice, storagePrice, deposit common.BigInt
-	newFileSize := contractRevision.NewFileSize
-	for _, action := range actions {
-		switch action.Type {
-		case storage.UploadActionAppend:
-			bandwidthPrice = bandwidthPrice.Add(sectorBandwidthPrice)
-			newFileSize += storage.SectorSize
-		}
-	}
-	if newFileSize > contractRevision.NewFileSize {
-		addedSectors := (newFileSize - contractRevision.NewFileSize) / storage.SectorSize
-		storagePrice = sectorStoragePrice.MultUint64(addedSectors)
-		deposit = sectorDeposit.MultUint64(addedSectors)
-	}
-
-	// estimate cost of Merkle proof
-	proofSize := storage.HashSize * (128 + len(actions))
-	bandwidthPrice = bandwidthPrice.Add(hostInfo.DownloadBandwidthPrice.MultUint64(uint64(proofSize)))
-	cost := bandwidthPrice.Add(storagePrice).Add(hostInfo.BaseRPCPrice)
-
-	// check that enough funds are available
-	if contractRevision.NewValidProofOutputs[0].Value.Cmp(cost.BigIntPtr()) < 0 {
-		return errors.New("contract has insufficient funds to support upload")
-	}
-	if contractRevision.NewMissedProofOutputs[1].Value.Cmp(deposit.BigIntPtr()) < 0 {
-		return errors.New("contract has insufficient collateral to support upload")
-	}
-
-	// create the revision; we will update the Merkle root later
-	rev := NewRevision(contractRevision, cost.BigIntPtr())
-	rev.NewMissedProofOutputs[1].Value = rev.NewMissedProofOutputs[1].Value.Sub(rev.NewMissedProofOutputs[1].Value, deposit.BigIntPtr())
-	rev.NewFileSize = newFileSize
-
-	// create the request
-	req := storage.UploadRequest{
-		StorageContractID: contractRevision.ParentID,
-		Actions:           actions,
-		NewRevisionNumber: rev.NewRevisionNumber,
-	}
-	req.NewValidProofValues = make([]*big.Int, len(rev.NewValidProofOutputs))
-	for i, o := range rev.NewValidProofOutputs {
-		req.NewValidProofValues[i] = o.Value
-	}
-	req.NewMissedProofValues = make([]*big.Int, len(rev.NewMissedProofOutputs))
-	for i, o := range rev.NewMissedProofOutputs {
-		req.NewMissedProofValues[i] = o.Value
-	}
-
-	var clientNegotiateErr, hostNegotiateErr, hostCommitErr error
-	defer func() {
-		if clientNegotiateErr != nil {
-			_ = sp.SendClientNegotiateErrorMsg()
-			if msg, err := sp.ClientWaitContractResp(); err != nil || msg.Code != storage.HostAckMsg {
-				client.log.Error("Client receive host ack msg failed or msg.code is not host ack", "err", err)
-			}
-		}
-
-		// we will delete static flag when host negotiate or commit error
-		if hostCommitErr != nil || hostNegotiateErr != nil {
-			client.CheckAndUpdateConnection(sp.PeerNode())
-			client.storageHostManager.IncrementFailedInteractions(hostInfo.EnodeID, storagehostmanager.InteractionUpload)
-		}
-
-		if err == nil {
-			client.storageHostManager.IncrementSuccessfulInteractions(hostInfo.EnodeID, storagehostmanager.InteractionUpload)
-		}
-	}()
-
-	// send contract upload request
-	if err := sp.RequestContractUpload(req); err != nil {
-		return err
-	}
-
-	// 2. read merkle proof response from host
-	var merkleResp storage.UploadMerkleProof
-	msg, err := sp.ClientWaitContractResp()
-	if err != nil {
-		return fmt.Errorf("read upload merkle proof response msg failed, err: %v", err)
-	}
-
-	// meaning request was sent too frequently, the host's evaluation
-	// will not be degraded
-	if msg.Code == storage.HostBusyHandleReqMsg {
-		return storage.ErrHostBusyHandleReq
-	}
-
-	if msg.Code == storage.HostNegotiateErrorMsg {
-		hostNegotiateErr = storage.ErrHostNegotiate
-		return hostNegotiateErr
-	}
-
-	if err := msg.Decode(&merkleResp); err != nil {
-		hostNegotiateErr = err
-		return err
-	}
-
-	// verify merkle proof
-	numSectors := contractRevision.NewFileSize / storage.SectorSize
-	proofRanges := CalculateProofRanges(actions, numSectors)
-	proofHashes := merkleResp.OldSubtreeHashes
-	leafHashes := merkleResp.OldLeafHashes
-	oldRoot, newRoot := contractRevision.NewFileMerkleRoot, merkleResp.NewMerkleRoot
-
-	if err := merkle.Sha256VerifyDiffProof(proofRanges, numSectors, proofHashes, leafHashes, oldRoot); err != nil {
-		hostNegotiateErr = err
-		return fmt.Errorf("invalid merkle proof for old root, err: %v", err)
-	}
-
-	// and then modify the leaves and verify the new Merkle root
-	leafHashes = ModifyLeaves(leafHashes, actions, numSectors)
-	proofRanges = ModifyProofRanges(proofRanges, actions, numSectors)
-	if err := merkle.Sha256VerifyDiffProof(proofRanges, numSectors, proofHashes, leafHashes, newRoot); err != nil {
-		hostNegotiateErr = err
-		return fmt.Errorf("invalid merkle proof for new root, err: %v", err)
-	}
-
-	// update the revision, sign it, and send it
-	rev.NewFileMerkleRoot = newRoot
-
-	// get client wallet
-	am := client.ethBackend.AccountManager()
-	clientAddr := rev.NewValidProofOutputs[0].Address
-	clientAccount := accounts.Account{Address: clientAddr}
-	clientWallet, err := am.Find(clientAccount)
-	if err != nil {
-		clientNegotiateErr = err
-		return err
-	}
-	// client sign the new revision
-	clientRevisionSign, err := clientWallet.SignHash(clientAccount, rev.RLPHash().Bytes())
-	if err != nil {
-		clientNegotiateErr = err
-		return err
-	}
-
-	// send client sig to host
-	if err := sp.SendContractUploadClientRevisionSign(clientRevisionSign); err != nil {
-		clientNegotiateErr = err
-		return fmt.Errorf("send storage contract upload client revision sign msg failed, err: %v", err)
-	}
-
-	// read the host's signature
-	var hostRevisionSig []byte
-	msg, err = sp.ClientWaitContractResp()
-	if err != nil {
-		return err
-	}
-
-	if msg.Code == storage.HostNegotiateErrorMsg {
-		hostNegotiateErr = storage.ErrHostNegotiate
-		return hostNegotiateErr
-	}
-
-	if err := msg.Decode(&hostRevisionSig); err != nil {
-		hostNegotiateErr = err
-		return err
-	}
-
-	rev.Signatures = [][]byte{clientRevisionSign, hostRevisionSig}
-
-	// commit upload revision
-	err = contract.CommitRevision(rev, storagePrice, bandwidthPrice)
-	if err != nil {
-		_ = sp.SendClientCommitFailedMsg()
-
-		// wait for host ack msg
-		msg, err = sp.ClientWaitContractResp()
-		if err == nil && msg.Code == storage.HostAckMsg {
-			return fmt.Errorf("commitUpload update contract header failed, err: %v", err)
-		}
-		return fmt.Errorf("commitUpload failed, but don't wait for host ack msg, err: %v", err)
-	}
-
-	_ = sp.SendClientCommitSuccessMsg()
-
-	// wait for HostAckMsg until timeout
-	msg, err = sp.ClientWaitContractResp()
-	if err != nil {
-		log.Error("contract upload failed when wait for host ACK msg", "err", err.Error())
-
-		_ = contract.RollbackUndoMem(contractHeader)
-		err = fmt.Errorf("failed to read host ACK message, error: %s", err.Error())
-		return err
-	}
-
-	switch msg.Code {
-	case storage.HostAckMsg:
-		return
-	default:
-		hostCommitErr = storage.ErrHostCommit
-		_ = contract.RollbackUndoMem(contractHeader)
-
-		_ = sp.SendClientAckMsg()
-		_, _ = sp.ClientWaitContractResp()
-		return hostCommitErr
-	}
-}
-
-// Download calls the Read RPC, writing the requested data to w
-// NOTE: The RPC can be cancelled (with a granularity of one section) via the cancel channel.
-func (client *StorageClient) Read(sp storage.Peer, w io.Writer, req storage.DownloadRequest, cancel <-chan struct{}, hostInfo *storage.HostInfo) (err error) {
-	// sanity check the request.
-	sector := req.Sector
-	if uint64(sector.Offset)+uint64(sector.Length) > storage.SectorSize {
-		return errors.New("download out boundary of sector")
-	}
-	if req.MerkleProof {
-		if sector.Offset%merkle.LeafSize != 0 || sector.Length%merkle.LeafSize != 0 {
-			return errors.New("offset and length must be multiples of SegmentSize when requesting a Merkle proof")
-		}
-	}
-
-	// calculate estimated bandwidth
-	var totalLength uint64
-	totalLength += uint64(sector.Length)
-
-	var estProofHashes uint64
-	if req.MerkleProof {
-		// use the worst-case proof size of 2*tree depth,
-		// which occurs when proving across the two leaves in the center of the tree
-		estHashesPerProof := 2 * bits.Len64(storage.SectorSize/storage.SegmentSize)
-		estProofHashes = uint64(estHashesPerProof)
-	}
-	estBandwidth := totalLength + estProofHashes*uint64(storage.HashSize)
-
-	// retrieve the last contract revision
-	scs := client.contractManager.GetStorageContractSet()
-
-	// find the contractID formed by this host
-	contractID := scs.GetContractIDByHostID(hostInfo.EnodeID)
-	contract, exist := scs.Acquire(contractID)
-	if !exist {
-		return fmt.Errorf("not exist this contract: %s", contractID.String())
-	}
-	defer scs.Return(contract)
-
-	// old contract header and revision
-	contractHeader := contract.Header()
-	lastRevision := contractHeader.LatestContractRevision
-
-	// calculate price
-	bandwidthPrice := hostInfo.DownloadBandwidthPrice.MultUint64(estBandwidth)
-	sectorAccessPrice := hostInfo.SectorAccessPrice
-
-	price := hostInfo.BaseRPCPrice.Add(bandwidthPrice).Add(sectorAccessPrice)
-	if lastRevision.NewValidProofOutputs[0].Value.Cmp(price.BigIntPtr()) < 0 {
-		return errors.New("client funds not enough to support download")
-	}
-
-	// increase the price fluctuation by 0.2% to mitigate small errors, like different block height
-	price = price.MultFloat64(1 + extraRatio)
-
-	// create the download revision and sign it
-	newRevision := NewRevision(lastRevision, price.BigIntPtr())
-
-	// client sign the revision
-	am := client.ethBackend.AccountManager()
-	account := accounts.Account{Address: newRevision.NewValidProofOutputs[0].Address}
-	wallet, err := am.Find(account)
-	if err != nil {
-		return err
-	}
-
-	clientSig, err := wallet.SignHash(account, newRevision.RLPHash().Bytes())
-	if err != nil {
-		return err
-	}
-
-	req.Signature = clientSig[:]
-	req.StorageContractID = newRevision.ParentID
-	req.NewRevisionNumber = newRevision.NewRevisionNumber
-
-	req.NewValidProofValues = make([]*big.Int, len(newRevision.NewValidProofOutputs))
-	for i, nvpo := range newRevision.NewValidProofOutputs {
-		req.NewValidProofValues[i] = nvpo.Value
-	}
-
-	req.NewMissedProofValues = make([]*big.Int, len(newRevision.NewMissedProofOutputs))
-	for i, nmpo := range newRevision.NewMissedProofOutputs {
-		req.NewMissedProofValues[i] = nmpo.Value
-	}
-
-	// record the successful or failed interactions
-	var clientNegotiateErr, hostNegotiateErr, hostCommitErr error
-	defer func() {
-		if clientNegotiateErr != nil {
-			_ = sp.SendClientNegotiateErrorMsg()
-			if msg, err := sp.ClientWaitContractResp(); err != nil || msg.Code != storage.HostAckMsg {
-				client.log.Error("Client receive host ack msg failed or msg.code is not host ack", "err", err)
-			}
-		}
-
-		// we will delete static flag when host negotiate or commit error
-		// when host occurs error, we increase failed interactions
-		if hostCommitErr != nil || hostNegotiateErr != nil {
-			client.CheckAndUpdateConnection(sp.PeerNode())
-			client.storageHostManager.IncrementFailedInteractions(hostInfo.EnodeID, storagehostmanager.InteractionDownload)
-		}
-
-		if err == nil {
-			client.storageHostManager.IncrementSuccessfulInteractions(hostInfo.EnodeID, storagehostmanager.InteractionDownload)
-		}
-	}()
-
-	// send download request
-	err = sp.RequestContractDownload(req)
-	if err != nil {
-		return err
-	}
-
-	// read host data responses
-	var hostSig []byte
-
-	var resp storage.DownloadResponse
-	msg, err := sp.ClientWaitContractResp()
-	if err != nil {
-		return err
-	}
-
-	// meaning request was sent too frequently, the host's evaluation
-	// will not be degraded
-	if msg.Code == storage.HostBusyHandleReqMsg {
-		return storage.ErrHostBusyHandleReq
-	}
-
-	// if host send some negotiation error, client should handler it
-	if msg.Code == storage.HostNegotiateErrorMsg {
-		hostNegotiateErr = storage.ErrHostNegotiate
-		return hostNegotiateErr
-	}
-
-	err = msg.Decode(&resp)
-	if err != nil {
-		hostNegotiateErr = err
-		return err
-	}
-
-	// if host sent data, should validate it
-	if len(resp.Data) > 0 {
-		if len(resp.Data) != int(sector.Length) {
-			err = errors.New("host did not send enough sector data")
-			hostNegotiateErr = err
-			return err
-		}
-
-		if req.MerkleProof {
-			proofStart := int(sector.Offset) / merkle.LeafSize
-			proofEnd := int(sector.Offset+sector.Length) / merkle.LeafSize
-			verified, err := merkle.Sha256VerifyRangeProof(resp.Data, resp.MerkleProof, proofStart, proofEnd, sector.MerkleRoot)
-			if !verified || err != nil {
-				err = errors.New("host provided incorrect sector data or Merkle proof")
-				hostNegotiateErr = err
-				return err
-			}
-		}
-
-		if len(resp.Signature) > 0 {
-			hostSig = resp.Signature
-		} else {
-			err = errors.New("host lost response data signature")
-			hostNegotiateErr = err
-			return err
-		}
-
-		// write sector data
-		if _, err := w.Write(resp.Data); err != nil {
-			log.Error("Write Buffer", "err", err)
-			clientNegotiateErr = err
-			return err
-		}
-	}
-
-	newRevision.Signatures = [][]byte{clientSig, hostSig}
-
-	// commit this revision
-	err = contract.CommitRevision(newRevision, price)
-	if err != nil {
-		if err := sp.SendClientCommitFailedMsg(); err != nil {
-			return err
-		}
-
-		// wait for host ack msg
-		msg, err := sp.ClientWaitContractResp()
-		if err == nil && msg.Code == storage.HostAckMsg {
-			return fmt.Errorf("commitUpload update contract header failed, err: %v", err)
-		}
-		return fmt.Errorf("commitUpload failed, but don't wait for host ack msg, err: %v", err)
-	}
-
-	_ = sp.SendClientCommitSuccessMsg()
-
-	// wait for HostAckMsg until timeout
-	msg, err = sp.ClientWaitContractResp()
-	if err != nil {
-		log.Error("contract download failed when wait for host ACK msg", "err", err.Error())
-
-		_ = contract.RollbackUndoMem(contractHeader)
-		err = fmt.Errorf("failed to read host ACK message, error: %s", err.Error())
-		return err
-	}
-
-	switch msg.Code {
-	case storage.HostAckMsg:
-		return
-	default:
-		hostCommitErr = storage.ErrHostCommit
-		_ = contract.RollbackUndoMem(contractHeader)
-
-		_ = sp.SendClientAckMsg()
-		_, _ = sp.ClientWaitContractResp()
-		return hostCommitErr
-	}
-}
-
->>>>>>> 2cef6b9f
 // Download requests for a single section and returns the requested data. A Merkle proof is always requested.
 func (client *StorageClient) Download(sp storage.Peer, root common.Hash, offset, length uint32, hostInfo *storage.HostInfo) ([]byte, error) {
 	client.lock.Lock()
