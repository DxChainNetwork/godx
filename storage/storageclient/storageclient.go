// Copyright 2019 DxChain, All rights reserved.
// Use of this source code is governed by an Apache
// License 2.0 that can be found in the LICENSE file.

package storageclient

import (
	"bytes"
	"crypto/ecdsa"
	"errors"
	"fmt"
	"io"
	"math/big"
	"math/bits"
	"net/http"
	"os"
	"path/filepath"
	"sync"
	"time"

	"github.com/DxChainNetwork/godx/accounts"
	"github.com/DxChainNetwork/godx/common"
	"github.com/DxChainNetwork/godx/common/threadmanager"
	"github.com/DxChainNetwork/godx/core/types"
	"github.com/DxChainNetwork/godx/crypto"
	"github.com/DxChainNetwork/godx/crypto/merkle"
	"github.com/DxChainNetwork/godx/internal/ethapi"
	"github.com/DxChainNetwork/godx/log"
	"github.com/DxChainNetwork/godx/p2p"
	"github.com/DxChainNetwork/godx/rlp"
	"github.com/DxChainNetwork/godx/storage"
	"github.com/DxChainNetwork/godx/storage/storageclient/contractset"
	"github.com/DxChainNetwork/godx/storage/storageclient/filesystem"
<<<<<<< HEAD
=======
	"github.com/DxChainNetwork/godx/storage/storageclient/filesystem/dxfile"
>>>>>>> 5f436413
	"github.com/DxChainNetwork/godx/storage/storageclient/memorymanager"
	"github.com/DxChainNetwork/godx/storage/storageclient/storagehostmanager"
	"github.com/DxChainNetwork/godx/storage/storagehost"
)

var (
	zeroValue = new(big.Int).SetInt64(0)

	extraRatio = 0.02
)

// StorageClient contains fileds that are used to perform StorageHost
// selection operation, file uploading, downloading operations, and etc.
type StorageClient struct {
	fileSystem *filesystem.FileSystem

	// TODO (jacky): File Download Related

	// TODO (jacky): File Upload Related

	// Todo (jacky): File Recovery Related

	// Memory Management
	memoryManager *memorymanager.MemoryManager

	storageHostManager *storagehostmanager.StorageHostManager

	// Download management. The heap has a separate mutex because it is always
	// accessed in isolation.
	downloadHeapMu sync.Mutex           // Used to protect the downloadHeap.
	downloadHeap   *downloadSegmentHeap // A heap of priority-sorted segments to download.
	newDownloads   chan struct{}        // Used to notify download loop that new downloads are available.

	// Upload management
	uploadHeap uploadHeap

	// List of workers that can be used for uploading and/or downloading.
	workerPool map[storage.ContractID]*worker

	// Cache the hosts from the last price estimation result
	lastEstimationStorageHost []StorageHostEntry

	// Directories and File related
	persist        persistence
	persistDir     string
	staticFilesDir string

	// Utilities
	log  log.Logger
	lock sync.Mutex
	tm   threadmanager.ThreadManager

	// information on network, block chain, and etc.
	info       ParsedAPI
	ethBackend storage.EthBackend
	apiBackend ethapi.Backend

	// get the P2P server for adding peer
	p2pServer *p2p.Server

	renewFlags map[storage.ContractID]struct{}

	sessionLock sync.Mutex
	sessionSet  map[storage.ContractID]*storage.Session

	disrupter *disrupter
}

// New initializes StorageClient object
func New(persistDir string) (*StorageClient, error) {
	sc := &StorageClient{
		// TODO(mzhang): replace the implemented contractor here
<<<<<<< HEAD
		fileSystem:     filesystem.New(persistDir, &filesystem.AlwaysSuccessContractor{}),
=======
		fileSystem:     filesystem.New(persistDir, &filesystem.AlwaysSuccessContractManager{}),
>>>>>>> 5f436413
		persistDir:     persistDir,
		staticFilesDir: filepath.Join(persistDir, DxPathRoot),
		log:            log.New(),
		newDownloads:   make(chan struct{}, 1),
		downloadHeap:   new(downloadSegmentHeap),
		uploadHeap: uploadHeap{
			pendingSegments:     make(map[uploadSegmentID]struct{}),
			newUploads:          make(chan struct{}, 1),
			repairNeeded:        make(chan struct{}, 1),
			stuckSegmentFound:   make(chan struct{}, 1),
			stuckSegmentSuccess: make(chan storage.DxPath, 1),
		},
		workerPool: make(map[storage.ContractID]*worker),
	}

	sc.memoryManager = memorymanager.New(DefaultMaxMemory, sc.tm.StopChan())
	sc.storageHostManager = storagehostmanager.New(sc.persistDir)
	sc.disrupter = newDisrupter()

	return sc, nil
}

// Start controls go routine checking and updating process
func (sc *StorageClient) Start(b storage.EthBackend, server *p2p.Server, apiBackend ethapi.Backend) error {
	// get the eth backend
	sc.ethBackend = b
	sc.apiBackend = apiBackend

	// validation
	if server == nil {
		return errors.New("failed to get the P2P server")
	}

	// get the p2p server for the adding peers
	sc.p2pServer = server

	// getting all needed API functions
	err := sc.filterAPIs(b.APIs())
	if err != nil {
		return err
	}

	// TODO: (mzhang) Initialize ContractManager & HostManager -> assign to StorageClient
	err = sc.storageHostManager.Start(sc.p2pServer, sc)
	if err != nil {
		return err
	}

	// Load settings from persist file
	if err := sc.loadPersist(); err != nil {
		return err
	}

	// active the work pool to get a worker for a upload/download task.
	sc.activateWorkerPool()

	// loop to download, upload, stuck
	go sc.downloadLoop()
	go sc.uploadLoop()
	go sc.stuckLoop()

	// kill workers on shutdown.
	sc.tm.OnStop(func() error {
		sc.lock.Lock()
		for _, worker := range sc.workerPool {
			close(worker.killChan)
		}
		sc.lock.Unlock()
		return nil
	})

	// TODO (mzhang): Subscribe consensus change

	if err = sc.fileSystem.Start(); err != nil {
		return err
	}

	// TODO (Jacky): Starting Worker, Checking file healthy, etc.

	// TODO (mzhang): Register On Stop Thread Control Function, waiting for WAL

	return nil
}

func (sc *StorageClient) Close() error {
	var fullErr error
	// Closing the host manager
<<<<<<< HEAD
	sc.log.Info("Closing the storage client host manager")
=======
	sc.log.Info("Closing the renter host manager")
>>>>>>> 5f436413
	err := sc.storageHostManager.Close()
	fullErr = common.ErrCompose(fullErr, err)

	// Closing the file system
<<<<<<< HEAD
	sc.log.Info("Closing the storage client file system")
=======
	sc.log.Info("Closing the renter file system")
>>>>>>> 5f436413
	err = sc.fileSystem.Close()
	fullErr = common.ErrCompose(fullErr, err)

	// Closing the thread manager
	err = sc.tm.Stop()
	fullErr = common.ErrCompose(fullErr, err)
	return fullErr
<<<<<<< HEAD
}

func (sc *StorageClient) DeleteFile(path storage.DxPath) error {
	if err := sc.tm.Add(); err != nil {
		return err
	}
	defer sc.tm.Done()
	return sc.fileSystem.FileSet.Delete(path)
=======
>>>>>>> 5f436413
}

func (sc *StorageClient) setBandwidthLimits(uploadSpeedLimit int64, downloadSpeedLimit int64) error {
	// validation
	if uploadSpeedLimit < 0 || downloadSpeedLimit < 0 {
		return errors.New("upload/download speed limit cannot be negative")
	}

	// Update the contract settings accordingly
	if uploadSpeedLimit == 0 && downloadSpeedLimit == 0 {
		// TODO (mzhang): update contract settings using contract manager
	} else {
		// TODO (mzhang): update contract settings to the loaded data
	}

	return nil
}

func (sc *StorageClient) ContractCreate(params ContractParams) error {
	// Extract vars from params, for convenience
	allowance, funding, clientPublicKey, startHeight, endHeight, host := params.Allowance, params.Funding, params.ClientPublicKey, params.StartHeight, params.EndHeight, params.Host

	// Calculate the payouts for the client, host, and whole contract
	period := endHeight - startHeight
	expectedStorage := allowance.ExpectedStorage / allowance.Hosts
	clientPayout, hostPayout, _, err := ClientPayoutsPreTax(host, funding, zeroValue, zeroValue, period, expectedStorage)
	if err != nil {
		return err
	}

	uc := types.UnlockConditions{
		PublicKeys: []ecdsa.PublicKey{
			clientPublicKey,
			host.PublicKey,
		},
		SignaturesRequired: 2,
	}

	clientAddr := crypto.PubkeyToAddress(clientPublicKey)
	hostAddr := crypto.PubkeyToAddress(host.PublicKey)

	// Create storage contract
	storageContract := types.StorageContract{
		FileSize:         0,
		FileMerkleRoot:   common.Hash{}, // no proof possible without data
		WindowStart:      endHeight,
		WindowEnd:        endHeight + host.WindowSize,
		ClientCollateral: types.DxcoinCollateral{DxcoinCharge: types.DxcoinCharge{Value: clientPayout}},
		HostCollateral:   types.DxcoinCollateral{DxcoinCharge: types.DxcoinCharge{Value: hostPayout}},
		UnlockHash:       uc.UnlockHash(),
		RevisionNumber:   0,
		ValidProofOutputs: []types.DxcoinCharge{
			// Deposit is returned to client
			{Value: clientPayout, Address: clientAddr},
			// Deposit is returned to host
			{Value: hostPayout, Address: hostAddr},
		},
		MissedProofOutputs: []types.DxcoinCharge{
			{Value: clientPayout, Address: clientAddr},
			{Value: hostPayout, Address: hostAddr},
		},
	}

	// Increase Successful/Failed interactions accordingly
	defer func() {
		hostID := PubkeyToEnodeID(&host.PublicKey)
		if err != nil {
			sc.storageHostManager.IncrementFailedInteractions(hostID)
		} else {
			sc.storageHostManager.IncrementSuccessfulInteractions(hostID)
		}
	}()

	account := accounts.Account{Address: clientAddr}
	wallet, err := sc.ethBackend.AccountManager().Find(account)
	if err != nil {
		return storagehost.ExtendErr("find client account error", err)
	}

	// Setup connection with storage host
	session, err := sc.ethBackend.SetupConnection(host.NetAddress)
	if err != nil {
		return storagehost.ExtendErr("setup connection with host failed", err)
	}
	defer sc.ethBackend.Disconnect(session, host.NetAddress)

	clientContractSign, err := wallet.SignHash(account, storageContract.RLPHash().Bytes())
	if err != nil {
		return storagehost.ExtendErr("contract sign by client failed", err)
	}

	// Send the ContractCreate request
	req := storage.ContractCreateRequest{
		StorageContract: storageContract,
		Sign:            clientContractSign,
	}

	if err := session.SendStorageContractCreation(req); err != nil {
		return err
	}

	var hostSign []byte
	msg, err := session.ReadMsg()
	if err != nil {
		return err
	}

	// if host send some negotiation error, client should handler it
	if msg.Code == storage.NegotiationErrorMsg {
		var negotiationErr error
		msg.Decode(&negotiationErr)
		return negotiationErr
	}

	if err := msg.Decode(&hostSign); err != nil {
		return err
	}

	storageContract.Signatures[0] = clientContractSign
	storageContract.Signatures[1] = hostSign

	// Assemble init revision and sign it
	storageContractRevision := types.StorageContractRevision{
		ParentID:              storageContract.RLPHash(),
		UnlockConditions:      uc,
		NewRevisionNumber:     1,
		NewFileSize:           storageContract.FileSize,
		NewFileMerkleRoot:     storageContract.FileMerkleRoot,
		NewWindowStart:        storageContract.WindowStart,
		NewWindowEnd:          storageContract.WindowEnd,
		NewValidProofOutputs:  storageContract.ValidProofOutputs,
		NewMissedProofOutputs: storageContract.MissedProofOutputs,
		NewUnlockHash:         storageContract.UnlockHash,
	}

	clientRevisionSign, err := wallet.SignHash(account, storageContractRevision.RLPHash().Bytes())
	if err != nil {
		return storagehost.ExtendErr("client sign revision error", err)
	}
	storageContractRevision.Signatures = [][]byte{clientRevisionSign}

	if err := session.SendStorageContractCreationClientRevisionSign(clientRevisionSign); err != nil {
		return storagehost.ExtendErr("send revision sign by client error", err)
	}

	var hostRevisionSign []byte
	msg, err = session.ReadMsg()
	if err != nil {
		return err
	}

	// if host send some negotiation error, client should handler it
	if msg.Code == storage.NegotiationErrorMsg {
		var negotiationErr error
		msg.Decode(&negotiationErr)
		return negotiationErr
	}

	if err := msg.Decode(&hostRevisionSign); err != nil {
		return err
	}

	scBytes, err := rlp.EncodeToBytes(storageContract)
	if err != nil {
		return err
	}

	if _, err := storage.SendFormContractTX(sc.apiBackend, clientAddr, scBytes); err != nil {
		return storagehost.ExtendErr("Send storage contract transaction error", err)
	}

	// wrap some information about this contract
	header := contractset.ContractHeader{
		ID:                     storage.ContractID(storageContract.ID()),
		EnodeID:                PubkeyToEnodeID(&host.PublicKey),
		StartHeight:            startHeight,
		EndHeight:              endHeight,
		TotalCost:              common.NewBigInt(funding.Int64()),
		ContractFee:            common.NewBigInt(host.ContractPrice.Int64()),
		LatestContractRevision: storageContractRevision,
		Status: storage.ContractStatus{
			UploadAbility: true,
			Canceled:      true,
			RenewAbility:  false,
		},
	}

	// store this contract info to client local
	_, err = sc.storageHostManager.GetStorageContractSet().InsertContract(header, nil)
	if err != nil {
		return err
	}
	return nil
}

func (sc *StorageClient) Append(session *storage.Session, data []byte) (common.Hash, error) {
	err := sc.Write(session, []storage.UploadAction{{Type: storage.UploadActionAppend, Data: data}})
	return merkle.Root(data), err
}

func (sc *StorageClient) Write(session *storage.Session, actions []storage.UploadAction) (err error) {
	// Retrieve the last contract revision
	scs := sc.storageHostManager.GetStorageContractSet()

	// Find the contractID formed by this host
	hostInfo := session.HostInfo()
	contractID := scs.GetContractIDByHostID(hostInfo.EnodeID)
	contract, exist := scs.Acquire(contractID)
	if !exist {
		return errors.New(fmt.Sprintf("not exist this contract: %s", contractID.String()))
	}

	defer scs.Return(contract)
	contractHeader := contract.Header()
	contractRevision := contractHeader.LatestContractRevision

	// Calculate price per sector
	blockBytes := storage.SectorSize * uint64(contractRevision.NewWindowEnd-sc.ethBackend.GetCurrentBlockHeight())
	sectorBandwidthPrice := hostInfo.UploadBandwidthPrice.MultUint64(storage.SectorSize)
	sectorStoragePrice := hostInfo.StoragePrice.MultUint64(blockBytes)
	sectorDeposit := hostInfo.Deposit.MultUint64(blockBytes)

	// Calculate the new Merkle root set and total cost/collateral
	var bandwidthPrice, storagePrice, deposit *big.Int
	newFileSize := contractRevision.NewFileSize
	for _, action := range actions {
		switch action.Type {
		case storage.UploadActionAppend:
			bandwidthPrice = bandwidthPrice.Add(bandwidthPrice, sectorBandwidthPrice.BigIntPtr())
			newFileSize += storage.SectorSize
		}
	}

	if newFileSize > contractRevision.NewFileSize {
		addedSectors := (newFileSize - contractRevision.NewFileSize) / storage.SectorSize
		storagePrice = sectorStoragePrice.MultUint64(addedSectors).BigIntPtr()
		deposit = sectorDeposit.MultUint64(addedSectors).BigIntPtr()
	}

	// Estimate cost of Merkle proof
	proofSize := storage.HashSize * (128 + len(actions))
	bandwidthPrice = bandwidthPrice.Add(bandwidthPrice, hostInfo.DownloadBandwidthPrice.MultUint64(uint64(proofSize)).BigIntPtr())

	cost := new(big.Int).Add(bandwidthPrice.Add(bandwidthPrice, storagePrice), hostInfo.BaseRPCPrice.BigIntPtr())

	// Check that enough funds are available
	if contractRevision.NewValidProofOutputs[0].Value.Cmp(cost) < 0 {
		return errors.New("contract has insufficient funds to support upload")
	}
	if contractRevision.NewMissedProofOutputs[1].Value.Cmp(deposit) < 0 {
		return errors.New("contract has insufficient collateral to support upload")
	}

	// Create the revision; we will update the Merkle root later
	rev := NewRevision(contractRevision, cost)
	rev.NewMissedProofOutputs[1].Value = rev.NewMissedProofOutputs[1].Value.Sub(rev.NewMissedProofOutputs[1].Value, deposit)
	rev.NewFileSize = newFileSize

	// Create the request
	req := storage.UploadRequest{
		StorageContractID: contractRevision.ParentID,
		Actions:           actions,
		NewRevisionNumber: rev.NewRevisionNumber,
	}
	req.NewValidProofValues = make([]*big.Int, len(rev.NewValidProofOutputs))
	for i, o := range rev.NewValidProofOutputs {
		req.NewValidProofValues[i] = o.Value
	}
	req.NewMissedProofValues = make([]*big.Int, len(rev.NewMissedProofOutputs))
	for i, o := range rev.NewMissedProofOutputs {
		req.NewMissedProofValues[i] = o.Value
	}

	// record the change to this contract, that can allow us to continue this incomplete upload at last time
	walTxn, err := contract.RecordUploadPreRev(rev, common.Hash{}, common.NewBigInt(storagePrice.Int64()), common.NewBigInt(bandwidthPrice.Int64()))
	if err != nil {
		return err
	}

	defer func() {
		// Increase Successful/Failed interactions accordingly
		if err != nil {
			sc.storageHostManager.IncrementFailedInteractions(hostInfo.EnodeID)
		} else {
			sc.storageHostManager.IncrementSuccessfulInteractions(hostInfo.EnodeID)
		}

		// reset deadline
		session.SetDeadLine(time.Hour)
	}()

	// 1. Send storage upload request
	session.SetDeadLine(storage.ContractRevisionTime)
	if err := session.SendStorageContractUploadRequest(req); err != nil {
		return err
	}

	// 2. Read merkle proof response from host
	var merkleResp storage.UploadMerkleProof
	msg, err := session.ReadMsg()
	if err != nil {
		return err
	}

	//// If host send some negotiation error, client should handler it
	//if msg.Code == storage.NegotiationErrorMsg {
	//	var negotiationErr error
	//	msg.Decode(&negotiationErr)
	//	return negotiationErr
	//}

	if err := msg.Decode(&merkleResp); err != nil {
		return err
	}

	// Verify the old merkle proof
	numSectors := contractRevision.NewFileSize / storage.SectorSize
	proofRanges := CalculateProofRanges(actions, numSectors)
	proofHashes := merkleResp.OldSubtreeHashes
	leafHashes := merkleResp.OldLeafHashes
	oldRoot, newRoot := contractRevision.NewFileMerkleRoot, merkleResp.NewMerkleRoot

	verified, err := merkle.VerifyDiffProof(proofRanges, numSectors, proofHashes, leafHashes, oldRoot)
	if err != nil {
		sc.log.Error("something wrong for verifying diff proof", "error", err)
	}
	if !verified {
		return errors.New("invalid Merkle proof for old root")
	}

	// and then modify the leaves and verify the new Merkle root
	leafHashes = ModifyLeaves(leafHashes, actions, numSectors)
	proofRanges = ModifyProofRanges(proofRanges, actions, numSectors)
	verified, err = merkle.VerifyDiffProof(proofRanges, numSectors, proofHashes, leafHashes, newRoot)
	if err != nil {
		sc.log.Error("something wrong for verifying diff proof", "error", err)
	}
	if !verified {
		return errors.New("invalid Merkle proof for new root")
	}

	// Update the revision, sign it, and send it
	rev.NewFileMerkleRoot = newRoot

	// get client wallet
	am := sc.ethBackend.AccountManager()
	clientAddr := rev.NewValidProofOutputs[0].Address
	clientAccount := accounts.Account{Address: clientAddr}
	clientWallet, err := am.Find(clientAccount)
	if err != nil {
		return err
	}

	// client sign the new revision
	clientRevisionSign, err := clientWallet.SignHash(clientAccount, rev.RLPHash().Bytes())
	if err != nil {
		return err
	}
	rev.Signatures[0] = clientRevisionSign

	// send client sig to host
	if err := session.SendStorageContractUploadClientRevisionSign(clientRevisionSign); err != nil {
		return err
	}

	// Read the host's signature
	var hostRevisionSig []byte
	msg, err = session.ReadMsg()
	if err != nil {
		return err
	}

	// if host send some negotiation error, client should handler it
	if msg.Code == storage.NegotiationErrorMsg {
		var negotiationErr error
		msg.Decode(&negotiationErr)
		return negotiationErr
	}

	if err := msg.Decode(&hostRevisionSig); err != nil {
		return err
	}

	rev.Signatures[1] = hostRevisionSig

	// commit upload revision
	err = contract.CommitUpload(walTxn, rev, common.Hash{}, common.NewBigInt(storagePrice.Int64()), common.NewBigInt(bandwidthPrice.Int64()))
	if err != nil {
		return err
	}

	return nil
}

// Download calls the Read RPC, writing the requested data to w
// NOTE: The RPC can be cancelled (with a granularity of one section) via the cancel channel.
func (client *StorageClient) Read(s *storage.Session, w io.Writer, req storage.DownloadRequest, cancel <-chan struct{}) (err error) {
	// reset deadline when finished.
	// if client has download the data, but not sent stopping or completing signal to host, the conn should be disconnected after 1 hour.
	defer s.SetDeadLine(time.Hour)

	// sanity check the request.
	for _, sec := range req.Sections {
		if uint64(sec.Offset)+uint64(sec.Length) > storage.SectorSize {
			return errors.New("illegal offset and/or length")
		}
		if req.MerkleProof {
			if sec.Offset%merkle.LeafSize != 0 || sec.Length%merkle.LeafSize != 0 {
				return errors.New("offset and length must be multiples of SegmentSize when requesting a Merkle proof")
			}
		}
	}

	// calculate estimated bandwidth
	var totalLength uint64
	for _, sec := range req.Sections {
		totalLength += uint64(sec.Length)
	}
	var estProofHashes uint64
	if req.MerkleProof {

		// use the worst-case proof size of 2*tree depth (this occurs when
		// proving across the two leaves in the center of the tree)
		estHashesPerProof := 2 * bits.Len64(storage.SectorSize/merkle.LeafSize)
		estProofHashes = uint64(len(req.Sections) * estHashesPerProof)
	}
	estBandwidth := totalLength + estProofHashes*uint64(storage.HashSize)
	if estBandwidth < storage.RPCMinLen {
		estBandwidth = storage.RPCMinLen
	}

	// calculate sector accesses
	sectorAccesses := make(map[common.Hash]struct{})
	for _, sec := range req.Sections {
		sectorAccesses[sec.MerkleRoot] = struct{}{}
	}

	// Retrieve the last contract revision
	lastRevision := types.StorageContractRevision{}
	scs := client.storageHostManager.GetStorageContractSet()

	// find the contractID formed by this host
	hostInfo := s.HostInfo()
	contractID := scs.GetContractIDByHostID(hostInfo.EnodeID)
	contract, exist := scs.Acquire(contractID)
	if !exist {
		return errors.New(fmt.Sprintf("not exist this contract: %s", contractID.String()))
	}

	defer scs.Return(contract)
	contractHeader := contract.Header()
	lastRevision = contractHeader.LatestContractRevision

	// calculate price
	bandwidthPrice := hostInfo.DownloadBandwidthPrice.MultUint64(estBandwidth)
	sectorAccessPrice := hostInfo.SectorAccessPrice.MultUint64(uint64(len(sectorAccesses)))

	price := hostInfo.BaseRPCPrice.Add(bandwidthPrice).Add(sectorAccessPrice)
	if lastRevision.NewValidProofOutputs[0].Value.Cmp(price.BigIntPtr()) < 0 {
		return errors.New("contract has insufficient funds to support download")
	}

	// To mitigate small errors (e.g. differing block heights), fudge the
	// price and collateral by 0.2%.
	price = price.MultFloat64(1 + extraRatio)

	// create the download revision and sign it
	newRevision := NewRevision(lastRevision, price.BigIntPtr())

	// client sign the revision
	am := client.ethBackend.AccountManager()
	account := accounts.Account{Address: newRevision.NewValidProofOutputs[0].Address}
	wallet, err := am.Find(account)
	if err != nil {
		return err
	}

	clientSig, err := wallet.SignHash(account, newRevision.RLPHash().Bytes())
	if err != nil {
		return err
	}
	newRevision.Signatures[0] = clientSig

	req.NewRevisionNumber = newRevision.NewRevisionNumber
	req.NewValidProofValues = make([]*big.Int, len(newRevision.NewValidProofOutputs))
	for i, nvpo := range newRevision.NewValidProofOutputs {
		req.NewValidProofValues[i] = nvpo.Value
	}
	req.NewMissedProofValues = make([]*big.Int, len(newRevision.NewMissedProofOutputs))
	for i, nmpo := range newRevision.NewMissedProofOutputs {
		req.NewMissedProofValues[i] = nmpo.Value
	}
	req.Signature = clientSig[:]

	// record the change to this contract
	walTxn, err := contract.RecordDownloadPreRev(newRevision, price)
	if err != nil {
		return err
	}

	// Increase Successful/Failed interactions accordingly
	defer func() {
		if err != nil {
			client.storageHostManager.IncrementFailedInteractions(hostInfo.EnodeID)
		} else {
			client.storageHostManager.IncrementSuccessfulInteractions(hostInfo.EnodeID)
		}
	}()

	// send download request
	s.SetDeadLine(storage.DownloadTime)
	err = s.SendStorageContractDownloadRequest(req)
	if err != nil {
		return err
	}

	// spawn a goroutine to handle cancellation
	doneChan := make(chan struct{})
	go func() {
		select {
		case <-cancel:
		case <-doneChan:
		}

		// if negotiation is canceled or done, client should send stop msg to host
		s.SendStopMsg()
	}()

	// ensure we send DownloadStop before returning
	defer close(doneChan)

	// read responses
	var hostSig []byte
	for _, sec := range req.Sections {
		var resp storage.DownloadResponse
		msg, err := s.ReadMsg()
		if err != nil {
			return err
		}

		// if host send some negotiation error, client should handler it
		if msg.Code == storage.NegotiationErrorMsg {
			var negotiationErr error
			msg.Decode(&negotiationErr)
			return negotiationErr
		}

		err = msg.Decode(&resp)
		if err != nil {
			return err
		}

		// The host may have sent data, a signature, or both. If they sent data, validate it.
		if len(resp.Data) > 0 {
			if len(resp.Data) != int(sec.Length) {
				return errors.New("host did not send enough sector data")
			}
			if req.MerkleProof {
				proofStart := int(sec.Offset) / merkle.LeafSize
				proofEnd := int(sec.Offset+sec.Length) / merkle.LeafSize
				verified, err := merkle.VerifyRangeProof(resp.Data, resp.MerkleProof, proofStart, proofEnd, sec.MerkleRoot)
				if !verified || err != nil {
					return errors.New("host provided incorrect sector data or Merkle proof")
				}
			}

			// write sector data
			if _, err := w.Write(resp.Data); err != nil {
				return err
			}
		}

		// If the host sent a signature, exit the loop; they won't be sending any more data
		if len(resp.Signature) > 0 {
			hostSig = resp.Signature
			break
		}
	}
	if hostSig == nil {

		// the host is required to send a signature; if they haven't sent one
		// yet, they should send an empty response containing just the signature.
		var resp storage.DownloadResponse
		msg, err := s.ReadMsg()
		if err != nil {
			return err
		}

		// if host send some negotiation error, client should handler it
		if msg.Code == storage.NegotiationErrorMsg {
			var negotiationErr error
			msg.Decode(&negotiationErr)
			return negotiationErr
		}

		err = msg.Decode(&resp)
		if err != nil {
			return err
		}

		hostSig = resp.Signature
	}
	newRevision.Signatures[1] = hostSig

	// commit this revision
	err = contract.CommitDownload(walTxn, newRevision, price)
	if err != nil {
		return err
	}

	return nil
}

// calls the Read RPC with a single section and returns the requested data. A Merkle proof is always requested.
func (client *StorageClient) Download(s *storage.Session, root common.Hash, offset, length uint32) ([]byte, error) {
	client.lock.Lock()
	defer client.lock.Unlock()

	req := storage.DownloadRequest{
		Sections: []storage.DownloadRequestSection{{
			MerkleRoot: root,
			Offset:     offset,
			Length:     length,
		}},
		MerkleProof: true,
	}
	var buf bytes.Buffer
	err := client.Read(s, &buf, req, nil)
	return buf.Bytes(), err
}

// newDownload creates and initializes a download task based on the provided parameters from outer request
func (client *StorageClient) newDownload(params downloadParams) (*download, error) {

	// params validation.
	if params.file == nil {
		return nil, errors.New("no file provided when requesting download")
	}
	if params.length < 0 {
		return nil, errors.New("download length must be zero or a positive whole number")
	}
	if params.offset < 0 {
		return nil, errors.New("download offset cannot be a negative number")
	}
	if params.offset+params.length > params.file.FileSize() {
		return nil, errors.New("download is requesting data past the boundary of the file")
	}

	// instantiate the download object.
	d := &download{
		completeChan:      make(chan struct{}),
		startTime:         time.Now(),
		destination:       params.destination,
		destinationString: params.destinationString,
		destinationType:   params.destinationType,
		latencyTarget:     params.latencyTarget,
		length:            params.length,
		offset:            params.offset,
		overdrive:         params.overdrive,
		dxFilePath:        params.file.DxPath(),
		priority:          params.priority,
		log:               client.log,
		memoryManager:     client.memoryManager,
	}

	// set the end time of the download when it's done.
	d.onComplete(func(_ error) error {
		d.endTime = time.Now()
		return nil
	})

	// nothing more to do for 0-byte files or 0-length downloads.
	if d.length == 0 {
		d.markComplete()
		return d, nil
	}

	// determine which segments to download.
	minSegment, minSegmentOffset := params.file.SegmentIndexByOffset(params.offset)
	maxSegment, maxSegmentOffset := params.file.SegmentIndexByOffset(params.offset + params.length)

	if maxSegment > 0 && maxSegmentOffset == 0 {
		maxSegment--
	}

	// check the requested segment number
	if minSegment == params.file.NumSegments() || maxSegment == params.file.NumSegments() {
		return nil, errors.New("download is requesting a segment that is past the boundary of the file")
	}

	// map from the host id to the index of the sector within the segment.
	segmentMaps := make([]map[string]downloadSectorInfo, maxSegment-minSegment+1)
	for segmentIndex := minSegment; segmentIndex <= maxSegment; segmentIndex++ {
		segmentMaps[segmentIndex-minSegment] = make(map[string]downloadSectorInfo)
		sectors, err := params.file.Sectors(uint64(segmentIndex))
		if err != nil {
			return nil, err
		}
		for sectorIndex, sectorSet := range sectors {
			for _, sector := range sectorSet {

				// sanity check - a worker should not have two sectors for the same segment.
				_, exists := segmentMaps[segmentIndex-minSegment][sector.HostID.String()]
				if exists {
					client.log.Error("ERROR: Worker has multiple sectors uploaded for the same segment.")
				}
				segmentMaps[segmentIndex-minSegment][sector.HostID.String()] = downloadSectorInfo{
					index: uint64(sectorIndex),
					root:  sector.MerkleRoot,
				}
			}
		}
	}

	// where to write a segment within the download destination
	writeOffset := int64(0)
	d.segmentsRemaining += maxSegment - minSegment + 1

	// queue the downloads for each segment.
	for i := minSegment; i <= maxSegment; i++ {
		uds := &unfinishedDownloadSegment{
			destination:  params.destination,
			erasureCode:  params.file.ErasureCode(),
			masterKey:    params.file.CipherKey(),
			segmentIndex: i,
			segmentMap:   segmentMaps[i-minSegment],
			segmentSize:  params.file.SegmentSize(),
			sectorSize:   params.file.SectorSize(),

			// increase target by 25ms per segment
			latencyTarget:       params.latencyTarget + (25 * time.Duration(i-minSegment)),
			needsMemory:         params.needsMemory,
			priority:            params.priority,
			completedSectors:    make([]bool, params.file.ErasureCode().NumSectors()),
			physicalSegmentData: make([][]byte, params.file.ErasureCode().NumSectors()),
			sectorUsage:         make([]bool, params.file.ErasureCode().NumSectors()),
			download:            d,
			clientFile:          params.file,
		}

		// set the offset within the segment that we start downloading from
		if i == minSegment {
			uds.fetchOffset = minSegmentOffset
		} else {
			uds.fetchOffset = 0
		}

		// set the number of bytes to fetch within the segment that we start downloading from
		if i == maxSegment && maxSegmentOffset != 0 {
			uds.fetchLength = maxSegmentOffset - uds.fetchOffset
		} else {
			uds.fetchLength = params.file.SegmentSize() - uds.fetchOffset
		}

		// set the writeOffset within the destination for where the data be written.
		uds.writeOffset = writeOffset
		writeOffset += int64(uds.fetchLength)

		uds.overdrive = uint32(params.overdrive)

		// add this segment to the segment heap, and notify the download loop a new task
		client.addSegmentToDownloadHeap(uds)
		select {
		case client.newDownloads <- struct{}{}:
		default:
		}
	}
	return d, nil
}

// managedDownload performs a file download and returns the download object
func (client *StorageClient) managedDownload(p storage.ClientDownloadParameters) (*download, error) {
	entry, err := client.fileSystem.OpenFile(p.DxFilePath)
	if err != nil {
		return nil, err
	}

	defer entry.Close()
	defer entry.SetTimeAccess(time.Now())

	// validate download parameters.
	isHTTPResp := p.HttpWriter != nil
	if p.Async && isHTTPResp {
		return nil, errors.New("cannot async download to http response")
	}
	if isHTTPResp && p.Destination != "" {
		return nil, errors.New("destination cannot be specified when downloading to http response")
	}
	if !isHTTPResp && p.Destination == "" {
		return nil, errors.New("destination not supplied")
	}
	if p.Destination != "" && !filepath.IsAbs(p.Destination) {
		return nil, errors.New("destination must be an absolute path")
	}

	if p.Offset == entry.FileSize() && entry.FileSize() != 0 {
		return nil, errors.New("offset equals filesize")
	}

	// if length == 0, download the rest file.
	if p.Length == 0 {
		if p.Offset > entry.FileSize() {
			return nil, errors.New("offset cannot be greater than file size")
		}
		p.Length = entry.FileSize() - p.Offset
	}

	// check whether offset and length is valid
	if p.Offset < 0 || p.Offset+p.Length > entry.FileSize() {
		return nil, fmt.Errorf("offset and length combination invalid, max byte is at index %d", entry.FileSize()-1)
	}

	// instantiate the correct downloadWriter implementation
	var dw downloadDestination
	var destinationType string
	if isHTTPResp {
		dw = newDownloadWriter(p.HttpWriter)
		destinationType = "http stream"
	} else {
		osFile, err := os.OpenFile(p.Destination, os.O_CREATE|os.O_WRONLY, entry.FileMode())
		if err != nil {
			return nil, err
		}
		dw = osFile
		destinationType = "file"
	}

	if isHTTPResp {
		w, ok := p.HttpWriter.(http.ResponseWriter)
		if ok {
			w.Header().Set("Content-Length", fmt.Sprint(p.Length))
		}
	}

	// create the download object.
	d, err := client.newDownload(downloadParams{
		destination:       dw,
		destinationType:   destinationType,
		destinationString: p.Destination,
		file:              entry.DxFile.Snapshot(),
		latencyTarget:     25e3 * time.Millisecond,
		length:            p.Length,
		needsMemory:       true,
		offset:            p.Offset,
		overdrive:         3,
		priority:          5,
	})
	if closer, ok := dw.(io.Closer); err != nil && ok {
		closeErr := closer.Close()
		if closeErr != nil {
			return nil, errors.New(fmt.Sprintf("get something wrong when create download object: %v, destination close error: %v", err, closeErr))
		}
		return nil, errors.New(fmt.Sprintf("get something wrong when create download object: %v, destination close successfully", err))
	} else if err != nil {
		return nil, err
	}

	// register some cleanup for when the download is done.
	d.onComplete(func(_ error) error {
		if closer, ok := dw.(io.Closer); ok {
			return closer.Close()
		}
		return nil
	})

	return d, nil
}

// NOTE: DownloadSync and DownloadAsync can directly be accessed to outer request via RPC or IPC ...

// performs a file download and blocks until the download is finished.
func (client *StorageClient) DownloadSync(p storage.ClientDownloadParameters) error {
	if err := client.tm.Add(); err != nil {
		return err
	}
	defer client.tm.Done()

	d, err := client.managedDownload(p)
	if err != nil {
		return err
	}

	// block until the download has completed
	select {
	case <-d.completeChan:
		return d.Err()
	case <-client.tm.StopChan():
		return errors.New("download interrupted by shutdown")
	}
}

// performs a file download without blocking until the download is finished
func (client *StorageClient) DownloadAsync(p storage.ClientDownloadParameters) error {
	if err := client.tm.Add(); err != nil {
		return err
	}
	defer client.tm.Done()

	_, err := client.managedDownload(p)
	return err
}<|MERGE_RESOLUTION|>--- conflicted
+++ resolved
@@ -31,10 +31,6 @@
 	"github.com/DxChainNetwork/godx/storage"
 	"github.com/DxChainNetwork/godx/storage/storageclient/contractset"
 	"github.com/DxChainNetwork/godx/storage/storageclient/filesystem"
-<<<<<<< HEAD
-=======
-	"github.com/DxChainNetwork/godx/storage/storageclient/filesystem/dxfile"
->>>>>>> 5f436413
 	"github.com/DxChainNetwork/godx/storage/storageclient/memorymanager"
 	"github.com/DxChainNetwork/godx/storage/storageclient/storagehostmanager"
 	"github.com/DxChainNetwork/godx/storage/storagehost"
@@ -107,11 +103,7 @@
 func New(persistDir string) (*StorageClient, error) {
 	sc := &StorageClient{
 		// TODO(mzhang): replace the implemented contractor here
-<<<<<<< HEAD
-		fileSystem:     filesystem.New(persistDir, &filesystem.AlwaysSuccessContractor{}),
-=======
 		fileSystem:     filesystem.New(persistDir, &filesystem.AlwaysSuccessContractManager{}),
->>>>>>> 5f436413
 		persistDir:     persistDir,
 		staticFilesDir: filepath.Join(persistDir, DxPathRoot),
 		log:            log.New(),
@@ -120,8 +112,6 @@
 		uploadHeap: uploadHeap{
 			pendingSegments:     make(map[uploadSegmentID]struct{}),
 			newUploads:          make(chan struct{}, 1),
-			repairNeeded:        make(chan struct{}, 1),
-			stuckSegmentFound:   make(chan struct{}, 1),
 			stuckSegmentSuccess: make(chan storage.DxPath, 1),
 		},
 		workerPool: make(map[storage.ContractID]*worker),
@@ -199,20 +189,12 @@
 func (sc *StorageClient) Close() error {
 	var fullErr error
 	// Closing the host manager
-<<<<<<< HEAD
 	sc.log.Info("Closing the storage client host manager")
-=======
-	sc.log.Info("Closing the renter host manager")
->>>>>>> 5f436413
 	err := sc.storageHostManager.Close()
 	fullErr = common.ErrCompose(fullErr, err)
 
 	// Closing the file system
-<<<<<<< HEAD
 	sc.log.Info("Closing the storage client file system")
-=======
-	sc.log.Info("Closing the renter file system")
->>>>>>> 5f436413
 	err = sc.fileSystem.Close()
 	fullErr = common.ErrCompose(fullErr, err)
 
@@ -220,7 +202,6 @@
 	err = sc.tm.Stop()
 	fullErr = common.ErrCompose(fullErr, err)
 	return fullErr
-<<<<<<< HEAD
 }
 
 func (sc *StorageClient) DeleteFile(path storage.DxPath) error {
@@ -228,9 +209,7 @@
 		return err
 	}
 	defer sc.tm.Done()
-	return sc.fileSystem.FileSet.Delete(path)
-=======
->>>>>>> 5f436413
+	return sc.fileSystem.FileSet().Delete(path)
 }
 
 func (sc *StorageClient) setBandwidthLimits(uploadSpeedLimit int64, downloadSpeedLimit int64) error {
