// Copyright 2019 DxChain, All rights reserved.
// Use of this source code is governed by an Apache
// License 2.0 that can be found in the LICENSE file.

package storageclient

import (
	"bytes"
	"errors"
	"fmt"
	"io"
	"math/big"
	"math/bits"
	"net/http"
	"os"
	"path/filepath"
	"sync"
	"time"

	"github.com/DxChainNetwork/godx/accounts"
	"github.com/DxChainNetwork/godx/common"
	"github.com/DxChainNetwork/godx/common/threadmanager"
	"github.com/DxChainNetwork/godx/core/types"
	"github.com/DxChainNetwork/godx/crypto/merkle"
	"github.com/DxChainNetwork/godx/internal/ethapi"
	"github.com/DxChainNetwork/godx/log"
	"github.com/DxChainNetwork/godx/storage"
	"github.com/DxChainNetwork/godx/storage/storageclient/contractmanager"
	"github.com/DxChainNetwork/godx/storage/storageclient/filesystem"
	"github.com/DxChainNetwork/godx/storage/storageclient/filesystem/dxfile"
	"github.com/DxChainNetwork/godx/storage/storageclient/memorymanager"
	"github.com/DxChainNetwork/godx/storage/storageclient/proto"
	"github.com/DxChainNetwork/godx/storage/storageclient/storagehostmanager"
)

var (
	zeroValue = new(big.Int).SetInt64(0)

	extraRatio = 0.02
)

// StorageClient contains fields that are used to perform StorageHost
// selection operation, file uploading, downloading operations, and etc.
type StorageClient struct {
	fileSystem *filesystem.FileSystem

	// TODO (jacky): File Download Related

	// TODO (jacky): File Upload Related

	// Todo (jacky): File Recovery Related

	// Memory Management
	memoryManager *memorymanager.MemoryManager

	storageHostManager *storagehostmanager.StorageHostManager
	contractManager    *contractmanager.ContractManager

	// Download management. The heap has a separate mutex because it is always
	// accessed in isolation.
	downloadHeapMu sync.Mutex           // Used to protect the downloadHeap.
	downloadHeap   *downloadSegmentHeap // A heap of priority-sorted segments to download.
	newDownloads   chan struct{}        // Used to notify download loop that new downloads are available.

	// List of workers that can be used for uploading and/or downloading.
	workerPool map[storage.ContractID]*worker

	// Cache the hosts from the last price estimation result
	lastEstimationStorageHost []proto.StorageHostEntry

	// Directories and File related
	persist        persistence
	persistDir     string
	staticFilesDir string

	// Utilities
	log  log.Logger
	lock sync.Mutex
	tm   threadmanager.ThreadManager

	// information on network, block chain, and etc.
	info       ParsedAPI
	ethBackend storage.EthBackend

	// file management.
	staticFileSet *dxfile.FileSet
}

// New initializes StorageClient object
func New(persistDir string) (*StorageClient, error) {
	var err error

	// TODO: data initialization(file management system, file upload, file download)

	sc := &StorageClient{
		fileSystem:     filesystem.New(persistDir, &filesystem.AlwaysSuccessContractManager{}),
		persistDir:     persistDir,
		staticFilesDir: filepath.Join(persistDir, DxPathRoot),
		log:            log.New(),
		newDownloads:   make(chan struct{}, 1),
		downloadHeap:   new(downloadSegmentHeap),
		workerPool:     make(map[storage.ContractID]*worker),
	}

	sc.memoryManager = memorymanager.New(DefaultMaxMemory, sc.tm.StopChan())

	// initialize storageHostManager
	sc.storageHostManager = storagehostmanager.New(sc.persistDir)

	// initialize storage contract manager
	if sc.contractManager, err = contractmanager.New(sc.persistDir, sc.storageHostManager); err != nil {
		err = fmt.Errorf("error initializing contract manager: %s", err.Error())
		return nil, err
	}

	return sc, nil
}

// Start controls go routine checking and updating process
func (sc *StorageClient) Start(b storage.EthBackend, apiBackend ethapi.Backend) (err error) {
	// get the eth backend
	sc.ethBackend = b

	// getting all needed API functions
	if err = sc.filterAPIs(b.APIs()); err != nil {
		return
	}

	// start storageHostManager
	if err = sc.storageHostManager.Start(sc); err != nil {
		return
	}

	// start contractManager
	if err = sc.contractManager.Start(sc); err != nil {
		err = fmt.Errorf("error starting contract manager: %s", err.Error())
		return
	}

	// Load settings from persist file
	if err := sc.loadPersist(); err != nil {
		return err
	}

	// active the work pool to get a worker for a upload/download task.
	sc.activateWorkerPool()

	// loop to download
	go sc.downloadLoop()

	// kill workers on shutdown.
	sc.tm.OnStop(func() error {
		sc.lock.Lock()
		for _, worker := range sc.workerPool {
			close(worker.killChan)
		}
		sc.lock.Unlock()
		return nil
	})

	// TODO (mzhang): Subscribe consensus change

	if err = sc.fileSystem.Start(); err != nil {
		return err
	}

	// TODO (Jacky): Starting Worker, Checking file healthy, etc.

	// TODO (mzhang): Register On Stop Thread Control Function, waiting for WAL

	sc.log.Info("storage client started")

	return nil
}

func (sc *StorageClient) Close() error {
	sc.log.Info("Closing The Contract Manager")
	sc.contractManager.Stop()

	var fullErr error

	// Closing the host manager
	sc.log.Info("Closing The Renter Host Manager")
	err := sc.storageHostManager.Close()
	fullErr = common.ErrCompose(fullErr, err)

	// Closing the file system
	sc.log.Info("Closing the renter file system")
	err = sc.fileSystem.Close()
	fullErr = common.ErrCompose(fullErr, err)

	// Closing the thread manager
	sc.log.Info("Closing The Storage Client Manager")
	err = sc.tm.Stop()
	fullErr = common.ErrCompose(fullErr, err)
	return fullErr
}

// ContractDetail will return the detailed contract information
func (sc *StorageClient) ContractDetail(contractID storage.ContractID) (detail storage.ContractMetaData, exists bool) {
	return sc.contractManager.RetrieveActiveContract(contractID)
}

<<<<<<< HEAD
func (sc *StorageClient) ContractCreate(params ContractParams) error {
	// Extract vars from params, for convenience
	allowance, funding, clientPublicKey, startHeight, endHeight, host := params.Allowance, params.Funding, params.ClientPublicKey, params.StartHeight, params.EndHeight, params.Host

	// Calculate the payouts for the client, host, and whole contract
	period := endHeight - startHeight
	expectedStorage := allowance.ExpectedStorage / allowance.Hosts
	clientPayout, hostPayout, _, err := ClientPayoutsPreTax(host, funding, zeroValue, zeroValue, period, expectedStorage)
	if err != nil {
		return err
	}

	uc := types.UnlockConditions{
		PublicKeys: []ecdsa.PublicKey{
			clientPublicKey,
			host.PublicKey,
		},
		SignaturesRequired: 2,
	}

	clientAddr := crypto.PubkeyToAddress(clientPublicKey)
	hostAddr := crypto.PubkeyToAddress(host.PublicKey)

	// Create storage contract
	storageContract := types.StorageContract{
		FileSize:         0,
		FileMerkleRoot:   common.Hash{}, // no proof possible without data
		WindowStart:      endHeight,
		WindowEnd:        endHeight + host.WindowSize,
		ClientCollateral: types.DxcoinCollateral{DxcoinCharge: types.DxcoinCharge{Value: clientPayout}},
		HostCollateral:   types.DxcoinCollateral{DxcoinCharge: types.DxcoinCharge{Value: hostPayout}},
		UnlockHash:       uc.UnlockHash(),
		RevisionNumber:   0,
		ValidProofOutputs: []types.DxcoinCharge{
			// Deposit is returned to client
			{Value: clientPayout, Address: clientAddr},
			// Deposit is returned to host
			{Value: hostPayout, Address: hostAddr},
		},
		MissedProofOutputs: []types.DxcoinCharge{
			{Value: clientPayout, Address: clientAddr},
			{Value: hostPayout, Address: hostAddr},
		},
	}

	// Increase Successful/failed interactions accordingly
	defer func() {
		hostID := PubkeyToEnodeID(&host.PublicKey)
		if err != nil {
			sc.storageHostManager.IncrementFailedInteractions(hostID)
		} else {
			sc.storageHostManager.IncrementSuccessfulInteractions(hostID)
=======
// ActiveContracts will retrieve all active contracts, reformat them, and return them back
func (sc *StorageClient) ActiveContracts() (activeContracts []ActiveContractsAPIDisplay) {
	allActiveContracts := sc.contractManager.RetrieveActiveContracts()

	for _, contract := range allActiveContracts {
		activeContract := ActiveContractsAPIDisplay{
			ContractID:   contract.ID.String(),
			HostID:       contract.EnodeID.String(),
			AbleToUpload: contract.Status.UploadAbility,
			AbleToRenew:  contract.Status.RenewAbility,
			Canceled:     contract.Status.Canceled,
>>>>>>> cb903ed6
		}
		activeContracts = append(activeContracts, activeContract)
	}

	return
}

func (sc *StorageClient) CancelContracts() (err error) {
	return sc.contractManager.CancelStorageContract()
}

// SetClientSetting will config the client setting based on the value provided
// it will set the bandwidth limit, rentPayment, and ipViolation check
// By setting the rentPayment, the contract maintenance
func (sc *StorageClient) SetClientSetting(setting storage.ClientSetting) (err error) {
	// making sure the entire program will only be terminated after finish the SetClientSetting
	// operation

	if err = sc.tm.Add(); err != nil {
		return
	}
	defer sc.tm.Done()

	// input validation
	if setting.MaxUploadSpeed < 0 || setting.MaxDownloadSpeed < 0 {
		err = fmt.Errorf("both upload speed %v and download speed %v cannot be smaller than 0",
			setting.MaxUploadSpeed, setting.MaxDownloadSpeed)
	}

	// set the rent payment
	if err = sc.contractManager.SetRentPayment(setting.RentPayment); err != nil {
		return
	}

	// set upload/download (write/read) bandwidth limits
	if err = sc.setBandwidthLimits(setting.MaxDownloadSpeed, setting.MaxUploadSpeed); err != nil {
		return
	}

	// set the ip violation check
	sc.storageHostManager.SetIPViolationCheck(setting.EnableIPViolation)

	// update and save the persist
	sc.persist.MaxDownloadSpeed = setting.MaxDownloadSpeed
	sc.persist.MaxUploadSpeed = setting.MaxUploadSpeed
	if err = sc.saveSettings(); err != nil {
		err = fmt.Errorf("failed to save the storage client settigns: %s", err.Error())
	}

	// active the worker pool
	sc.activateWorkerPool()

	return
}

// RetrieveClientSetting will return the current storage client setting
func (sc *StorageClient) RetrieveClientSetting() (setting storage.ClientSetting) {
	maxDownloadSpeed, maxUploadSpeed, _ := sc.contractManager.RetrieveRateLimit()
	setting = storage.ClientSetting{
		RentPayment:       sc.contractManager.AcquireRentPayment(),
		EnableIPViolation: sc.storageHostManager.RetrieveIPViolationCheckSetting(),
		MaxUploadSpeed:    maxUploadSpeed,
		MaxDownloadSpeed:  maxDownloadSpeed,
	}
	return
}

// setBandwidthLimits specifies the data upload and downloading speed limit
func (sc *StorageClient) setBandwidthLimits(downloadSpeedLimit, uploadSpeedLimit int64) (err error) {
	// validation
	if uploadSpeedLimit < 0 || downloadSpeedLimit < 0 {
		return errors.New("upload/download speed limit cannot be negative")
	}

	// Update the contract settings accordingly
	if uploadSpeedLimit == 0 && downloadSpeedLimit == 0 {
		sc.contractManager.SetRateLimits(0, 0, 0)
	} else {
		sc.contractManager.SetRateLimits(downloadSpeedLimit, uploadSpeedLimit, DefaultPacketSize)
	}

	return nil
}

func (sc *StorageClient) Append(session *storage.Session, data []byte) error {
	return sc.Write(session, []storage.UploadAction{{Type: storage.UploadActionAppend, Data: data}})
}

func (sc *StorageClient) Write(session *storage.Session, actions []storage.UploadAction) (err error) {

	// Retrieve the last contract revision
	contractRevision := types.StorageContractRevision{}
	scs := sc.contractManager.GetStorageContractSet()

	// find the contractID formed by this host
	hostInfo := session.HostInfo()
	contractID := scs.GetContractIDByHostID(hostInfo.EnodeID)
	contract, exist := scs.Acquire(contractID)
	if !exist {
		return errors.New(fmt.Sprintf("not exist this contract: %s", contractID.String()))
	}

	defer scs.Return(contract)
	contractHeader := contract.Header()
	contractRevision = contractHeader.LatestContractRevision

	// Calculate price per sector
	blockBytes := storage.SectorSize * uint64(contractRevision.NewWindowEnd-sc.ethBackend.GetCurrentBlockHeight())
	sectorBandwidthPrice := hostInfo.UploadBandwidthPrice.MultUint64(storage.SectorSize)
	sectorStoragePrice := hostInfo.StoragePrice.MultUint64(blockBytes)
	sectorDeposit := hostInfo.Deposit.MultUint64(blockBytes)

	// Calculate the new Merkle root set and total cost/collateral
	var bandwidthPrice, storagePrice, deposit *big.Int
	newFileSize := contractRevision.NewFileSize
	for _, action := range actions {
		switch action.Type {
		case storage.UploadActionAppend:
			bandwidthPrice = bandwidthPrice.Add(bandwidthPrice, sectorBandwidthPrice.BigIntPtr())
			newFileSize += storage.SectorSize
		}
	}

	if newFileSize > contractRevision.NewFileSize {
		addedSectors := (newFileSize - contractRevision.NewFileSize) / storage.SectorSize
		storagePrice = sectorStoragePrice.MultUint64(addedSectors).BigIntPtr()
		deposit = sectorDeposit.MultUint64(addedSectors).BigIntPtr()
	}

	// Estimate cost of Merkle proof
	proofSize := storage.HashSize * (128 + len(actions))
	bandwidthPrice = bandwidthPrice.Add(bandwidthPrice, hostInfo.DownloadBandwidthPrice.MultUint64(uint64(proofSize)).BigIntPtr())

	cost := new(big.Int).Add(bandwidthPrice.Add(bandwidthPrice, storagePrice), hostInfo.BaseRPCPrice.BigIntPtr())

	// Check that enough funds are available
	if contractRevision.NewValidProofOutputs[0].Value.Cmp(cost) < 0 {
		return errors.New("contract has insufficient funds to support upload")
	}
	if contractRevision.NewMissedProofOutputs[1].Value.Cmp(deposit) < 0 {
		return errors.New("contract has insufficient collateral to support upload")
	}

	// Create the revision; we will update the Merkle root later
	rev := NewRevision(contractRevision, cost)
	rev.NewMissedProofOutputs[1].Value = rev.NewMissedProofOutputs[1].Value.Sub(rev.NewMissedProofOutputs[1].Value, deposit)
	rev.NewFileSize = newFileSize

	// Create the request
	req := storage.UploadRequest{
		StorageContractID: contractRevision.ParentID,
		Actions:           actions,
		NewRevisionNumber: rev.NewRevisionNumber,
	}
	req.NewValidProofValues = make([]*big.Int, len(rev.NewValidProofOutputs))
	for i, o := range rev.NewValidProofOutputs {
		req.NewValidProofValues[i] = o.Value
	}
	req.NewMissedProofValues = make([]*big.Int, len(rev.NewMissedProofOutputs))
	for i, o := range rev.NewMissedProofOutputs {
		req.NewMissedProofValues[i] = o.Value
	}

	// record the change to this contract, that can allow us to continue this incomplete upload at last time
	walTxn, err := contract.RecordUploadPreRev(rev, common.Hash{}, common.NewBigInt(storagePrice.Int64()), common.NewBigInt(bandwidthPrice.Int64()))
	if err != nil {
		return err
	}

	defer func() {

		// Increase Successful/failed interactions accordingly
		if err != nil {
			sc.storageHostManager.IncrementFailedInteractions(hostInfo.EnodeID)
		} else {
			sc.storageHostManager.IncrementSuccessfulInteractions(hostInfo.EnodeID)
		}

		// reset deadline
		session.SetDeadLine(time.Hour)
	}()

	// 1. Send storage upload request
	session.SetDeadLine(storage.ContractRevisionTime)
	if err := session.SendStorageContractUploadRequest(req); err != nil {
		return err
	}

	// 2. Read merkle proof response from host
	var merkleResp storage.UploadMerkleProof
	msg, err := session.ReadMsg()
	if err != nil {
		return err
	}

	// if host send some negotiation error, client should handler it
	if msg.Code == storage.NegotiationErrorMsg {
		var negotiationErr error
		msg.Decode(&negotiationErr)
		return negotiationErr
	}

	if err := msg.Decode(&merkleResp); err != nil {
		return err
	}

	// Verify merkle proof
	numSectors := contractRevision.NewFileSize / storage.SectorSize
	proofRanges := CalculateProofRanges(actions, numSectors)
	proofHashes := merkleResp.OldSubtreeHashes
	leafHashes := merkleResp.OldLeafHashes
	oldRoot, newRoot := contractRevision.NewFileMerkleRoot, merkleResp.NewMerkleRoot
	verified, err := merkle.VerifyDiffProof(proofRanges, numSectors, proofHashes, leafHashes, oldRoot)
	if err != nil {
		sc.log.Error("something wrong for verifying diff proof", "error", err)
	}
	if !verified {
		return errors.New("invalid Merkle proof for old root")
	}

	// and then modify the leaves and verify the new Merkle root
	leafHashes = ModifyLeaves(leafHashes, actions, numSectors)
	proofRanges = ModifyProofRanges(proofRanges, actions, numSectors)
	verified, err = merkle.VerifyDiffProof(proofRanges, numSectors, proofHashes, leafHashes, newRoot)
	if err != nil {
		sc.log.Error("something wrong for verifying diff proof", "error", err)
	}
	if !verified {
		return errors.New("invalid Merkle proof for new root")
	}

	// Update the revision, sign it, and send it
	rev.NewFileMerkleRoot = newRoot

	// get client wallet
	am := sc.ethBackend.AccountManager()
	clientAddr := rev.NewValidProofOutputs[0].Address
	clientAccount := accounts.Account{Address: clientAddr}
	clientWallet, err := am.Find(clientAccount)
	if err != nil {
		return err
	}

	// client sign the new revision
	clientRevisionSign, err := clientWallet.SignHash(clientAccount, rev.RLPHash().Bytes())
	if err != nil {
		return err
	}
	rev.Signatures[0] = clientRevisionSign

	// send client sig to host
	if err := session.SendStorageContractUploadClientRevisionSign(clientRevisionSign); err != nil {
		return err
	}

	// Read the host's signature
	var hostRevisionSig []byte
	msg, err = session.ReadMsg()
	if err != nil {
		return err
	}

	// if host send some negotiation error, client should handler it
	if msg.Code == storage.NegotiationErrorMsg {
		var negotiationErr error
		msg.Decode(&negotiationErr)
		return negotiationErr
	}

	if err := msg.Decode(&hostRevisionSig); err != nil {
		return err
	}

	rev.Signatures[1] = hostRevisionSig

	// commit upload revision
	err = contract.CommitUpload(walTxn, rev, common.Hash{}, common.NewBigInt(storagePrice.Int64()), common.NewBigInt(bandwidthPrice.Int64()))
	if err != nil {
		return err
	}

	return nil
}

// download

// calls the Read RPC, writing the requested data to w.
//
// NOTE: The RPC can be cancelled (with a granularity of one section) via the cancel channel.
func (client *StorageClient) Read(s *storage.Session, w io.Writer, req storage.DownloadRequest, cancel <-chan struct{}) (err error) {

	// reset deadline when finished.
	// if client has download the data, but not sent stopping or completing signal to host, the conn should be disconnected after 1 hour.
	defer s.SetDeadLine(time.Hour)

	// sanity check the request.
	for _, sec := range req.Sections {
		if uint64(sec.Offset)+uint64(sec.Length) > storage.SectorSize {
			return errors.New("illegal offset and/or length")
		}
		if req.MerkleProof {
			if sec.Offset%storage.SegmentSize != 0 || sec.Length%storage.SegmentSize != 0 {
				return errors.New("offset and length must be multiples of SegmentSize when requesting a Merkle proof")
			}
		}
	}

	// calculate estimated bandwidth
	var totalLength uint64
	for _, sec := range req.Sections {
		totalLength += uint64(sec.Length)
	}
	var estProofHashes uint64
	if req.MerkleProof {

		// use the worst-case proof size of 2*tree depth (this occurs when
		// proving across the two leaves in the center of the tree)
		estHashesPerProof := 2 * bits.Len64(storage.SectorSize/storage.SegmentSize)
		estProofHashes = uint64(len(req.Sections) * estHashesPerProof)
	}
	estBandwidth := totalLength + estProofHashes*uint64(storage.HashSize)
	if estBandwidth < storage.RPCMinLen {
		estBandwidth = storage.RPCMinLen
	}

	// calculate sector accesses
	sectorAccesses := make(map[common.Hash]struct{})
	for _, sec := range req.Sections {
		sectorAccesses[sec.MerkleRoot] = struct{}{}
	}

	// Retrieve the last contract revision
	lastRevision := types.StorageContractRevision{}
	scs := client.contractManager.GetStorageContractSet()

	// find the contractID formed by this host
	hostInfo := s.HostInfo()
	contractID := scs.GetContractIDByHostID(hostInfo.EnodeID)
	contract, exist := scs.Acquire(contractID)
	if !exist {
		return errors.New(fmt.Sprintf("not exist this contract: %s", contractID.String()))
	}

	defer scs.Return(contract)
	contractHeader := contract.Header()
	lastRevision = contractHeader.LatestContractRevision

	// calculate price
	bandwidthPrice := hostInfo.DownloadBandwidthPrice.MultUint64(estBandwidth)
	sectorAccessPrice := hostInfo.SectorAccessPrice.MultUint64(uint64(len(sectorAccesses)))

	price := hostInfo.BaseRPCPrice.Add(bandwidthPrice).Add(sectorAccessPrice)
	if lastRevision.NewValidProofOutputs[0].Value.Cmp(price.BigIntPtr()) < 0 {
		return errors.New("contract has insufficient funds to support download")
	}

	// To mitigate small errors (e.g. differing block heights), fudge the
	// price and collateral by 0.2%.
	price = price.MultFloat64(1 + extraRatio)

	// create the download revision and sign it
	newRevision := NewRevision(lastRevision, price.BigIntPtr())

	// client sign the revision
	am := client.ethBackend.AccountManager()
	account := accounts.Account{Address: newRevision.NewValidProofOutputs[0].Address}
	wallet, err := am.Find(account)
	if err != nil {
		return err
	}

	clientSig, err := wallet.SignHash(account, newRevision.RLPHash().Bytes())
	if err != nil {
		return err
	}
	newRevision.Signatures[0] = clientSig

	req.NewRevisionNumber = newRevision.NewRevisionNumber
	req.NewValidProofValues = make([]*big.Int, len(newRevision.NewValidProofOutputs))
	for i, nvpo := range newRevision.NewValidProofOutputs {
		req.NewValidProofValues[i] = nvpo.Value
	}
	req.NewMissedProofValues = make([]*big.Int, len(newRevision.NewMissedProofOutputs))
	for i, nmpo := range newRevision.NewMissedProofOutputs {
		req.NewMissedProofValues[i] = nmpo.Value
	}
	req.Signature = clientSig[:]

	// record the change to this contract
	walTxn, err := contract.RecordDownloadPreRev(newRevision, price)
	if err != nil {
		return err
	}

	// Increase Successful/failed interactions accordingly
	defer func() {
		if err != nil {
			client.storageHostManager.IncrementFailedInteractions(hostInfo.EnodeID)
		} else {
			client.storageHostManager.IncrementSuccessfulInteractions(hostInfo.EnodeID)
		}
	}()

	// send download request
	s.SetDeadLine(storage.DownloadTime)
	err = s.SendStorageContractDownloadRequest(req)
	if err != nil {
		return err
	}

	// spawn a goroutine to handle cancellation
	doneChan := make(chan struct{})
	go func() {
		select {
		case <-cancel:
		case <-doneChan:
		}

		// if negotiation is canceled or done, client should send stop msg to host
		s.SendStopMsg()
	}()

	// ensure we send DownloadStop before returning
	defer close(doneChan)

	// read responses
	var hostSig []byte
	for _, sec := range req.Sections {
		var resp storage.DownloadResponse
		msg, err := s.ReadMsg()
		if err != nil {
			return err
		}

		// if host send some negotiation error, client should handler it
		if msg.Code == storage.NegotiationErrorMsg {
			var negotiationErr error
			msg.Decode(&negotiationErr)
			return negotiationErr
		}

		err = msg.Decode(&resp)
		if err != nil {
			return err
		}

		// The host may have sent data, a signature, or both. If they sent data, validate it.
		if len(resp.Data) > 0 {
			if len(resp.Data) != int(sec.Length) {
				return errors.New("host did not send enough sector data")
			}
			if req.MerkleProof {
				proofStart := int(sec.Offset) / storage.SegmentSize
				proofEnd := int(sec.Offset+sec.Length) / storage.SegmentSize
				verified, err := merkle.VerifyRangeProof(resp.Data, resp.MerkleProof, proofStart, proofEnd, sec.MerkleRoot)
				if err != nil {
					client.log.Error("something wrong for verifying range proof", "error", err)
				}
				if !verified {
					return errors.New("host provided incorrect sector data or Merkle proof")
				}
			}

			// write sector data
			if _, err := w.Write(resp.Data); err != nil {
				return err
			}
		}

		// If the host sent a signature, exit the loop; they won't be sending any more data
		if len(resp.Signature) > 0 {
			hostSig = resp.Signature
			break
		}
	}
	if hostSig == nil {

		// the host is required to send a signature; if they haven't sent one
		// yet, they should send an empty response containing just the signature.
		var resp storage.DownloadResponse
		msg, err := s.ReadMsg()
		if err != nil {
			return err
		}

		// if host send some negotiation error, client should handler it
		if msg.Code == storage.NegotiationErrorMsg {
			var negotiationErr error
			msg.Decode(&negotiationErr)
			return negotiationErr
		}

		err = msg.Decode(&resp)
		if err != nil {
			return err
		}

		hostSig = resp.Signature
	}
	newRevision.Signatures[1] = hostSig

	// commit this revision
	err = contract.CommitDownload(walTxn, newRevision, price)
	if err != nil {
		return err
	}

	return nil
}

// calls the Read RPC with a single section and returns the requested data. A Merkle proof is always requested.
func (client *StorageClient) Download(s *storage.Session, root common.Hash, offset, length uint32) ([]byte, error) {
	client.lock.Lock()
	defer client.lock.Unlock()

	req := storage.DownloadRequest{
		Sections: []storage.DownloadRequestSection{{
			MerkleRoot: root,
			Offset:     offset,
			Length:     length,
		}},
		MerkleProof: true,
	}
	var buf bytes.Buffer
	err := client.Read(s, &buf, req, nil)
	return buf.Bytes(), err
}

// newDownload creates and initializes a download task based on the provided parameters from outer request
func (client *StorageClient) newDownload(params downloadParams) (*download, error) {

	// params validation.
	if params.file == nil {
		return nil, errors.New("no file provided when requesting download")
	}
	if params.length < 0 {
		return nil, errors.New("download length must be zero or a positive whole number")
	}
	if params.offset < 0 {
		return nil, errors.New("download offset cannot be a negative number")
	}
	if params.offset+params.length > params.file.FileSize() {
		return nil, errors.New("download is requesting data past the boundary of the file")
	}

	// instantiate the download object.
	d := &download{
		completeChan:      make(chan struct{}),
		startTime:         time.Now(),
		destination:       params.destination,
		destinationString: params.destinationString,
		destinationType:   params.destinationType,
		latencyTarget:     params.latencyTarget,
		length:            params.length,
		offset:            params.offset,
		overdrive:         params.overdrive,
		dxFilePath:        params.file.DxPath(),
		priority:          params.priority,
		log:               client.log,
		memoryManager:     client.memoryManager,
	}

	// set the end time of the download when it's done.
	d.onComplete(func(_ error) error {
		d.endTime = time.Now()
		return nil
	})

	// nothing more to do for 0-byte files or 0-length downloads.
	if d.length == 0 {
		d.markComplete()
		return d, nil
	}

	// determine which segments to download.
	minSegment, minSegmentOffset := params.file.SegmentIndexByOffset(params.offset)
	maxSegment, maxSegmentOffset := params.file.SegmentIndexByOffset(params.offset + params.length)

	if maxSegment > 0 && maxSegmentOffset == 0 {
		maxSegment--
	}

	// check the requested segment number
	if minSegment == params.file.NumSegments() || maxSegment == params.file.NumSegments() {
		return nil, errors.New("download is requesting a segment that is past the boundary of the file")
	}

	// map from the host id to the index of the sector within the segment.
	segmentMaps := make([]map[string]downloadSectorInfo, maxSegment-minSegment+1)
	for segmentIndex := minSegment; segmentIndex <= maxSegment; segmentIndex++ {
		segmentMaps[segmentIndex-minSegment] = make(map[string]downloadSectorInfo)
		sectors, err := params.file.Sectors(uint64(segmentIndex))
		if err != nil {
			return nil, err
		}
		for sectorIndex, sectorSet := range sectors {
			for _, sector := range sectorSet {

				// sanity check - a worker should not have two sectors for the same segment.
				_, exists := segmentMaps[segmentIndex-minSegment][sector.HostID.String()]
				if exists {
					client.log.Error("ERROR: Worker has multiple sectors uploaded for the same segment.")
				}
				segmentMaps[segmentIndex-minSegment][sector.HostID.String()] = downloadSectorInfo{
					index: uint64(sectorIndex),
					root:  sector.MerkleRoot,
				}
			}
		}
	}

	// where to write a segment within the download destination
	writeOffset := int64(0)
	d.segmentsRemaining += maxSegment - minSegment + 1

	// queue the downloads for each segment.
	for i := minSegment; i <= maxSegment; i++ {
		uds := &unfinishedDownloadSegment{
			destination:  params.destination,
			erasureCode:  params.file.ErasureCode(),
			masterKey:    params.file.CipherKey(),
			segmentIndex: i,
			segmentMap:   segmentMaps[i-minSegment],
			segmentSize:  params.file.SegmentSize(),
			sectorSize:   params.file.SectorSize(),

			// increase target by 25ms per segment
			latencyTarget:       params.latencyTarget + (25 * time.Duration(i-minSegment)),
			needsMemory:         params.needsMemory,
			priority:            params.priority,
			completedSectors:    make([]bool, params.file.ErasureCode().NumSectors()),
			physicalSegmentData: make([][]byte, params.file.ErasureCode().NumSectors()),
			sectorUsage:         make([]bool, params.file.ErasureCode().NumSectors()),
			download:            d,
			clientFile:          params.file,
		}

		// set the offset within the segment that we start downloading from
		if i == minSegment {
			uds.fetchOffset = minSegmentOffset
		} else {
			uds.fetchOffset = 0
		}

		// set the number of bytes to fetch within the segment that we start downloading from
		if i == maxSegment && maxSegmentOffset != 0 {
			uds.fetchLength = maxSegmentOffset - uds.fetchOffset
		} else {
			uds.fetchLength = params.file.SegmentSize() - uds.fetchOffset
		}

		// set the writeOffset within the destination for where the data be written.
		uds.writeOffset = writeOffset
		writeOffset += int64(uds.fetchLength)

		uds.overdrive = uint32(params.overdrive)

		// add this segment to the segment heap, and notify the download loop a new task
		client.addSegmentToDownloadHeap(uds)
		select {
		case client.newDownloads <- struct{}{}:
		default:
		}
	}
	return d, nil
}

// managedDownload performs a file download and returns the download object
func (client *StorageClient) managedDownload(p storage.ClientDownloadParameters) (*download, error) {
	entry, err := client.staticFileSet.Open(p.DxFilePath)
	if err != nil {
		return nil, err
	}

	defer entry.Close()
	defer entry.SetTimeAccess(time.Now())

	// validate download parameters.
	isHTTPResp := p.HttpWriter != nil
	if p.Async && isHTTPResp {
		return nil, errors.New("cannot async download to http response")
	}
	if isHTTPResp && p.Destination != "" {
		return nil, errors.New("destination cannot be specified when downloading to http response")
	}
	if !isHTTPResp && p.Destination == "" {
		return nil, errors.New("destination not supplied")
	}
	if p.Destination != "" && !filepath.IsAbs(p.Destination) {
		return nil, errors.New("destination must be an absolute path")
	}

	if p.Offset == entry.FileSize() && entry.FileSize() != 0 {
		return nil, errors.New("offset equals filesize")
	}

	// if length == 0, download the rest file.
	if p.Length == 0 {
		if p.Offset > entry.FileSize() {
			return nil, errors.New("offset cannot be greater than file size")
		}
		p.Length = entry.FileSize() - p.Offset
	}

	// check whether offset and length is valid
	if p.Offset < 0 || p.Offset+p.Length > entry.FileSize() {
		return nil, fmt.Errorf("offset and length combination invalid, max byte is at index %d", entry.FileSize()-1)
	}

	// instantiate the correct downloadWriter implementation
	var dw downloadDestination
	var destinationType string
	if isHTTPResp {
		dw = newDownloadWriter(p.HttpWriter)
		destinationType = "http stream"
	} else {
		osFile, err := os.OpenFile(p.Destination, os.O_CREATE|os.O_WRONLY, entry.FileMode())
		if err != nil {
			return nil, err
		}
		dw = osFile
		destinationType = "file"
	}

	if isHTTPResp {
		w, ok := p.HttpWriter.(http.ResponseWriter)
		if ok {
			w.Header().Set("Content-Length", fmt.Sprint(p.Length))
		}
	}

	// create the download object.
	d, err := client.newDownload(downloadParams{
		destination:       dw,
		destinationType:   destinationType,
		destinationString: p.Destination,
		file:              entry.DxFile.Snapshot(),
		latencyTarget:     25e3 * time.Millisecond,
		length:            p.Length,
		needsMemory:       true,
		offset:            p.Offset,
		overdrive:         3,
		priority:          5,
	})
	if closer, ok := dw.(io.Closer); err != nil && ok {
		closeErr := closer.Close()
		if closeErr != nil {
			return nil, errors.New(fmt.Sprintf("get something wrong when create download object: %v, destination close error: %v", err, closeErr))
		}
		return nil, errors.New(fmt.Sprintf("get something wrong when create download object: %v, destination close successfully", err))
	} else if err != nil {
		return nil, err
	}

	// register some cleanup for when the download is done.
	d.onComplete(func(_ error) error {
		if closer, ok := dw.(io.Closer); ok {
			return closer.Close()
		}
		return nil
	})

	return d, nil
}

// NOTE: DownloadSync and DownloadAsync can directly be accessed to outer request via RPC or IPC ...

// performs a file download and blocks until the download is finished.
func (client *StorageClient) DownloadSync(p storage.ClientDownloadParameters) error {
	if err := client.tm.Add(); err != nil {
		return err
	}
	defer client.tm.Done()

	d, err := client.managedDownload(p)
	if err != nil {
		return err
	}

	// block until the download has completed
	select {
	case <-d.completeChan:
		return d.Err()
	case <-client.tm.StopChan():
		return errors.New("download interrupted by shutdown")
	}
}

// performs a file download without blocking until the download is finished
func (client *StorageClient) DownloadAsync(p storage.ClientDownloadParameters) error {
	if err := client.tm.Add(); err != nil {
		return err
	}
	defer client.tm.Done()

	_, err := client.managedDownload(p)
	return err
}<|MERGE_RESOLUTION|>--- conflicted
+++ resolved
@@ -201,60 +201,6 @@
 	return sc.contractManager.RetrieveActiveContract(contractID)
 }
 
-<<<<<<< HEAD
-func (sc *StorageClient) ContractCreate(params ContractParams) error {
-	// Extract vars from params, for convenience
-	allowance, funding, clientPublicKey, startHeight, endHeight, host := params.Allowance, params.Funding, params.ClientPublicKey, params.StartHeight, params.EndHeight, params.Host
-
-	// Calculate the payouts for the client, host, and whole contract
-	period := endHeight - startHeight
-	expectedStorage := allowance.ExpectedStorage / allowance.Hosts
-	clientPayout, hostPayout, _, err := ClientPayoutsPreTax(host, funding, zeroValue, zeroValue, period, expectedStorage)
-	if err != nil {
-		return err
-	}
-
-	uc := types.UnlockConditions{
-		PublicKeys: []ecdsa.PublicKey{
-			clientPublicKey,
-			host.PublicKey,
-		},
-		SignaturesRequired: 2,
-	}
-
-	clientAddr := crypto.PubkeyToAddress(clientPublicKey)
-	hostAddr := crypto.PubkeyToAddress(host.PublicKey)
-
-	// Create storage contract
-	storageContract := types.StorageContract{
-		FileSize:         0,
-		FileMerkleRoot:   common.Hash{}, // no proof possible without data
-		WindowStart:      endHeight,
-		WindowEnd:        endHeight + host.WindowSize,
-		ClientCollateral: types.DxcoinCollateral{DxcoinCharge: types.DxcoinCharge{Value: clientPayout}},
-		HostCollateral:   types.DxcoinCollateral{DxcoinCharge: types.DxcoinCharge{Value: hostPayout}},
-		UnlockHash:       uc.UnlockHash(),
-		RevisionNumber:   0,
-		ValidProofOutputs: []types.DxcoinCharge{
-			// Deposit is returned to client
-			{Value: clientPayout, Address: clientAddr},
-			// Deposit is returned to host
-			{Value: hostPayout, Address: hostAddr},
-		},
-		MissedProofOutputs: []types.DxcoinCharge{
-			{Value: clientPayout, Address: clientAddr},
-			{Value: hostPayout, Address: hostAddr},
-		},
-	}
-
-	// Increase Successful/failed interactions accordingly
-	defer func() {
-		hostID := PubkeyToEnodeID(&host.PublicKey)
-		if err != nil {
-			sc.storageHostManager.IncrementFailedInteractions(hostID)
-		} else {
-			sc.storageHostManager.IncrementSuccessfulInteractions(hostID)
-=======
 // ActiveContracts will retrieve all active contracts, reformat them, and return them back
 func (sc *StorageClient) ActiveContracts() (activeContracts []ActiveContractsAPIDisplay) {
 	allActiveContracts := sc.contractManager.RetrieveActiveContracts()
@@ -266,7 +212,6 @@
 			AbleToUpload: contract.Status.UploadAbility,
 			AbleToRenew:  contract.Status.RenewAbility,
 			Canceled:     contract.Status.Canceled,
->>>>>>> cb903ed6
 		}
 		activeContracts = append(activeContracts, activeContract)
 	}
@@ -438,7 +383,7 @@
 
 	defer func() {
 
-		// Increase Successful/failed interactions accordingly
+		// Increase Successful/Failed interactions accordingly
 		if err != nil {
 			sc.storageHostManager.IncrementFailedInteractions(hostInfo.EnodeID)
 		} else {
@@ -661,7 +606,7 @@
 		return err
 	}
 
-	// Increase Successful/failed interactions accordingly
+	// Increase Successful/Failed interactions accordingly
 	defer func() {
 		if err != nil {
 			client.storageHostManager.IncrementFailedInteractions(hostInfo.EnodeID)
