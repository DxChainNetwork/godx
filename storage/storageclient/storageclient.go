--- conflicted
+++ resolved
@@ -381,7 +381,6 @@
 
 	var clientNegotiateErr, hostNegotiateErr, hostCommitErr error
 	defer func() {
-<<<<<<< HEAD
 		if clientNegotiateErr != nil {
 			_ = sp.SendClientNegotiateErrorMsg()
 			if msg, err := sp.ClientWaitContractResp(); err != nil || msg.Code != storage.HostAckMsg {
@@ -392,10 +391,6 @@
 		// we will delete static flag when host negotiate or commit error
 		if hostCommitErr != nil || hostNegotiateErr != nil {
 			client.CheckAndUpdateConnection(sp.PeerNode())
-=======
-		// record the successful or failed interactions
-		if err != nil && err != storage.ErrHostBusyHandleReq {
->>>>>>> 99015e78
 			client.storageHostManager.IncrementFailedInteractions(hostInfo.EnodeID)
 		}
 
@@ -419,7 +414,7 @@
 	// meaning request was sent too frequently, the host's evaluation
 	// will not be degraded
 	if msg.Code == storage.HostBusyHandleReqMsg {
-		return storage.ErrHostBusyHandleReq
+		return storage.HostBusyHandleReqErr
 	}
 
 	if msg.Code == storage.HostNegotiateErrorMsg {
@@ -621,7 +616,6 @@
 	// record the successful or failed interactions
 	var clientNegotiateErr, hostNegotiateErr, hostCommitErr error
 	defer func() {
-<<<<<<< HEAD
 		if clientNegotiateErr != nil {
 			_ = sp.SendClientNegotiateErrorMsg()
 			if msg, err := sp.ClientWaitContractResp(); err != nil || msg.Code != storage.HostAckMsg {
@@ -633,9 +627,6 @@
 		// when host occurs error, we increase failed interactions
 		if hostCommitErr != nil || hostNegotiateErr != nil {
 			client.CheckAndUpdateConnection(sp.PeerNode())
-=======
-		if err != nil && err != storage.ErrHostBusyHandleReq {
->>>>>>> 99015e78
 			client.storageHostManager.IncrementFailedInteractions(hostInfo.EnodeID)
 		}
 
@@ -665,19 +656,11 @@
 		return storage.HostBusyHandleReqErr
 	}
 
-<<<<<<< HEAD
 	// if host send some negotiation error, client should handler it
 	if msg.Code == storage.HostNegotiateErrorMsg {
 		hostNegotiateErr = storage.HostNegotiateErr
 		return hostNegotiateErr
 	}
-=======
-		// meaning request was sent too frequently, the host's evaluation
-		// will not be degraded
-		if msg.Code == storage.HostBusyHandleReqMsg {
-			return storage.ErrHostBusyHandleReq
-		}
->>>>>>> 99015e78
 
 	err = msg.Decode(&resp)
 	if err != nil {
@@ -712,26 +695,10 @@
 			return err
 		}
 
-<<<<<<< HEAD
 		// write sector data
 		if _, err := w.Write(resp.Data); err != nil {
 			log.Error("Write Buffer", "err", err)
 			clientNegotiateErr = err
-=======
-		// meaning request was sent too frequently, the host's evaluation
-		// will not be degraded
-		if msg.Code == storage.HostBusyHandleReqMsg {
-			return storage.ErrHostBusyHandleReq
-		}
-
-		// if host send some negotiation error, client should handler it
-		if msg.Code == storage.HostStopMsg {
-			return nil
-		}
-
-		err = msg.Decode(&resp)
-		if err != nil {
->>>>>>> 99015e78
 			return err
 		}
 	}
