// Copyright 2019 DxChain, All rights reserved.
// Use of this source code is governed by an Apache
// License 2.0 that can be found in the LICENSE file.

package storageclient

import (
	"bytes"
	"errors"
	"fmt"
	"github.com/DxChainNetwork/godx/core/vm"
	"github.com/DxChainNetwork/godx/rlp"
	"io"
	"math/big"
	"math/bits"
	"os"
	"path/filepath"
	"sync"
	"time"

	"github.com/DxChainNetwork/godx/accounts"
	"github.com/DxChainNetwork/godx/common"
	"github.com/DxChainNetwork/godx/common/threadmanager"
	"github.com/DxChainNetwork/godx/core/types"
	"github.com/DxChainNetwork/godx/crypto/merkle"
	"github.com/DxChainNetwork/godx/internal/ethapi"
	"github.com/DxChainNetwork/godx/log"
	"github.com/DxChainNetwork/godx/p2p"
	"github.com/DxChainNetwork/godx/storage"
	"github.com/DxChainNetwork/godx/storage/storageclient/contractmanager"
	"github.com/DxChainNetwork/godx/storage/storageclient/filesystem"
	"github.com/DxChainNetwork/godx/storage/storageclient/memorymanager"
	"github.com/DxChainNetwork/godx/storage/storageclient/storagehostmanager"
)

var (
	zeroValue  = new(big.Int).SetInt64(0)
	extraRatio = 0.02
)

// StorageClient contains fields that are used to perform StorageHost
// selection operation, file uploading, downloading operations, and etc.
type StorageClient struct {
	fileSystem *filesystem.FileSystem

	// Memory Management
	memoryManager *memorymanager.MemoryManager

	storageHostManager *storagehostmanager.StorageHostManager
	contractManager    *contractmanager.ContractManager

	// Download management
	downloadHeapMu sync.Mutex
	downloadHeap   *downloadSegmentHeap
	newDownloads   chan struct{}

	// List of workers that can be used for uploading and/or downloading.
	workerPool map[storage.ContractID]*worker

	// Directories and File related
	persist        persistence
	persistDir     string
	staticFilesDir string

	//storage client is used as the address to sign the storage contract and pays for the money
	PaymentAddress common.Address

	// Utilities
	log  log.Logger
	lock sync.Mutex
	tm   threadmanager.ThreadManager

	// information on network, block chain, and etc.
	info       storage.ParsedAPI
	ethBackend storage.EthBackend
	apiBackend ethapi.Backend

	// get the P2P server for adding peer
	p2pServer *p2p.Server
}

// New initializes StorageClient object
func New(persistDir string) (*StorageClient, error) {
	var err error

	sc := &StorageClient{
		persistDir:     persistDir,
		staticFilesDir: filepath.Join(persistDir, DxPathRoot),
		log:            log.New(),
		newDownloads:   make(chan struct{}, 1),
		downloadHeap:   new(downloadSegmentHeap),
		workerPool:     make(map[storage.ContractID]*worker),
	}

	sc.memoryManager = memorymanager.New(DefaultMaxMemory, sc.tm.StopChan())

	// initialize storageHostManager
	sc.storageHostManager = storagehostmanager.New(sc.persistDir)

	// initialize storage contract manager
	if sc.contractManager, err = contractmanager.New(sc.persistDir, sc.storageHostManager); err != nil {
		err = fmt.Errorf("error initializing contract manager: %s", err.Error())
		return nil, err
	}

	// initialize fileSystem
	sc.fileSystem = filesystem.New(persistDir, sc.contractManager)

	return sc, nil
}

// Start controls go routine checking and updating process
func (sc *StorageClient) Start(b storage.EthBackend, apiBackend ethapi.Backend) (err error) {
	// get the eth backend
	sc.ethBackend = b

	// getting all needed API functions
	if err = storage.FilterAPIs(b.APIs(), &sc.info); err != nil {
		return
	}

	// start storageHostManager
	if err = sc.storageHostManager.Start(sc); err != nil {
		return
	}

	// start contractManager
	if err = sc.contractManager.Start(sc); err != nil {
		err = fmt.Errorf("error starting contract manager: %s", err.Error())
		return
	}

	// Load settings from persist file
	if err := sc.loadPersist(); err != nil {
		return err
	}

	// active the work pool to get a worker for a upload/download task.
	sc.activateWorkerPool()

	// loop to download
	go sc.downloadLoop()

	// kill workers on shutdown.
	sc.tm.OnStop(func() error {
		sc.lock.Lock()
		for _, worker := range sc.workerPool {
			close(worker.killChan)
		}
		sc.lock.Unlock()
		return nil
	})

	if err = sc.fileSystem.Start(); err != nil {
		return err
	}

	// TODO (Jacky): Starting Worker, Checking file healthy, etc.

	sc.log.Info("Storage Client Started")

	return nil
}

func (sc *StorageClient) Close() error {
	sc.log.Info("Closing The Contract Manager")
	sc.contractManager.Stop()

	var fullErr error

	// Closing the host manager
	sc.log.Info("Closing The Renter Host Manager")
	err := sc.storageHostManager.Close()
	fullErr = common.ErrCompose(fullErr, err)

	// Closing the file system
	sc.log.Info("Closing the renter file system")
	err = sc.fileSystem.Close()
	fullErr = common.ErrCompose(fullErr, err)

	// Closing the thread manager
	sc.log.Info("Closing The Storage Client Manager")
	err = sc.tm.Stop()
	fullErr = common.ErrCompose(fullErr, err)
	return fullErr
}

// ContractDetail will return the detailed contract information
func (sc *StorageClient) ContractDetail(contractID storage.ContractID) (detail storage.ContractMetaData, exists bool) {
	return sc.contractManager.RetrieveActiveContract(contractID)
}

// ActiveContracts will retrieve all active contracts, reformat them, and return them back
func (sc *StorageClient) ActiveContracts() (activeContracts []ActiveContractsAPIDisplay) {
	allActiveContracts := sc.contractManager.RetrieveActiveContracts()

	for _, contract := range allActiveContracts {
		activeContract := ActiveContractsAPIDisplay{
			ContractID:   contract.ID.String(),
			HostID:       contract.EnodeID.String(),
			AbleToUpload: contract.Status.UploadAbility,
			AbleToRenew:  contract.Status.RenewAbility,
			Canceled:     contract.Status.Canceled,
		}
		activeContracts = append(activeContracts, activeContract)
	}

	return
}

func (sc *StorageClient) CancelContracts() (err error) {
	return sc.contractManager.CancelStorageContract()
}

// SetClientSetting will config the client setting based on the value provided
// it will set the bandwidth limit, rentPayment, and ipViolation check
// By setting the rentPayment, the contract maintenance
func (sc *StorageClient) SetClientSetting(setting storage.ClientSetting) (err error) {
	// making sure the entire program will only be terminated after finish the SetClientSetting
	// operation

	if err = sc.tm.Add(); err != nil {
		return
	}
	defer sc.tm.Done()

	// input validation
	if setting.MaxUploadSpeed < 0 || setting.MaxDownloadSpeed < 0 {
		err = fmt.Errorf("both upload speed %v and download speed %v cannot be smaller than 0",
			setting.MaxUploadSpeed, setting.MaxDownloadSpeed)
	}

	// set the rent payment
	if err = sc.contractManager.SetRentPayment(setting.RentPayment); err != nil {
		return
	}

	// set upload/download (write/read) bandwidth limits
	if err = sc.setBandwidthLimits(setting.MaxDownloadSpeed, setting.MaxUploadSpeed); err != nil {
		return
	}

	// set the ip violation check
	sc.storageHostManager.SetIPViolationCheck(setting.EnableIPViolation)

	// update and save the persist
	sc.persist.MaxDownloadSpeed = setting.MaxDownloadSpeed
	sc.persist.MaxUploadSpeed = setting.MaxUploadSpeed
	if err = sc.saveSettings(); err != nil {
		err = fmt.Errorf("failed to save the storage client settigns: %s", err.Error())
	}

	// active the worker pool
	sc.activateWorkerPool()

	return
}

// RetrieveClientSetting will return the current storage client setting
func (sc *StorageClient) RetrieveClientSetting() (setting storage.ClientSetting) {
	maxDownloadSpeed, maxUploadSpeed, _ := sc.contractManager.RetrieveRateLimit()
	setting = storage.ClientSetting{
		RentPayment:       sc.contractManager.AcquireRentPayment(),
		EnableIPViolation: sc.storageHostManager.RetrieveIPViolationCheckSetting(),
		MaxUploadSpeed:    maxUploadSpeed,
		MaxDownloadSpeed:  maxDownloadSpeed,
	}
	return
}

// setBandwidthLimits specifies the data upload and downloading speed limit
func (sc *StorageClient) setBandwidthLimits(downloadSpeedLimit, uploadSpeedLimit int64) (err error) {
	// validation
	if uploadSpeedLimit < 0 || downloadSpeedLimit < 0 {
		return errors.New("upload/download speed limit cannot be negative")
	}

	// Update the contract settings accordingly
	if uploadSpeedLimit == 0 && downloadSpeedLimit == 0 {
		sc.contractManager.SetRateLimits(0, 0, 0)
	} else {
		sc.contractManager.SetRateLimits(downloadSpeedLimit, uploadSpeedLimit, DefaultPacketSize)
	}

	return nil
}

func (sc *StorageClient) Append(session *storage.Session, data []byte) error {
	return sc.Write(session, []storage.UploadAction{{Type: storage.UploadActionAppend, Data: data}})
}

func (sc *StorageClient) Write(session *storage.Session, actions []storage.UploadAction) (err error) {

	// retrieve the last contract revision
	contractRevision := types.StorageContractRevision{}
	scs := sc.contractManager.GetStorageContractSet()

	// find the contractID formed by this host
	hostInfo := session.HostInfo()
	contractID := scs.GetContractIDByHostID(hostInfo.EnodeID)
	contract, exist := scs.Acquire(contractID)
	if !exist {
		return errors.New(fmt.Sprintf("not exist this contract: %s", contractID.String()))
	}

	defer scs.Return(contract)
	contractHeader := contract.Header()
	contractRevision = contractHeader.LatestContractRevision

	// calculate price per sector
	blockBytes := storage.SectorSize * uint64(contractRevision.NewWindowEnd-sc.ethBackend.GetCurrentBlockHeight())
	sectorBandwidthPrice := hostInfo.UploadBandwidthPrice.MultUint64(storage.SectorSize)
	sectorStoragePrice := hostInfo.StoragePrice.MultUint64(blockBytes)
	sectorDeposit := hostInfo.Deposit.MultUint64(blockBytes)

	// calculate the new Merkle root set and total cost/collateral
	var bandwidthPrice, storagePrice, deposit *big.Int
	newFileSize := contractRevision.NewFileSize
	for _, action := range actions {
		switch action.Type {
		case storage.UploadActionAppend:
			bandwidthPrice = bandwidthPrice.Add(bandwidthPrice, sectorBandwidthPrice.BigIntPtr())
			newFileSize += storage.SectorSize
		}
	}

	if newFileSize > contractRevision.NewFileSize {
		addedSectors := (newFileSize - contractRevision.NewFileSize) / storage.SectorSize
		storagePrice = sectorStoragePrice.MultUint64(addedSectors).BigIntPtr()
		deposit = sectorDeposit.MultUint64(addedSectors).BigIntPtr()
	}

	// estimate cost of Merkle proof
	proofSize := storage.HashSize * (128 + len(actions))
	bandwidthPrice = bandwidthPrice.Add(bandwidthPrice, hostInfo.DownloadBandwidthPrice.MultUint64(uint64(proofSize)).BigIntPtr())

	cost := new(big.Int).Add(bandwidthPrice.Add(bandwidthPrice, storagePrice), hostInfo.BaseRPCPrice.BigIntPtr())

	// check that enough funds are available
	if contractRevision.NewValidProofOutputs[0].Value.Cmp(cost) < 0 {
		return errors.New("contract has insufficient funds to support upload")
	}
	if contractRevision.NewMissedProofOutputs[1].Value.Cmp(deposit) < 0 {
		return errors.New("contract has insufficient collateral to support upload")
	}

	// create the revision; we will update the Merkle root later
	rev := NewRevision(contractRevision, cost)
	rev.NewMissedProofOutputs[1].Value = rev.NewMissedProofOutputs[1].Value.Sub(rev.NewMissedProofOutputs[1].Value, deposit)
	rev.NewFileSize = newFileSize

	// create the request
	req := storage.UploadRequest{
		StorageContractID: contractRevision.ParentID,
		Actions:           actions,
		NewRevisionNumber: rev.NewRevisionNumber,
	}
	req.NewValidProofValues = make([]*big.Int, len(rev.NewValidProofOutputs))
	for i, o := range rev.NewValidProofOutputs {
		req.NewValidProofValues[i] = o.Value
	}
	req.NewMissedProofValues = make([]*big.Int, len(rev.NewMissedProofOutputs))
	for i, o := range rev.NewMissedProofOutputs {
		req.NewMissedProofValues[i] = o.Value
	}

	// record the change to this contract, that can allow us to continue this incomplete upload at last time
	walTxn, err := contract.RecordUploadPreRev(rev, common.Hash{}, common.NewBigInt(storagePrice.Int64()), common.NewBigInt(bandwidthPrice.Int64()))
	if err != nil {
		return err
	}

	defer func() {

		// record the successful or failed interactions
		if err != nil {
			sc.storageHostManager.IncrementFailedInteractions(hostInfo.EnodeID)
		} else {
			sc.storageHostManager.IncrementSuccessfulInteractions(hostInfo.EnodeID)
		}

		// reset deadline
		session.SetDeadLine(time.Hour)
	}()

	// 1. send storage upload request
	session.SetDeadLine(storage.ContractRevisionTime)
	if err := session.SendStorageContractUploadRequest(req); err != nil {
		return err
	}

	// 2. read merkle proof response from host
	var merkleResp storage.UploadMerkleProof
	msg, err := session.ReadMsg()
	if err != nil {
		return err
	}

	// if host send some negotiation error, client should handler it
	if msg.Code == storage.NegotiationErrorMsg {
		var negotiationErr error
		msg.Decode(&negotiationErr)
		return negotiationErr
	}

	if err := msg.Decode(&merkleResp); err != nil {
		return err
	}

	// verify merkle proof
	numSectors := contractRevision.NewFileSize / storage.SectorSize
	proofRanges := CalculateProofRanges(actions, numSectors)
	proofHashes := merkleResp.OldSubtreeHashes
	leafHashes := merkleResp.OldLeafHashes
	oldRoot, newRoot := contractRevision.NewFileMerkleRoot, merkleResp.NewMerkleRoot
	verified, err := merkle.VerifyDiffProof(proofRanges, numSectors, proofHashes, leafHashes, oldRoot)
	if err != nil {
		sc.log.Error("something wrong for verifying diff proof", "error", err)
	}
	if !verified {
		return errors.New("invalid Merkle proof for old root")
	}

	// and then modify the leaves and verify the new Merkle root
	leafHashes = ModifyLeaves(leafHashes, actions, numSectors)
	proofRanges = ModifyProofRanges(proofRanges, actions, numSectors)
	verified, err = merkle.VerifyDiffProof(proofRanges, numSectors, proofHashes, leafHashes, newRoot)
	if err != nil {
		sc.log.Error("something wrong for verifying diff proof", "error", err)
	}
	if !verified {
		return errors.New("invalid Merkle proof for new root")
	}

	// update the revision, sign it, and send it
	rev.NewFileMerkleRoot = newRoot

	// get client wallet
	am := sc.ethBackend.AccountManager()
	clientAddr := rev.NewValidProofOutputs[0].Address
	clientAccount := accounts.Account{Address: clientAddr}
	clientWallet, err := am.Find(clientAccount)
	if err != nil {
		return err
	}

	// client sign the new revision
	clientRevisionSign, err := clientWallet.SignHash(clientAccount, rev.RLPHash().Bytes())
	if err != nil {
		return err
	}
	rev.Signatures[0] = clientRevisionSign

	// send client sig to host
	if err := session.SendStorageContractUploadClientRevisionSign(clientRevisionSign); err != nil {
		return err
	}

	// read the host's signature
	var hostRevisionSig []byte
	msg, err = session.ReadMsg()
	if err != nil {
		return err
	}

	// if host send some negotiation error, client should handler it
	if msg.Code == storage.NegotiationErrorMsg {
		var negotiationErr error
		msg.Decode(&negotiationErr)
		return negotiationErr
	}

	if err := msg.Decode(&hostRevisionSig); err != nil {
		return err
	}

	rev.Signatures[1] = hostRevisionSig

	// commit upload revision
	err = contract.CommitUpload(walTxn, rev, common.Hash{}, common.NewBigInt(storagePrice.Int64()), common.NewBigInt(bandwidthPrice.Int64()))
	if err != nil {
		return err
	}

	return nil
}

// download

// calls the Read RPC, writing the requested data to w.
//
// NOTE: The RPC can be cancelled (with a granularity of one section) via the cancel channel.
func (client *StorageClient) Read(s *storage.Session, w io.Writer, req storage.DownloadRequest, cancel <-chan struct{}) (err error) {

	// reset deadline when finished.
	// NOTE: if client has download the data, but not sent stopping or completing signal to host,
	// the conn should be disconnected after 1 hour.
	defer s.SetDeadLine(time.Hour)

	// sanity check the request.
	for _, sec := range req.Sections {
		if uint64(sec.Offset)+uint64(sec.Length) > storage.SectorSize {
			return errors.New("download out boundary of sector")
		}
		if req.MerkleProof {
			if sec.Offset%storage.SegmentSize != 0 || sec.Length%storage.SegmentSize != 0 {
				return errors.New("offset and length must be multiples of SegmentSize when requesting a Merkle proof")
			}
		}
	}

	// calculate estimated bandwidth
	var totalLength uint64
	for _, sec := range req.Sections {
		totalLength += uint64(sec.Length)
	}
	var estProofHashes uint64
	if req.MerkleProof {

		// use the worst-case proof size of 2*tree depth,
		// which occurs when proving across the two leaves in the center of the tree
		estHashesPerProof := 2 * bits.Len64(storage.SectorSize/storage.SegmentSize)
		estProofHashes = uint64(len(req.Sections) * estHashesPerProof)
	}
	estBandwidth := totalLength + estProofHashes*uint64(storage.HashSize)

	// calculate sector accesses
	sectorAccesses := make(map[common.Hash]struct{})
	for _, sec := range req.Sections {
		sectorAccesses[sec.MerkleRoot] = struct{}{}
	}

	// retrieve the last contract revision
	lastRevision := types.StorageContractRevision{}
	scs := client.contractManager.GetStorageContractSet()

	// find the contractID formed by this host
	hostInfo := s.HostInfo()
	contractID := scs.GetContractIDByHostID(hostInfo.EnodeID)
	contract, exist := scs.Acquire(contractID)
	if !exist {
		return errors.New(fmt.Sprintf("not exist this contract: %s", contractID.String()))
	}

	defer scs.Return(contract)
	contractHeader := contract.Header()
	lastRevision = contractHeader.LatestContractRevision

	// calculate price
	bandwidthPrice := hostInfo.DownloadBandwidthPrice.MultUint64(estBandwidth)
	sectorAccessPrice := hostInfo.SectorAccessPrice.MultUint64(uint64(len(sectorAccesses)))

	price := hostInfo.BaseRPCPrice.Add(bandwidthPrice).Add(sectorAccessPrice)
	if lastRevision.NewValidProofOutputs[0].Value.Cmp(price.BigIntPtr()) < 0 {
		return errors.New("client funds not enough to support download")
	}

	// increase the price fluctuation by 0.2% to mitigate small errors, like different block height
	price = price.MultFloat64(1 + extraRatio)

	// create the download revision and sign it
	newRevision := NewRevision(lastRevision, price.BigIntPtr())

	// client sign the revision
	am := client.ethBackend.AccountManager()
	account := accounts.Account{Address: newRevision.NewValidProofOutputs[0].Address}
	wallet, err := am.Find(account)
	if err != nil {
		return err
	}

	clientSig, err := wallet.SignHash(account, newRevision.RLPHash().Bytes())
	if err != nil {
		return err
	}

	newRevision.Signatures[0] = clientSig
	req.Signature = clientSig[:]
	req.StorageContractID = newRevision.ParentID
	req.NewRevisionNumber = newRevision.NewRevisionNumber

	req.NewValidProofValues = make([]*big.Int, len(newRevision.NewValidProofOutputs))
	for i, nvpo := range newRevision.NewValidProofOutputs {
		req.NewValidProofValues[i] = nvpo.Value
	}

	req.NewMissedProofValues = make([]*big.Int, len(newRevision.NewMissedProofOutputs))
	for i, nmpo := range newRevision.NewMissedProofOutputs {
		req.NewMissedProofValues[i] = nmpo.Value
	}

	// record the change to this contract
	walTxn, err := contract.RecordDownloadPreRev(newRevision, price)
	if err != nil {
		return err
	}

	// record the successful or failed interactions
	defer func() {
		if err != nil {
			client.storageHostManager.IncrementFailedInteractions(hostInfo.EnodeID)
		} else {
			client.storageHostManager.IncrementSuccessfulInteractions(hostInfo.EnodeID)
		}
	}()

	// send download request
	s.SetDeadLine(storage.DownloadTime)
	err = s.SendStorageContractDownloadRequest(req)
	if err != nil {
		return err
	}

	// spawn a goroutine to handle cancellation
	doneChan := make(chan struct{})
	go func() {
		select {
		case <-cancel:
		case <-doneChan:
		}

		// if negotiation is canceled or done, client should send stop msg to host
		s.SendStopMsg()
	}()

	// ensure we send DownloadStop before returning
	defer close(doneChan)

	// read responses
	var hostSig []byte
	for _, sec := range req.Sections {
		var resp storage.DownloadResponse
		msg, err := s.ReadMsg()
		if err != nil {
			return err
		}

		// if host send some negotiation error, client should handler it
		if msg.Code == storage.NegotiationErrorMsg {
			var negotiationErr error
			msg.Decode(&negotiationErr)
			return negotiationErr
		}

		err = msg.Decode(&resp)
		if err != nil {
			return err
		}

		// if host sent data, should validate it
		if len(resp.Data) > 0 {
			if len(resp.Data) != int(sec.Length) {
				return errors.New("host did not send enough sector data")
			}
			if req.MerkleProof {
				proofStart := int(sec.Offset) / storage.SegmentSize
				proofEnd := int(sec.Offset+sec.Length) / storage.SegmentSize
				verified, err := merkle.VerifyRangeProof(resp.Data, resp.MerkleProof, proofStart, proofEnd, sec.MerkleRoot)
				if err != nil {
					client.log.Error("something wrong for verifying range proof", "error", err)
				}
				if !verified {
					return errors.New("host provided incorrect sector data or Merkle proof")
				}
			}

			// write sector data
			if _, err := w.Write(resp.Data); err != nil {
				return err
			}
		}

		// if host sent signature, indicate the download complete, should exit the loop
		if len(resp.Signature) > 0 {
			hostSig = resp.Signature
			break
		}
	}
	if hostSig == nil {

		// if we haven't received host signature, just read again
		var resp storage.DownloadResponse
		msg, err := s.ReadMsg()
		if err != nil {
			return err
		}

		// if host send some negotiation error, client should handler it
		if msg.Code == storage.NegotiationErrorMsg {
			var negotiationErr error
			msg.Decode(&negotiationErr)
			return negotiationErr
		}

		err = msg.Decode(&resp)
		if err != nil {
			return err
		}

		hostSig = resp.Signature
	}
	newRevision.Signatures[1] = hostSig

	// commit this revision
	err = contract.CommitDownload(walTxn, newRevision, price)
	if err != nil {
		return err
	}

	return nil
}

// calls the Read RPC with a single section and returns the requested data. A Merkle proof is always requested.
func (client *StorageClient) Download(s *storage.Session, root common.Hash, offset, length uint32) ([]byte, error) {
	client.lock.Lock()
	defer client.lock.Unlock()

	req := storage.DownloadRequest{
		Sections: []storage.DownloadRequestSection{{
			MerkleRoot: root,
			Offset:     offset,
			Length:     length,
		}},
		MerkleProof: true,
	}
	var buf bytes.Buffer
	err := client.Read(s, &buf, req, nil)
	return buf.Bytes(), err
}

// newDownload creates and initializes a download task based on the provided parameters from outer request
func (client *StorageClient) newDownload(params downloadParams) (*download, error) {

	// params validation.
	if params.file == nil {
		return nil, errors.New("not exist the remote file")
	}
	if params.length < 0 {
		return nil, errors.New("download length cannot be negative")
	}
	if params.offset < 0 {
		return nil, errors.New("download offset cannot be negative")
	}
	if params.offset+params.length > params.file.FileSize() {
		return nil, errors.New("download data out the boundary of the remote file")
	}

	// instantiate the download object.
	d := &download{
		completeChan:      make(chan struct{}),
		startTime:         time.Now(),
		destination:       params.destination,
		destinationString: params.destinationString,
		destinationType:   params.destinationType,
		latencyTarget:     params.latencyTarget,
		length:            params.length,
		offset:            params.offset,
		overdrive:         params.overdrive,
		dxFilePath:        params.file.DxPath(),
		priority:          params.priority,
		log:               client.log,
		memoryManager:     client.memoryManager,
	}

	// record the end time when it's done.
	d.onComplete(func(_ error) error {
		d.endTime = time.Now()
		return nil
	})

	// nothing to do
	if d.length == 0 {
		d.markComplete()
		return d, nil
	}

	// calculate which segments to download
	startSegmentIndex, startSegmentOffset := params.file.SegmentIndexByOffset(params.offset)
	endSegmentIndex, endSegmentOffset := params.file.SegmentIndexByOffset(params.offset + params.length)

	if endSegmentIndex > 0 && endSegmentOffset == 0 {
		endSegmentIndex--
	}

	// map from the host id to the index of the sector within the segment
	segmentMaps := make([]map[string]downloadSectorInfo, endSegmentIndex-startSegmentIndex+1)
	for segmentIndex := startSegmentIndex; segmentIndex <= endSegmentIndex; segmentIndex++ {
		segmentMaps[segmentIndex-startSegmentIndex] = make(map[string]downloadSectorInfo)
		sectors, err := params.file.Sectors(uint64(segmentIndex))
		if err != nil {
			return nil, err
		}
		for sectorIndex, sectorSet := range sectors {
			for _, sector := range sectorSet {

				// check that a worker should not have two sectors for the same segment
				_, exists := segmentMaps[segmentIndex-startSegmentIndex][sector.HostID.String()]
				if exists {
					client.log.Error("a worker has multiple sectors for the same segment")
				}
				segmentMaps[segmentIndex-startSegmentIndex][sector.HostID.String()] = downloadSectorInfo{
					index: uint64(sectorIndex),
					root:  sector.MerkleRoot,
				}
			}
		}
	}

	// record where to write every segment
	writeOffset := int64(0)

	// record how many segments remained after every downloading
	d.segmentsRemaining += endSegmentIndex - startSegmentIndex + 1

	// queue the downloads for each segment
	for i := startSegmentIndex; i <= endSegmentIndex; i++ {
		uds := &unfinishedDownloadSegment{
			destination:  params.destination,
			erasureCode:  params.file.ErasureCode(),
			segmentIndex: i,
			segmentMap:   segmentMaps[i-startSegmentIndex],
			segmentSize:  params.file.SegmentSize(),
			sectorSize:   params.file.SectorSize(),

			// increase target by 25ms per segment
			latencyTarget:       params.latencyTarget + (25 * time.Duration(i-startSegmentIndex)),
			needsMemory:         params.needsMemory,
			priority:            params.priority,
			completedSectors:    make([]bool, params.file.ErasureCode().NumSectors()),
			physicalSegmentData: make([][]byte, params.file.ErasureCode().NumSectors()),
			sectorUsage:         make([]bool, params.file.ErasureCode().NumSectors()),
			download:            d,
			clientFile:          params.file,
		}

		// set the offset of the segment to begin downloading
		if i == startSegmentIndex {
			uds.fetchOffset = startSegmentOffset
		} else {
			uds.fetchOffset = 0
		}

		// set the number of bytes to download the segment
		if i == endSegmentIndex && endSegmentOffset != 0 {
			uds.fetchLength = endSegmentOffset - uds.fetchOffset
		} else {
			uds.fetchLength = params.file.SegmentSize() - uds.fetchOffset
		}

		// set the writeOffset where the data be written
		uds.writeOffset = writeOffset
		writeOffset += int64(uds.fetchLength)

		uds.overdrive = uint32(params.overdrive)

		// add this segment to the segment heap, and notify the download loop a new task
		client.addSegmentToDownloadHeap(uds)
		select {
		case client.newDownloads <- struct{}{}:
		default:
		}
	}
	return d, nil
}

// createDownload performs a file download and returns the download object
func (client *StorageClient) createDownload(p storage.DownloadParameters) (*download, error) {
	dxPath := storage.DxPath{p.RemoteFilePath}
	entry, err := client.fileSystem.OpenFile(dxPath)
	if err != nil {
		return nil, err
	}

	defer entry.Close()
	defer entry.SetTimeAccess(time.Now())

	// validate download parameters.
	if p.WriteToLocalPath == "" {
		return nil, errors.New("not specified local path")
	}

	// if the parameter WriteToLocalPath is not a absolute path, set default
	if p.WriteToLocalPath != "" && !filepath.IsAbs(p.WriteToLocalPath) {
		fileInfo, err := os.Stat(p.WriteToLocalPath)
		if err != nil {
			return nil, err
		}

		nowFormat := time.Now().Format(time.RFC3339)
		if fileInfo.IsDir() {
			p.WriteToLocalPath = client.persistDir + p.WriteToLocalPath + "/download_" + nowFormat
		} else {
			p.WriteToLocalPath = client.persistDir + "/download" + p.WriteToLocalPath
		}
	}

	// instantiate the file to write the downloaded data
	var dw writeDestination
	var destinationType string
	osFile, err := os.OpenFile(p.WriteToLocalPath, os.O_CREATE|os.O_WRONLY, entry.FileMode())
	if err != nil {
		return nil, err
	}
	dw = osFile
	destinationType = "file"

	// create the download object.
	d, err := client.newDownload(downloadParams{
		destination:       dw,
		destinationType:   destinationType,
		destinationString: p.WriteToLocalPath,
		file:              entry.DxFile.Snapshot(),
		latencyTarget:     25e3 * time.Millisecond,

		// always download the whole file
		length:      entry.FileSize(),
		needsMemory: true,

		// always download from 0
		offset:    0,
		overdrive: 3,
		priority:  5,
	})
	if closer, ok := dw.(io.Closer); err != nil && ok {
		closeErr := closer.Close()
		if closeErr != nil {
			return nil, errors.New(fmt.Sprintf("something wrong with creating download object: %v, destination close error: %v", err, closeErr))
		}
		return nil, errors.New(fmt.Sprintf("get something wrong with creating download object: %v, destination close successfully", err))
	} else if err != nil {
		return nil, err
	}

	// register the func, and run it when download is done.
	d.onComplete(func(_ error) error {
		if closer, ok := dw.(io.Closer); ok {
			return closer.Close()
		}
		return nil
	})

	return d, nil
}

// NOTE: DownloadSync can directly be accessed to outer request via RPC or IPC ...
// but can not async download to http response, so DownloadAsync should not open to out.

// performs a file download and blocks until the download is finished.
func (client *StorageClient) DownloadSync(p storage.DownloadParameters) error {
	if err := client.tm.Add(); err != nil {
		return err
	}
	defer client.tm.Done()

	d, err := client.createDownload(p)
	if err != nil {
		return err
	}

	// block until the download has completed
	select {
	case <-d.completeChan:
		return d.Err()
	case <-client.tm.StopChan():
		return errors.New("download is shutdown")
	}
}

<<<<<<< HEAD
// performs a file download without blocking
func (client *StorageClient) DownloadAsync(p storage.DownloadParameters) error {
=======
// DownloadAsync will perform a file download without blocking until the download is finished
func (client *StorageClient) DownloadAsync(p storage.ClientDownloadParameters) error {
>>>>>>> 9c8f7e38
	if err := client.tm.Add(); err != nil {
		return err
	}
	defer client.tm.Done()

	_, err := client.createDownload(p)
	return err
}

//GetHostAnnouncementWithBlockHash will get the HostAnnouncements and block height through the hash of the block
func (sc *StorageClient) GetHostAnnouncementWithBlockHash(blockHash common.Hash) (hostAnnouncements []types.HostAnnouncement, number uint64, errGet error) {
	precompiled := vm.PrecompiledEVMFileContracts
	block, err := sc.ethBackend.GetBlockByHash(blockHash)
	if err != nil {
		errGet = err
		return
	}
	number = block.NumberU64()
	txs := block.Transactions()
	for _, tx := range txs {
		p, ok := precompiled[*tx.To()]
		if !ok {
			continue
		}
		switch p {
		case vm.HostAnnounceTransaction:
			var hac types.HostAnnouncement
			err := rlp.DecodeBytes(tx.Data(), &hac)
			if err != nil {
				sc.log.Crit("Rlp decoding error as hostAnnouncements:", err)
				continue
			}
			hostAnnouncements = append(hostAnnouncements, hac)
		default:
			continue
		}
	}
	return
}<|MERGE_RESOLUTION|>--- conflicted
+++ resolved
@@ -8,8 +8,6 @@
 	"bytes"
 	"errors"
 	"fmt"
-	"github.com/DxChainNetwork/godx/core/vm"
-	"github.com/DxChainNetwork/godx/rlp"
 	"io"
 	"math/big"
 	"math/bits"
@@ -17,6 +15,9 @@
 	"path/filepath"
 	"sync"
 	"time"
+
+	"github.com/DxChainNetwork/godx/core/vm"
+	"github.com/DxChainNetwork/godx/rlp"
 
 	"github.com/DxChainNetwork/godx/accounts"
 	"github.com/DxChainNetwork/godx/common"
@@ -966,13 +967,8 @@
 	}
 }
 
-<<<<<<< HEAD
-// performs a file download without blocking
+// DownloadAsync will perform a file download without blocking until the download is finished
 func (client *StorageClient) DownloadAsync(p storage.DownloadParameters) error {
-=======
-// DownloadAsync will perform a file download without blocking until the download is finished
-func (client *StorageClient) DownloadAsync(p storage.ClientDownloadParameters) error {
->>>>>>> 9c8f7e38
 	if err := client.tm.Add(); err != nil {
 		return err
 	}
