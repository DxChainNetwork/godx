// Copyright 2019 DxChain, All rights reserved.
// Use of this source code is governed by an Apache
// License 2.0 that can be found in the LICENSE file.

package storageclient

import (
	"bytes"
	"errors"
	"fmt"
	"io"
	"math/big"
	"math/bits"
	"os"
	"os/user"
	"path/filepath"
	"strings"
	"sync"
	"time"

	"github.com/DxChainNetwork/godx/accounts"
	"github.com/DxChainNetwork/godx/common"
	"github.com/DxChainNetwork/godx/common/threadmanager"
	"github.com/DxChainNetwork/godx/core/types"
	"github.com/DxChainNetwork/godx/core/vm"
	"github.com/DxChainNetwork/godx/crypto/merkle"
	"github.com/DxChainNetwork/godx/internal/ethapi"
	"github.com/DxChainNetwork/godx/log"
	"github.com/DxChainNetwork/godx/p2p/enode"
	"github.com/DxChainNetwork/godx/rlp"
	"github.com/DxChainNetwork/godx/storage"
	"github.com/DxChainNetwork/godx/storage/storageclient/contractmanager"
	"github.com/DxChainNetwork/godx/storage/storageclient/filesystem"
	"github.com/DxChainNetwork/godx/storage/storageclient/memorymanager"
	"github.com/DxChainNetwork/godx/storage/storageclient/storagehostmanager"
)

// StorageClient contains fields that are used to perform StorageHost
// selection operation, file uploading, downloading operations, and etc.
type StorageClient struct {
	fileSystem filesystem.FileSystem

	// Memory Management
	memoryManager *memorymanager.MemoryManager

	storageHostManager *storagehostmanager.StorageHostManager
	contractManager    *contractmanager.ContractManager

	// Download management
	downloadHeapMu sync.Mutex
	downloadHeap   *downloadSegmentHeap
	newDownloads   chan struct{}

	// Upload management
	uploadHeap uploadHeap

	// List of workers that can be used for uploading and/or downloading.
	workerPool map[storage.ContractID]*worker

	// Directories and File related
	persist        persistence
	persistDir     string
	staticFilesDir string

	//storage client is used as the address to sign the storage contract and pays for the money
	PaymentAddress common.Address

	// Utilities
	log  log.Logger
	lock sync.Mutex
	tm   threadmanager.ThreadManager

	// information on network, block chain, and etc.
	info       storage.ParsedAPI
	ethBackend storage.EthBackend
	apiBackend ethapi.Backend
}

// New initializes StorageClient object
func New(persistDir string) (*StorageClient, error) {
	var err error

	sc := &StorageClient{
		persistDir:     persistDir,
		staticFilesDir: filepath.Join(persistDir, DxPathRoot),
		log:            log.New(),
		newDownloads:   make(chan struct{}, 1),
		downloadHeap:   new(downloadSegmentHeap),
		uploadHeap: uploadHeap{
			pendingSegments:     make(map[uploadSegmentID]struct{}),
			segmentComing:       make(chan struct{}, 1),
			stuckSegmentSuccess: make(chan storage.DxPath, 1),
		},
		workerPool: make(map[storage.ContractID]*worker),
	}

	sc.memoryManager = memorymanager.New(DefaultMaxMemory, sc.tm.StopChan())

	// initialize storageHostManager
	sc.storageHostManager = storagehostmanager.New(sc.persistDir)

	// initialize storage contract manager
	if sc.contractManager, err = contractmanager.New(sc.persistDir, sc.storageHostManager); err != nil {
		err = fmt.Errorf("error initializing contract manager: %s", err.Error())
		return nil, err
	}

	// initialize fileSystem
	sc.fileSystem = filesystem.New(persistDir, sc.contractManager)

	return sc, nil
}

// Start controls go routine checking and updating process
func (client *StorageClient) Start(b storage.EthBackend, apiBackend ethapi.Backend) (err error) {
	// get the eth backend
	client.ethBackend = b

	// getting all needed API functions
	if err = storage.FilterAPIs(b.APIs(), &client.info); err != nil {
		return
	}

	// start storageHostManager
	if err = client.storageHostManager.Start(client); err != nil {
		return
	}

	// start contractManager
	if err = client.contractManager.Start(client); err != nil {
		err = fmt.Errorf("error starting contract manager: %s", err.Error())
		return
	}

	// Load settings from persist file
	if err := client.loadPersist(); err != nil {
		return err
	}

	if err = client.fileSystem.Start(); err != nil {
		return err
	}

	// active the work pool to get a worker for a upload/download task.
	client.activateWorkerPool()

	// loop to download, upload, stuck and health check
	go client.downloadLoop()
	go client.uploadLoop()
	go client.stuckLoop()
	go client.uploadOrRepair()
	go client.healthCheckLoop()

	// kill workers on shutdown.
	client.tm.OnStop(func() error {
		client.lock.Lock()
		for _, worker := range client.workerPool {
			close(worker.killChan)
		}
		client.lock.Unlock()
		return nil
	})

	client.log.Info("Storage Client Started")

	return nil
}

// Close method will be used to send storage
func (client *StorageClient) Close() error {
	client.log.Info("Closing The Contract Manager")
	client.contractManager.Stop()

	var fullErr error

	// Closing the host manager
	client.log.Info("Closing the storage client host manager")
	err := client.storageHostManager.Close()
	fullErr = common.ErrCompose(fullErr, err)

	// Closing the file system
	client.log.Info("Closing the storage client file system")
	err = client.fileSystem.Close()
	fullErr = common.ErrCompose(fullErr, err)

	// Closing the thread manager
	client.log.Info("Closing The Storage Client Manager")
	err = client.tm.Stop()
	fullErr = common.ErrCompose(fullErr, err)
	return fullErr
}

// DeleteFile will delete from the file system file set. The file
// wil also be deleted from the disk
func (client *StorageClient) DeleteFile(path storage.DxPath) error {
	if err := client.tm.Add(); err != nil {
		return err
	}
	defer client.tm.Done()
	return client.fileSystem.DeleteDxFile(path)
}

// ContractDetail will return the detailed contract information
func (client *StorageClient) ContractDetail(contractID storage.ContractID) (detail storage.ContractMetaData, exists bool) {
	return client.contractManager.RetrieveActiveContract(contractID)
}

// ActiveContracts will retrieve all active contracts, reformat them, and return them back
func (client *StorageClient) ActiveContracts() (activeContracts []ActiveContractsAPIDisplay) {
	allActiveContracts := client.contractManager.RetrieveActiveContracts()

	for _, contract := range allActiveContracts {
		activeContract := ActiveContractsAPIDisplay{
			ContractID:   contract.ID.String(),
			HostID:       contract.EnodeID.String(),
			AbleToUpload: contract.Status.UploadAbility,
			AbleToRenew:  contract.Status.RenewAbility,
			Canceled:     contract.Status.Canceled,
		}
		activeContracts = append(activeContracts, activeContract)
	}

	return
}

// SetClientSetting will config the client setting based on the value provided
// it will set the bandwidth limit, rentPayment, and ipViolation check
// By setting the rentPayment, the contract maintenance
func (client *StorageClient) SetClientSetting(setting storage.ClientSetting) (err error) {
	// making sure the entire program will only be terminated after finish the SetClientSetting
	// operation

	if err = client.tm.Add(); err != nil {
		return
	}
	defer client.tm.Done()

	// input validation
	if setting.MaxUploadSpeed < 0 || setting.MaxDownloadSpeed < 0 {
		err = fmt.Errorf("both upload speed %v and download speed %v cannot be smaller than 0",
			setting.MaxUploadSpeed, setting.MaxDownloadSpeed)
		return
	}

	// set the rent payment
	if err = client.contractManager.SetRentPayment(setting.RentPayment); err != nil {
		return
	}

	// set upload/download (write/read) bandwidth limits
	if err = client.setBandwidthLimits(setting.MaxDownloadSpeed, setting.MaxUploadSpeed); err != nil {
		return
	}

	// set the ip violation check
	client.storageHostManager.SetIPViolationCheck(setting.EnableIPViolation)

	// update and save the persist
	client.lock.Lock()
	client.persist.MaxDownloadSpeed = setting.MaxDownloadSpeed
	client.persist.MaxUploadSpeed = setting.MaxUploadSpeed
	if err = client.saveSettings(); err != nil {
		err = fmt.Errorf("failed to save the storage client settigns: %s", err.Error())
		client.lock.Unlock()
		return
	}
	client.lock.Unlock()

	// active the worker pool
	client.activateWorkerPool()

	return
}

// RetrieveClientSetting will return the current storage client setting
func (client *StorageClient) RetrieveClientSetting() (setting storage.ClientSetting) {
	maxDownloadSpeed, maxUploadSpeed, _ := client.contractManager.RetrieveRateLimit()
	setting = storage.ClientSetting{
		RentPayment:       client.contractManager.AcquireRentPayment(),
		EnableIPViolation: client.storageHostManager.RetrieveIPViolationCheckSetting(),
		MaxUploadSpeed:    maxUploadSpeed,
		MaxDownloadSpeed:  maxDownloadSpeed,
	}
	return
}

// setBandwidthLimits specifies the data upload and downloading speed limit
func (client *StorageClient) setBandwidthLimits(downloadSpeedLimit, uploadSpeedLimit int64) (err error) {
	// validation
	if uploadSpeedLimit < 0 || downloadSpeedLimit < 0 {
		return errors.New("upload/download speed limit cannot be negative")
	}

	// Update the contract settings accordingly
	if uploadSpeedLimit == 0 && downloadSpeedLimit == 0 {
		client.contractManager.SetRateLimits(0, 0, 0)
	} else {
		client.contractManager.SetRateLimits(downloadSpeedLimit, uploadSpeedLimit, DefaultPacketSize)
	}

	return nil
}

func (client *StorageClient) Append(sp storage.Peer, data []byte, hostInfo *storage.HostInfo) (common.Hash, error) {
	err := client.Write(sp, []storage.UploadAction{{Type: storage.UploadActionAppend, Data: data}}, hostInfo)
	return merkle.Sha256MerkleTreeRoot(data), err
}

func (client *StorageClient) Write(sp storage.Peer, actions []storage.UploadAction, hostInfo *storage.HostInfo) (err error) {
	// Retrieve the last contract revision
	scs := client.contractManager.GetStorageContractSet()

	// Find the contractID formed by this host
	contractID := scs.GetContractIDByHostID(hostInfo.EnodeID)
	contract, exist := scs.Acquire(contractID)
	if !exist {
		return fmt.Errorf("contract does not exist: %s", contractID.String())
	}

	defer scs.Return(contract)

	// old contract header and revision
	contractHeader := contract.Header()
	contractRevision := contractHeader.LatestContractRevision

	// calculate price per sector
	blockBytes := storage.SectorSize * uint64(contractRevision.NewWindowEnd-client.ethBackend.GetCurrentBlockHeight())
	sectorBandwidthPrice := hostInfo.UploadBandwidthPrice.MultUint64(storage.SectorSize)
	sectorStoragePrice := hostInfo.StoragePrice.MultUint64(blockBytes)
	sectorDeposit := hostInfo.Deposit.MultUint64(blockBytes)

	// calculate the new Merkle root set and total cost/collateral
	var bandwidthPrice, storagePrice, deposit common.BigInt
	newFileSize := contractRevision.NewFileSize
	for _, action := range actions {
		switch action.Type {
		case storage.UploadActionAppend:
			bandwidthPrice = bandwidthPrice.Add(sectorBandwidthPrice)
			newFileSize += storage.SectorSize
		}
	}
	if newFileSize > contractRevision.NewFileSize {
		addedSectors := (newFileSize - contractRevision.NewFileSize) / storage.SectorSize
		storagePrice = sectorStoragePrice.MultUint64(addedSectors)
		deposit = sectorDeposit.MultUint64(addedSectors)
	}

	// estimate cost of Merkle proof
	proofSize := storage.HashSize * (128 + len(actions))
	bandwidthPrice = bandwidthPrice.Add(hostInfo.DownloadBandwidthPrice.MultUint64(uint64(proofSize)))
	cost := bandwidthPrice.Add(storagePrice).Add(hostInfo.BaseRPCPrice)

	// check that enough funds are available
	if contractRevision.NewValidProofOutputs[0].Value.Cmp(cost.BigIntPtr()) < 0 {
		return errors.New("contract has insufficient funds to support upload")
	}
	if contractRevision.NewMissedProofOutputs[1].Value.Cmp(deposit.BigIntPtr()) < 0 {
		return errors.New("contract has insufficient collateral to support upload")
	}

	// create the revision; we will update the Merkle root later
	rev := NewRevision(contractRevision, cost.BigIntPtr())
	rev.NewMissedProofOutputs[1].Value = rev.NewMissedProofOutputs[1].Value.Sub(rev.NewMissedProofOutputs[1].Value, deposit.BigIntPtr())
	rev.NewFileSize = newFileSize

	// create the request
	req := storage.UploadRequest{
		StorageContractID: contractRevision.ParentID,
		Actions:           actions,
		NewRevisionNumber: rev.NewRevisionNumber,
	}
	req.NewValidProofValues = make([]*big.Int, len(rev.NewValidProofOutputs))
	for i, o := range rev.NewValidProofOutputs {
		req.NewValidProofValues[i] = o.Value
	}
	req.NewMissedProofValues = make([]*big.Int, len(rev.NewMissedProofOutputs))
	for i, o := range rev.NewMissedProofOutputs {
		req.NewMissedProofValues[i] = o.Value
	}

	var clientNegotiateErr, hostNegotiateErr, hostCommitErr error
	defer func() {
<<<<<<< HEAD
		if clientNegotiateErr != nil {
			_ = sp.SendClientNegotiateErrorMsg()
			if msg, err := sp.ClientWaitContractResp(); err != nil || msg.Code != storage.HostAckMsg{
				client.log.Error("Client receive host ack msg failed or msg.code is not host ack", "err", err)
			}
		} else if hostNegotiateErr != nil {
			_ = sp.SendClientAckMsg()
			if msg, err := sp.ClientWaitContractResp(); err != nil || msg.Code != storage.HostAckMsg{
				client.log.Error("Client receive host ack msg failed or msg.code is not host ack", "err", err)
			}
		}

		// we will delete static flag when host negotiate or commit error
		if hostCommitErr != nil || hostNegotiateErr != nil {
			client.CheckAndUpdateConnection(sp.PeerNode())
=======
		// record the successful or failed interactions

		if err != nil && err != storage.HostBusyHandleReqErr {
>>>>>>> 9437f7c7
			client.storageHostManager.IncrementFailedInteractions(hostInfo.EnodeID)
		}

		if err == nil {
			client.storageHostManager.IncrementSuccessfulInteractions(hostInfo.EnodeID)
		}
	}()

	// send contract upload request
	if err := sp.RequestContractUpload(req); err != nil {
		return err
	}

	// 2. read merkle proof response from host
	var merkleResp storage.UploadMerkleProof
	msg, err := sp.ClientWaitContractResp()
	if err != nil {
		return fmt.Errorf("read upload merkle proof response msg failed, err: %v", err)
	}

	// meaning request was sent too frequently, the host's evaluation
	// will not be degraded
	if msg.Code == storage.HostBusyHandleReqMsg {
		return storage.HostBusyHandleReqErr
	}

	if msg.Code == storage.HostNegotiateErrorMsg {
		hostNegotiateErr = storage.HostNegotiateErr
		return hostNegotiateErr
	}

	if err := msg.Decode(&merkleResp); err != nil {
		hostNegotiateErr = err
		return err
	}

	// verify merkle proof
	numSectors := contractRevision.NewFileSize / storage.SectorSize
	proofRanges := CalculateProofRanges(actions, numSectors)
	proofHashes := merkleResp.OldSubtreeHashes
	leafHashes := merkleResp.OldLeafHashes
	oldRoot, newRoot := contractRevision.NewFileMerkleRoot, merkleResp.NewMerkleRoot

	verified, err := merkle.Sha256VerifyDiffProof(proofRanges, numSectors, proofHashes, leafHashes, oldRoot)
	if err != nil {
		client.log.Error("something wrong for verifying diff proof", "error", err)
	}
	if !verified {
		clientNegotiateErr = err
		return fmt.Errorf("invalid merkle proof for old root, err: %v", err)
	}

	// and then modify the leaves and verify the new Merkle root
	leafHashes = ModifyLeaves(leafHashes, actions, numSectors)
	proofRanges = ModifyProofRanges(proofRanges, actions, numSectors)
	verified, err = merkle.Sha256VerifyDiffProof(proofRanges, numSectors, proofHashes, leafHashes, newRoot)
	if err != nil {
		client.log.Error("something wrong for verifying diff proof", "error", err)
	}
	if !verified {
		clientNegotiateErr = err
		return fmt.Errorf("invalid merkle proof for new root, err: %v", err)
	}

	// update the revision, sign it, and send it
	rev.NewFileMerkleRoot = newRoot

	// get client wallet
	am := client.ethBackend.AccountManager()
	clientAddr := rev.NewValidProofOutputs[0].Address
	clientAccount := accounts.Account{Address: clientAddr}
	clientWallet, err := am.Find(clientAccount)
	if err != nil {
		clientNegotiateErr = err
		return err
	}
	// client sign the new revision
	clientRevisionSign, err := clientWallet.SignHash(clientAccount, rev.RLPHash().Bytes())
	if err != nil {
		clientNegotiateErr = err
		return err
	}

	// send client sig to host
	if err := sp.SendContractUploadClientRevisionSign(clientRevisionSign); err != nil {
		clientNegotiateErr = err
		return fmt.Errorf("send storage contract upload client revision sign msg failed, err: %v", err)
	}

	// read the host's signature
	var hostRevisionSig []byte
	msg, err = sp.ClientWaitContractResp()
	if err != nil {
		return err
	}

	if msg.Code == storage.HostNegotiateErrorMsg {
		hostNegotiateErr = storage.HostNegotiateErr
		return hostNegotiateErr
	}

	if err := msg.Decode(&hostRevisionSig); err != nil {
		hostNegotiateErr = err
		return err
	}

	rev.Signatures = [][]byte{clientRevisionSign, hostRevisionSig}

	// commit upload revision
	err = contract.CommitRevision(rev, storagePrice, bandwidthPrice)
	if err != nil {
		if err := sp.SendClientCommitFailedMsg(); err != nil {
			return err
		}

		// wait for host ack msg
		msg, err = sp.ClientWaitContractResp()
		if err == nil && msg.Code == storage.HostAckMsg {
			return fmt.Errorf("commitUpload update contract header failed, err: %v", err)
		}
		return fmt.Errorf("commitUpload failed, but don't wait for host ack msg, err: %v", err)
	}

	if err := sp.SendClientCommitSuccessMsg(); err != nil {
		// wait for host end that host will read msg timeout
		select {
		case <-time.After(1 * time.Minute):
		}

		_ = contract.RollbackUndoMem(contractHeader)
		return err
	}

	// wait for HostAckMsg until timeout
	msg, err = sp.ClientWaitContractResp()
	if err != nil {
		log.Error("contract upload failed when wait for host ACK msg", "err", err.Error())

		_ = contract.RollbackUndoMem(contractHeader)
		err = fmt.Errorf("failed to read host ACK message, error: %s", err.Error())
		return err
	}

	switch msg.Code {
	case storage.HostAckMsg:
		return
	case storage.HostCommitFailedMsg:
		hostCommitErr = storage.HostCommitErr

		_ = contract.RollbackUndoMem(contractHeader)
		_ = sp.SendClientAckMsg()
		msg, err = sp.ClientWaitContractResp()
		if err == nil && msg.Code == storage.HostAckMsg {
			return errors.New("host finalize upload revision error")
		}
	}

	return errors.New("last msg is not host ack msg")
}

// Download calls the Read RPC, writing the requested data to w
// NOTE: The RPC can be cancelled (with a granularity of one section) via the cancel channel.
func (client *StorageClient) Read(sp storage.Peer, w io.Writer, req storage.DownloadRequest, cancel <-chan struct{}, hostInfo *storage.HostInfo) (err error) {
	// sanity check the request.
	sector := req.Sector
	if uint64(sector.Offset)+uint64(sector.Length) > storage.SectorSize {
		return errors.New("download out boundary of sector")
	}
	if req.MerkleProof {
		if sector.Offset%merkle.LeafSize != 0 || sector.Length%merkle.LeafSize != 0 {
			return errors.New("offset and length must be multiples of SegmentSize when requesting a Merkle proof")
		}
	}

	// calculate estimated bandwidth
	var totalLength uint64
	totalLength += uint64(sector.Length)

	var estProofHashes uint64
	if req.MerkleProof {
		// use the worst-case proof size of 2*tree depth,
		// which occurs when proving across the two leaves in the center of the tree
		estHashesPerProof := 2 * bits.Len64(storage.SectorSize/storage.SegmentSize)
		estProofHashes = uint64(estHashesPerProof)
	}
	estBandwidth := totalLength + estProofHashes*uint64(storage.HashSize)

	// retrieve the last contract revision
	scs := client.contractManager.GetStorageContractSet()

	// find the contractID formed by this host
	contractID := scs.GetContractIDByHostID(hostInfo.EnodeID)
	contract, exist := scs.Acquire(contractID)
	if !exist {
		return fmt.Errorf("not exist this contract: %s", contractID.String())
	}
	defer scs.Return(contract)

	// old contract header and revision
	contractHeader := contract.Header()
	lastRevision := contractHeader.LatestContractRevision

	// calculate price
	bandwidthPrice := hostInfo.DownloadBandwidthPrice.MultUint64(estBandwidth)
	sectorAccessPrice := hostInfo.SectorAccessPrice

	price := hostInfo.BaseRPCPrice.Add(bandwidthPrice).Add(sectorAccessPrice)
	if lastRevision.NewValidProofOutputs[0].Value.Cmp(price.BigIntPtr()) < 0 {
		return errors.New("client funds not enough to support download")
	}

	// increase the price fluctuation by 0.2% to mitigate small errors, like different block height
	price = price.MultFloat64(1 + extraRatio)

	// create the download revision and sign it
	newRevision := NewRevision(lastRevision, price.BigIntPtr())

	// client sign the revision
	am := client.ethBackend.AccountManager()
	account := accounts.Account{Address: newRevision.NewValidProofOutputs[0].Address}
	wallet, err := am.Find(account)
	if err != nil {
		return err
	}

	clientSig, err := wallet.SignHash(account, newRevision.RLPHash().Bytes())
	if err != nil {
		return err
	}

	req.Signature = clientSig[:]
	req.StorageContractID = newRevision.ParentID
	req.NewRevisionNumber = newRevision.NewRevisionNumber

	req.NewValidProofValues = make([]*big.Int, len(newRevision.NewValidProofOutputs))
	for i, nvpo := range newRevision.NewValidProofOutputs {
		req.NewValidProofValues[i] = nvpo.Value
	}

	req.NewMissedProofValues = make([]*big.Int, len(newRevision.NewMissedProofOutputs))
	for i, nmpo := range newRevision.NewMissedProofOutputs {
		req.NewMissedProofValues[i] = nmpo.Value
	}

	// record the successful or failed interactions
	var clientNegotiateErr, hostNegotiateErr, hostCommitErr error
	defer func() {
		if clientNegotiateErr != nil {
			_ = sp.SendClientNegotiateErrorMsg()
			if msg, err := sp.ClientWaitContractResp(); err != nil || msg.Code != storage.HostAckMsg{
				client.log.Error("Client receive host ack msg failed or msg.code is not host ack", "err", err)
			}
		} else if hostNegotiateErr != nil {
			_ = sp.SendClientAckMsg()
			if msg, err := sp.ClientWaitContractResp(); err != nil || msg.Code != storage.HostAckMsg{
				client.log.Error("Client receive host ack msg failed or msg.code is not host ack", "err", err)
			}
		}

		// we will delete static flag when host negotiate or commit error
		// when host occurs error, we increase failed interactions
		if hostCommitErr != nil || hostNegotiateErr != nil {
			client.CheckAndUpdateConnection(sp.PeerNode())
			client.storageHostManager.IncrementFailedInteractions(hostInfo.EnodeID)
		}

		if err == nil {
			client.storageHostManager.IncrementSuccessfulInteractions(hostInfo.EnodeID)
		}
	}()

	// send download request
	err = sp.RequestContractDownload(req)
	if err != nil {
		return err
	}

	// read host data responses
	var hostSig []byte

	var resp storage.DownloadResponse
	msg, err := sp.ClientWaitContractResp()
	if err != nil {
		return err
	}

	// meaning request was sent too frequently, the host's evaluation
	// will not be degraded
	if msg.Code == storage.HostBusyHandleReqMsg {
		return storage.HostBusyHandleReqErr
	}

	// if host send some negotiation error, client should handler it
	if msg.Code == storage.HostNegotiateErrorMsg {
		hostNegotiateErr = storage.HostNegotiateErr
		return hostNegotiateErr
	}

	err = msg.Decode(&resp)
	if err != nil {
		hostNegotiateErr = err
		return err
	}

	// if host sent data, should validate it
	if len(resp.Data) > 0 {
		if len(resp.Data) != int(sector.Length) {
			err = errors.New("host did not send enough sector data")
			clientNegotiateErr = err
			return err
		}

		if req.MerkleProof {
			proofStart := int(sector.Offset) / merkle.LeafSize
			proofEnd := int(sector.Offset+sector.Length) / merkle.LeafSize
			verified, err := merkle.Sha256VerifyRangeProof(resp.Data, resp.MerkleProof, proofStart, proofEnd, sector.MerkleRoot)
			if !verified || err != nil {
				err = errors.New("host provided incorrect sector data or Merkle proof")
				clientNegotiateErr = err
				return err
			}
		}

		if len(resp.Signature) > 0 {
			hostSig = resp.Signature
		} else {
			err = errors.New("host lost response data signature")
			hostNegotiateErr = err
			return err
		}

		// write sector data
		if _, err := w.Write(resp.Data); err != nil {
			log.Error("Write Buffer", "err", err)
			clientNegotiateErr = err
			return err
		}
	}

	newRevision.Signatures = [][]byte{clientSig, hostSig}

	// commit this revision
	err = contract.CommitRevision(newRevision, price)
	if err != nil {
		if err := sp.SendClientCommitFailedMsg(); err != nil {
			return err
		}

		// wait for host ack msg
		msg, err := sp.ClientWaitContractResp()
		if err == nil && msg.Code == storage.HostAckMsg {
			return fmt.Errorf("commitUpload update contract header failed, err: %v", err)
		}
		return fmt.Errorf("commitUpload failed, but don't wait for host ack msg, err: %v", err)
	}

	if err := sp.SendClientCommitSuccessMsg(); err != nil {
		// wait for host end that host will read msg timeout
		select {
		case <-time.After(1 * time.Minute):
		}

		_ = contract.RollbackUndoMem(contractHeader)
		return err
	}

	// wait for HostAckMsg until timeout
	msg, err = sp.ClientWaitContractResp()
	if err != nil {
		log.Error("contract download failed when wait for host ACK msg", "err", err.Error())

		_ = contract.RollbackUndoMem(contractHeader)
		err = fmt.Errorf("failed to read host ACK message, error: %s", err.Error())
		return err
	}

	switch msg.Code {
	case storage.HostAckMsg:
		return
	case storage.HostCommitFailedMsg:
		hostCommitErr = storage.HostCommitErr

		_ = contract.RollbackUndoMem(contractHeader)
		_ = sp.SendClientAckMsg()

		msg, err = sp.ClientWaitContractResp()
		if err == nil && msg.Code == storage.HostAckMsg {
			return errors.New("host finalize upload revision error")
		}
	}

	return errors.New("last msg is not host ack msg")
}

// calls the Read RPC with a single section and returns the requested data. A Merkle proof is always requested.
func (client *StorageClient) Download(sp storage.Peer, root common.Hash, offset, length uint32, hostInfo *storage.HostInfo) ([]byte, error) {
	client.lock.Lock()
	defer client.lock.Unlock()

	req := storage.DownloadRequest{
		Sector: storage.DownloadRequestSector{
			MerkleRoot: root,
			Offset:     offset,
			Length:     length,
		},
		MerkleProof: true,
	}
	var buf bytes.Buffer
	err := client.Read(sp, &buf, req, nil, hostInfo)
	time.Sleep(1 * time.Second)

	return buf.Bytes(), err
}

// newDownload creates and initializes a download task based on the provided parameters from outer request
func (client *StorageClient) newDownload(params downloadParams) (*download, error) {

	// params validation.
	if params.file == nil {
		return nil, errors.New("not exist the remote file")
	}
	if params.length < 0 {
		return nil, errors.New("download length cannot be negative")
	}
	if params.offset < 0 {
		return nil, errors.New("download offset cannot be negative")
	}
	if params.offset+params.length > params.file.FileSize() {
		return nil, errors.New("download data out the boundary of the remote file")
	}

	// instantiate the download object.
	d := &download{
		completeChan:      make(chan struct{}),
		startTime:         time.Now(),
		destination:       params.destination,
		destinationString: params.destinationString,
		destinationType:   params.destinationType,
		latencyTarget:     params.latencyTarget,
		length:            params.length,
		offset:            params.offset,
		overdrive:         params.overdrive,
		dxFile:            params.file,
		priority:          params.priority,
		log:               client.log,
		memoryManager:     client.memoryManager,
	}

	// record the end time when it's done.
	d.onComplete(func(_ error) error {
		d.endTime = time.Now()
		return nil
	})

	// nothing to do
	if d.length == 0 {
		d.markComplete()
		return d, nil
	}

	// calculate which segments to download
	startSegmentIndex, startSegmentOffset := params.file.SegmentIndexByOffset(params.offset)
	endSegmentIndex, endSegmentOffset := params.file.SegmentIndexByOffset(params.offset + params.length)

	if endSegmentIndex > 0 && endSegmentOffset == 0 {
		endSegmentIndex--
	}

	// map from the host id to the index of the sector within the segment
	segmentMaps := make([]map[string]downloadSectorInfo, endSegmentIndex-startSegmentIndex+1)
	for segmentIndex := startSegmentIndex; segmentIndex <= endSegmentIndex; segmentIndex++ {
		segmentMaps[segmentIndex-startSegmentIndex] = make(map[string]downloadSectorInfo)
		sectors, err := params.file.Sectors(uint64(segmentIndex))
		if err != nil {
			return nil, err
		}
		for sectorIndex, sectorSet := range sectors {
			for _, sector := range sectorSet {

				// check that a worker should not have two sectors for the same segment
				_, exists := segmentMaps[segmentIndex-startSegmentIndex][sector.HostID.String()]
				if exists {
					client.log.Error("a worker has multiple sectors for the same segment")
				}
				segmentMaps[segmentIndex-startSegmentIndex][sector.HostID.String()] = downloadSectorInfo{
					index: uint64(sectorIndex),
					root:  sector.MerkleRoot,
				}
			}
		}
	}

	// record where to write every segment
	writeOffset := int64(0)

	// record how many segments remained after every downloading
	d.segmentsRemaining += endSegmentIndex - startSegmentIndex + 1

	// queue the downloads for each segment
	for i := startSegmentIndex; i <= endSegmentIndex; i++ {
		uds := &unfinishedDownloadSegment{
			destination:  params.destination,
			erasureCode:  params.file.ErasureCode(),
			segmentIndex: i,
			segmentMap:   segmentMaps[i-startSegmentIndex],
			segmentSize:  params.file.SegmentSize(),
			sectorSize:   params.file.SectorSize(),

			// increase target by 25ms per segment
			latencyTarget:       params.latencyTarget + (25 * time.Duration(i-startSegmentIndex)),
			needsMemory:         params.needsMemory,
			priority:            params.priority,
			completedSectors:    make([]bool, params.file.ErasureCode().NumSectors()),
			physicalSegmentData: make([][]byte, params.file.ErasureCode().NumSectors()),
			sectorUsage:         make([]bool, params.file.ErasureCode().NumSectors()),
			download:            d,
			clientFile:          params.file,
		}

		// set the offset of the segment to begin downloading
		if i == startSegmentIndex {
			uds.fetchOffset = startSegmentOffset
		} else {
			uds.fetchOffset = 0
		}

		// set the number of bytes to download the segment
		if i == endSegmentIndex && endSegmentOffset != 0 {
			uds.fetchLength = endSegmentOffset - uds.fetchOffset
		} else {
			uds.fetchLength = params.file.SegmentSize() - uds.fetchOffset
		}

		// set the writeOffset where the data be written
		uds.writeOffset = writeOffset
		writeOffset += int64(uds.fetchLength)

		uds.overdrive = uint32(params.overdrive)

		// add this segment to the segment heap, and notify the download loop a new task
		client.addSegmentToDownloadHeap(uds)
		select {
		case client.newDownloads <- struct{}{}:
		default:
		}
	}
	return d, nil
}

// createDownload performs a file download and returns the download object
func (client *StorageClient) createDownload(p storage.DownloadParameters) (*download, error) {
	dxPath, err := storage.NewDxPath(p.RemoteFilePath)
	if err != nil {
		return nil, err
	}
	entry, err := client.fileSystem.OpenDxFile(dxPath)
	if err != nil {
		return nil, err
	}

	defer entry.Close()
	defer entry.SetTimeAccess(time.Now())

	// validate download parameters.
	if p.WriteToLocalPath == "" {
		return nil, errors.New("not specified local path")
	}

	// if the parameter WriteToLocalPath is not a absolute path, set default file name
	if p.WriteToLocalPath != "" && !filepath.IsAbs(p.WriteToLocalPath) {
		if strings.Contains(p.WriteToLocalPath, "/") {
			return nil, errors.New("should specify the file name not include directory，or specify absolute path")
		}

		if home := os.Getenv("HOME"); home == "" {
			return nil, errors.New("not home env")
		}

		usr, err := user.Current()
		if err != nil {
			return nil, err
		}
		p.WriteToLocalPath = filepath.Join(usr.HomeDir, p.WriteToLocalPath)
	}

	// instantiate the file to write the downloaded data
	var dw writeDestination
	var destinationType string
	osFile, err := os.OpenFile(p.WriteToLocalPath, os.O_CREATE|os.O_RDWR|os.O_TRUNC, 0666)
	if err != nil {
		return nil, err
	}
	dw = osFile
	destinationType = "file"

	// create the download object.
	snap, err := entry.Snapshot()
	if err != nil {
		return nil, fmt.Errorf("cannot create snapshot: %v", err)
	}
	d, err := client.newDownload(downloadParams{
		destination:       dw,
		destinationType:   destinationType,
		destinationString: p.WriteToLocalPath,
		file:              snap,
		latencyTarget:     25e3 * time.Millisecond,

		// always download the whole file
		length:      entry.FileSize(),
		needsMemory: true,

		// always download from 0
		offset:    0,
		overdrive: 3,
		priority:  5,
	})
	if closer, ok := dw.(io.Closer); err != nil && ok {
		closeErr := closer.Close()
		if closeErr != nil {
			return nil, errors.New(fmt.Sprintf("something wrong with creating download object: %v, destination close error: %v", err, closeErr))
		}
		return nil, errors.New(fmt.Sprintf("get something wrong with creating download object: %v, destination close successfully", err))
	} else if err != nil {
		return nil, err
	}

	// register the func, and run it when download is done.
	d.onComplete(func(_ error) error {
		if closer, ok := dw.(io.Closer); ok {
			return closer.Close()
		}
		return nil
	})

	return d, nil
}

// NOTE: DownloadSync can directly be accessed to outer request via RPC or IPC ...
// but can not async download to http response, so DownloadAsync should not open to out.

// performs a file download and blocks until the download is finished.
func (client *StorageClient) DownloadSync(p storage.DownloadParameters) error {
	if err := client.tm.Add(); err != nil {
		return err
	}
	defer client.tm.Done()

	d, err := client.createDownload(p)
	if err != nil {
		return err
	}

	// display the download status
	fmt.Printf("\n\ndownloading>")
	go func() {
		for {
			time.Sleep(time.Millisecond * 500)
			fmt.Printf(">")
			if d.segmentsRemaining == 0 {
				break
			}
		}
	}()

	// block until the download has completed
	select {
	case <-d.completeChan:
		return d.Err()
	case <-client.tm.StopChan():
		return errors.New("download is shutdown")
	}
}

// DownloadAsync will perform a file download without blocking until the download is finished
func (client *StorageClient) DownloadAsync(p storage.DownloadParameters) error {
	if err := client.tm.Add(); err != nil {
		return err
	}
	defer client.tm.Done()

	_, err := client.createDownload(p)
	return err
}

// GetHostAnnouncementWithBlockHash will get the HostAnnouncements and block height through the hash of the block
func (client *StorageClient) GetHostAnnouncementWithBlockHash(blockHash common.Hash) (hostAnnouncements []types.HostAnnouncement, number uint64, errGet error) {
	precompiled := vm.PrecompiledEVMFileContracts
	block, err := client.ethBackend.GetBlockByHash(blockHash)

	if err != nil {
		errGet = err
		return
	}
	number = block.NumberU64()
	txs := block.Transactions()
	for _, tx := range txs {
		p, ok := precompiled[*tx.To()]
		if !ok {
			continue
		}
		switch p {
		case vm.HostAnnounceTransaction:
			var hac types.HostAnnouncement
			err := rlp.DecodeBytes(tx.Data(), &hac)
			if err != nil {
				client.log.Warn("Rlp decoding error as hostAnnouncements", "err", err)
				continue
			}
			hostAnnouncements = append(hostAnnouncements, hac)
		default:
			continue
		}
	}
	return
}

// GetPaymentAddress get the account address used to sign the storage contract.
// If not configured, the first address in the local wallet will be used as the paymentAddress by default.
func (client *StorageClient) GetPaymentAddress() (common.Address, error) {
	client.lock.Lock()
	paymentAddress := client.PaymentAddress
	client.lock.Unlock()

	if paymentAddress != (common.Address{}) {
		return paymentAddress, nil
	}

	//Local node does not contain wallet
	if wallets := client.ethBackend.AccountManager().Wallets(); len(wallets) > 0 {
		//The local node does not have any wallet address yet
		if accountList := wallets[0].Accounts(); len(accountList) > 0 {
			paymentAddress := accountList[0].Address
			client.lock.Lock()
			//the first address in the local wallet will be used as the paymentAddress by default.
			client.PaymentAddress = paymentAddress
			client.lock.Unlock()
			client.log.Info("host automatically sets your wallet's first account as paymentAddress")
			return paymentAddress, nil
		}
	}
	return common.Address{}, fmt.Errorf("paymentAddress must be explicitly specified")
}

// IsContractRevising will be used to check if the contract is currently
// in the middle of the revision
func (client *StorageClient) TryToRenewOrRevise(hostID enode.ID) bool {
	return client.ethBackend.TryToRenewOrRevise(hostID)
}

// RenewDone indicates that the contract finished renewing
func (client *StorageClient) RevisionOrRenewingDone(hostID enode.ID) {
	client.ethBackend.RevisionOrRenewingDone(hostID)
}

// CheckAndUpdateConnection will check the connection between client
// and host. If there are no contracts signed between the two, the
// connection will be updated from the static connection to dynamic
// connection
func (client *StorageClient) CheckAndUpdateConnection(peerNode *enode.Node) {
	client.ethBackend.CheckAndUpdateConnection(peerNode)
}

// IsContractSignedWithHost is used to check if the client has signed any contract
// with the storage host provided by the user
func (client *StorageClient) IsContractSignedWithHost(hostNode *enode.Node) bool {
	// retrieve all active storage contracts
	contracts := client.contractManager.RetrieveActiveContracts()

	// compare the host node ID with each of them, if found, return true
	// otherwise, return false
	for _, contract := range contracts {
		if contract.EnodeID == hostNode.ID() {
			return true
		}
	}
	return false
}<|MERGE_RESOLUTION|>--- conflicted
+++ resolved
@@ -380,7 +380,6 @@
 
 	var clientNegotiateErr, hostNegotiateErr, hostCommitErr error
 	defer func() {
-<<<<<<< HEAD
 		if clientNegotiateErr != nil {
 			_ = sp.SendClientNegotiateErrorMsg()
 			if msg, err := sp.ClientWaitContractResp(); err != nil || msg.Code != storage.HostAckMsg{
@@ -396,11 +395,6 @@
 		// we will delete static flag when host negotiate or commit error
 		if hostCommitErr != nil || hostNegotiateErr != nil {
 			client.CheckAndUpdateConnection(sp.PeerNode())
-=======
-		// record the successful or failed interactions
-
-		if err != nil && err != storage.HostBusyHandleReqErr {
->>>>>>> 9437f7c7
 			client.storageHostManager.IncrementFailedInteractions(hostInfo.EnodeID)
 		}
 
