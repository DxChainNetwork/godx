--- conflicted
+++ resolved
@@ -267,15 +267,6 @@
 	return
 }
 
-<<<<<<< HEAD
-	// the real input data of transaction
-	scSet := types.StorageContractSet{}
-	scSet.StorageContract = storageContract
-
-	scSetBytes, err := rlp.EncodeToBytes(scSet)
-	if err != nil {
-		return err
-=======
 // RetrieveClientSetting will return the current storage client setting
 func (sc *StorageClient) RetrieveClientSetting() (setting storage.ClientSetting) {
 	maxDownloadSpeed, maxUploadSpeed, _ := sc.contractManager.RetrieveRateLimit()
@@ -284,21 +275,15 @@
 		EnableIPViolation: sc.storageHostManager.RetrieveIPViolationCheckSetting(),
 		MaxUploadSpeed:    maxUploadSpeed,
 		MaxDownloadSpeed:  maxDownloadSpeed,
->>>>>>> cb903ed6
 	}
 	return
 }
 
-<<<<<<< HEAD
-	if _, err := storage.SendFormContractTX(sc.apiBackend, clientAddr, scSetBytes); err != nil {
-		return storagehost.ExtendErr("Send storage contract transaction error", err)
-=======
 // setBandwidthLimits specifies the data upload and downloading speed limit
 func (sc *StorageClient) setBandwidthLimits(downloadSpeedLimit, uploadSpeedLimit int64) (err error) {
 	// validation
 	if uploadSpeedLimit < 0 || downloadSpeedLimit < 0 {
 		return errors.New("upload/download speed limit cannot be negative")
->>>>>>> cb903ed6
 	}
 
 	// Update the contract settings accordingly
