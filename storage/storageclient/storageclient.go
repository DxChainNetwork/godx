// Copyright 2019 DxChain, All rights reserved.
// Use of this source code is governed by an Apache
// License 2.0 that can be found in the LICENSE file.

package storageclient

import (
	"bytes"
	"crypto/ecdsa"
	"errors"
	"fmt"
	"io"
	"math/big"
	"math/bits"
	"net/http"
	"os"
	"path/filepath"
	"sync"
	"time"

	"github.com/DxChainNetwork/godx/accounts"
	"github.com/DxChainNetwork/godx/common"
	"github.com/DxChainNetwork/godx/common/threadmanager"
	"github.com/DxChainNetwork/godx/core/types"
	"github.com/DxChainNetwork/godx/crypto"
	"github.com/DxChainNetwork/godx/crypto/merkle"
	"github.com/DxChainNetwork/godx/internal/ethapi"
	"github.com/DxChainNetwork/godx/log"
	"github.com/DxChainNetwork/godx/p2p"
	"github.com/DxChainNetwork/godx/rlp"
	"github.com/DxChainNetwork/godx/storage"
	"github.com/DxChainNetwork/godx/storage/storageclient/contractset"
	"github.com/DxChainNetwork/godx/storage/storageclient/filesystem"
<<<<<<< HEAD
=======
	"github.com/DxChainNetwork/godx/storage/storageclient/filesystem/dxfile"
>>>>>>> dadaec37
	"github.com/DxChainNetwork/godx/storage/storageclient/memorymanager"
	"github.com/DxChainNetwork/godx/storage/storageclient/storagehostmanager"
	"github.com/DxChainNetwork/godx/storage/storagehost"
)

var (
	zeroValue = new(big.Int).SetInt64(0)

	extraRatio = 0.02
)

// StorageClient contains fileds that are used to perform StorageHost
// selection operation, file uploading, downloading operations, and etc.
type StorageClient struct {
	fileSystem *filesystem.FileSystem

	// TODO (jacky): File Download Related

	// TODO (jacky): File Upload Related

	// Todo (jacky): File Recovery Related

	// Memory Management
	memoryManager *memorymanager.MemoryManager

	storageHostManager *storagehostmanager.StorageHostManager

	// Download management. The heap has a separate mutex because it is always
	// accessed in isolation.
	downloadHeapMu sync.Mutex           // Used to protect the downloadHeap.
	downloadHeap   *downloadSegmentHeap // A heap of priority-sorted segments to download.
	newDownloads   chan struct{}        // Used to notify download loop that new downloads are available.

	// Upload management
	uploadHeap uploadHeap

	// List of workers that can be used for uploading and/or downloading.
	workerPool map[storage.ContractID]*worker

	// Cache the hosts from the last price estimation result
	lastEstimationStorageHost []StorageHostEntry

	// Directories and File related
	persist        persistence
	persistDir     string
	staticFilesDir string

	// Utilities
	log  log.Logger
	lock sync.Mutex
	tm   threadmanager.ThreadManager

	// information on network, block chain, and etc.
	info       ParsedAPI
	ethBackend storage.EthBackend
	apiBackend ethapi.Backend

	// get the P2P server for adding peer
	p2pServer *p2p.Server

	renewFlags map[storage.ContractID]struct{}

	sessionLock sync.Mutex
	sessionSet  map[storage.ContractID]*storage.Session

	disrupter *disrupter
}

// New initializes StorageClient object
func New(persistDir string) (*StorageClient, error) {
	sc := &StorageClient{
		// TODO(mzhang): replace the implemented contractor here
<<<<<<< HEAD
		fileSystem:     filesystem.New(persistDir, &filesystem.AlwaysSuccessContractor{}),
=======
		fileSystem:     filesystem.New(persistDir, &filesystem.AlwaysSuccessContractManager{}),
>>>>>>> dadaec37
		persistDir:     persistDir,
		staticFilesDir: filepath.Join(persistDir, DxPathRoot),
		log:            log.New(),
		newDownloads:   make(chan struct{}, 1),
		downloadHeap:   new(downloadSegmentHeap),
		uploadHeap: uploadHeap{
			pendingSegments:     make(map[uploadSegmentID]struct{}),
			newUploads:          make(chan struct{}, 1),
			repairNeeded:        make(chan struct{}, 1),
			stuckSegmentFound:   make(chan struct{}, 1),
			stuckSegmentSuccess: make(chan storage.DxPath, 1),
		},
		workerPool: make(map[storage.ContractID]*worker),
	}

	sc.memoryManager = memorymanager.New(DefaultMaxMemory, sc.tm.StopChan())
	sc.storageHostManager = storagehostmanager.New(sc.persistDir)
	sc.disrupter = newDisrupter()

	return sc, nil
}

// Start controls go routine checking and updating process
func (sc *StorageClient) Start(b storage.EthBackend, server *p2p.Server, apiBackend ethapi.Backend) error {
	// get the eth backend
	sc.ethBackend = b
	sc.apiBackend = apiBackend

	// validation
	if server == nil {
		return errors.New("failed to get the P2P server")
	}

	// get the p2p server for the adding peers
	sc.p2pServer = server

	// getting all needed API functions
	err := sc.filterAPIs(b.APIs())
	if err != nil {
		return err
	}

	// TODO: (mzhang) Initialize ContractManager & HostManager -> assign to StorageClient
	err = sc.storageHostManager.Start(sc.p2pServer, sc)
	if err != nil {
		return err
	}

	// Load settings from persist file
	if err := sc.loadPersist(); err != nil {
		return err
	}

	// active the work pool to get a worker for a upload/download task.
	sc.activateWorkerPool()

	// loop to download, upload, stuck
	go sc.downloadLoop()
	go sc.uploadLoop()
	go sc.stuckLoop()

	// kill workers on shutdown.
	sc.tm.OnStop(func() error {
		sc.lock.Lock()
		for _, worker := range sc.workerPool {
			close(worker.killChan)
		}
		sc.lock.Unlock()
		return nil
	})

	// TODO (mzhang): Subscribe consensus change

	if err = sc.fileSystem.Start(); err != nil {
		return err
	}

	// TODO (Jacky): Starting Worker, Checking file healthy, etc.

	// TODO (mzhang): Register On Stop Thread Control Function, waiting for WAL

	return nil
}

func (sc *StorageClient) Close() error {
	var fullErr error
	// Closing the host manager
<<<<<<< HEAD
	sc.log.Info("Closing the storage client host manager")
=======
	sc.log.Info("Closing the renter host manager")
>>>>>>> dadaec37
	err := sc.storageHostManager.Close()
	fullErr = common.ErrCompose(fullErr, err)

	// Closing the file system
<<<<<<< HEAD
	sc.log.Info("Closing the storage client file system")
=======
	sc.log.Info("Closing the renter file system")
>>>>>>> dadaec37
	err = sc.fileSystem.Close()
	fullErr = common.ErrCompose(fullErr, err)

	// Closing the thread manager
	err = sc.tm.Stop()
	fullErr = common.ErrCompose(fullErr, err)
	return fullErr
<<<<<<< HEAD
}

func (sc *StorageClient) DeleteFile(path storage.DxPath) error {
	if err := sc.tm.Add(); err != nil {
		return err
	}
	defer sc.tm.Done()
	return sc.fileSystem.FileSet.Delete(path)
=======
>>>>>>> dadaec37
}

func (sc *StorageClient) setBandwidthLimits(uploadSpeedLimit int64, downloadSpeedLimit int64) error {
	// validation
	if uploadSpeedLimit < 0 || downloadSpeedLimit < 0 {
		return errors.New("upload/download speed limit cannot be negative")
	}

	// Update the contract settings accordingly
	if uploadSpeedLimit == 0 && downloadSpeedLimit == 0 {
		// TODO (mzhang): update contract settings using contract manager
	} else {
		// TODO (mzhang): update contract settings to the loaded data
	}

	return nil
}

func (sc *StorageClient) ContractCreate(params ContractParams) error {
	// Extract vars from params, for convenience
	allowance, funding, clientPublicKey, startHeight, endHeight, host := params.Allowance, params.Funding, params.ClientPublicKey, params.StartHeight, params.EndHeight, params.Host

	// Calculate the payouts for the client, host, and whole contract
	period := endHeight - startHeight
	expectedStorage := allowance.ExpectedStorage / allowance.Hosts
	clientPayout, hostPayout, _, err := ClientPayoutsPreTax(host, funding, zeroValue, zeroValue, period, expectedStorage)
	if err != nil {
		return err
	}

	uc := types.UnlockConditions{
		PublicKeys: []ecdsa.PublicKey{
			clientPublicKey,
			host.PublicKey,
		},
		SignaturesRequired: 2,
	}

	clientAddr := crypto.PubkeyToAddress(clientPublicKey)
	hostAddr := crypto.PubkeyToAddress(host.PublicKey)

	// Create storage contract
	storageContract := types.StorageContract{
		FileSize:         0,
		FileMerkleRoot:   common.Hash{}, // no proof possible without data
		WindowStart:      endHeight,
		WindowEnd:        endHeight + host.WindowSize,
		ClientCollateral: types.DxcoinCollateral{DxcoinCharge: types.DxcoinCharge{Value: clientPayout}},
		HostCollateral:   types.DxcoinCollateral{DxcoinCharge: types.DxcoinCharge{Value: hostPayout}},
		UnlockHash:       uc.UnlockHash(),
		RevisionNumber:   0,
		ValidProofOutputs: []types.DxcoinCharge{
			// Deposit is returned to client
			{Value: clientPayout, Address: clientAddr},
			// Deposit is returned to host
			{Value: hostPayout, Address: hostAddr},
		},
		MissedProofOutputs: []types.DxcoinCharge{
			{Value: clientPayout, Address: clientAddr},
			{Value: hostPayout, Address: hostAddr},
		},
	}

	// Increase Successful/Failed interactions accordingly
	defer func() {
		hostID := PubkeyToEnodeID(&host.PublicKey)
		if err != nil {
			sc.storageHostManager.IncrementFailedInteractions(hostID)
		} else {
			sc.storageHostManager.IncrementSuccessfulInteractions(hostID)
		}
	}()

	account := accounts.Account{Address: clientAddr}
	wallet, err := sc.ethBackend.AccountManager().Find(account)
	if err != nil {
		return storagehost.ExtendErr("find client account error", err)
	}

	// Setup connection with storage host
	session, err := sc.ethBackend.SetupConnection(host.NetAddress)
	if err != nil {
		return storagehost.ExtendErr("setup connection with host failed", err)
	}
	defer sc.ethBackend.Disconnect(session, host.NetAddress)

	clientContractSign, err := wallet.SignHash(account, storageContract.RLPHash().Bytes())
	if err != nil {
		return storagehost.ExtendErr("contract sign by client failed", err)
	}

	// Send the ContractCreate request
	req := storage.ContractCreateRequest{
		StorageContract: storageContract,
		Sign:            clientContractSign,
	}

	if err := session.SendStorageContractCreation(req); err != nil {
		return err
	}

	var hostSign []byte
	msg, err := session.ReadMsg()
	if err != nil {
		return err
	}

	// if host send some negotiation error, client should handler it
	if msg.Code == storage.NegotiationErrorMsg {
		var negotiationErr error
		msg.Decode(&negotiationErr)
		return negotiationErr
	}

	if err := msg.Decode(&hostSign); err != nil {
		return err
	}

	storageContract.Signatures[0] = clientContractSign
	storageContract.Signatures[1] = hostSign

	// Assemble init revision and sign it
	storageContractRevision := types.StorageContractRevision{
		ParentID:              storageContract.RLPHash(),
		UnlockConditions:      uc,
		NewRevisionNumber:     1,
		NewFileSize:           storageContract.FileSize,
		NewFileMerkleRoot:     storageContract.FileMerkleRoot,
		NewWindowStart:        storageContract.WindowStart,
		NewWindowEnd:          storageContract.WindowEnd,
		NewValidProofOutputs:  storageContract.ValidProofOutputs,
		NewMissedProofOutputs: storageContract.MissedProofOutputs,
		NewUnlockHash:         storageContract.UnlockHash,
	}

	clientRevisionSign, err := wallet.SignHash(account, storageContractRevision.RLPHash().Bytes())
	if err != nil {
		return storagehost.ExtendErr("client sign revision error", err)
	}
	storageContractRevision.Signatures = [][]byte{clientRevisionSign}

	if err := session.SendStorageContractCreationClientRevisionSign(clientRevisionSign); err != nil {
		return storagehost.ExtendErr("send revision sign by client error", err)
	}

	var hostRevisionSign []byte
	msg, err = session.ReadMsg()
	if err != nil {
		return err
	}

	// if host send some negotiation error, client should handler it
	if msg.Code == storage.NegotiationErrorMsg {
		var negotiationErr error
		msg.Decode(&negotiationErr)
		return negotiationErr
	}

	if err := msg.Decode(&hostRevisionSign); err != nil {
		return err
	}

	scBytes, err := rlp.EncodeToBytes(storageContract)
	if err != nil {
		return err
	}

	if _, err := storage.SendFormContractTX(sc.apiBackend, clientAddr, scBytes); err != nil {
		return storagehost.ExtendErr("Send storage contract transaction error", err)
	}

	// wrap some information about this contract
	header := contractset.ContractHeader{
		ID:                     storage.ContractID(storageContract.ID()),
		EnodeID:                PubkeyToEnodeID(&host.PublicKey),
		StartHeight:            startHeight,
		EndHeight:              endHeight,
		TotalCost:              common.NewBigInt(funding.Int64()),
		ContractFee:            common.NewBigInt(host.ContractPrice.Int64()),
		LatestContractRevision: storageContractRevision,
		Status: storage.ContractStatus{
			UploadAbility: true,
			Canceled:      true,
			RenewAbility:  false,
		},
	}

	// store this contract info to client local
	_, err = sc.storageHostManager.GetStorageContractSet().InsertContract(header, nil)
	if err != nil {
		return err
	}
	return nil
}

func (sc *StorageClient) Append(session *storage.Session, data []byte) (common.Hash, error) {
	err := sc.Write(session, []storage.UploadAction{{Type: storage.UploadActionAppend, Data: data}})
	return merkle.Root(data), err
}

func (sc *StorageClient) Write(session *storage.Session, actions []storage.UploadAction) (err error) {
	// Retrieve the last contract revision
	scs := sc.storageHostManager.GetStorageContractSet()

	// Find the contractID formed by this host
	hostInfo := session.HostInfo()
	contractID := scs.GetContractIDByHostID(hostInfo.EnodeID)
	contract, exist := scs.Acquire(contractID)
	if !exist {
		return errors.New(fmt.Sprintf("not exist this contract: %s", contractID.String()))
	}

	defer scs.Return(contract)
	contractHeader := contract.Header()
	contractRevision := contractHeader.LatestContractRevision

	// Calculate price per sector
	blockBytes := storage.SectorSize * uint64(contractRevision.NewWindowEnd-sc.ethBackend.GetCurrentBlockHeight())
	sectorBandwidthPrice := hostInfo.UploadBandwidthPrice.MultUint64(storage.SectorSize)
	sectorStoragePrice := hostInfo.StoragePrice.MultUint64(blockBytes)
	sectorDeposit := hostInfo.Deposit.MultUint64(blockBytes)

	// Calculate the new Merkle root set and total cost/collateral
	var bandwidthPrice, storagePrice, deposit *big.Int
	newFileSize := contractRevision.NewFileSize
	for _, action := range actions {
		switch action.Type {
		case storage.UploadActionAppend:
			bandwidthPrice = bandwidthPrice.Add(bandwidthPrice, sectorBandwidthPrice.BigIntPtr())
			newFileSize += storage.SectorSize
		}
	}

	if newFileSize > contractRevision.NewFileSize {
		addedSectors := (newFileSize - contractRevision.NewFileSize) / storage.SectorSize
		storagePrice = sectorStoragePrice.MultUint64(addedSectors).BigIntPtr()
		deposit = sectorDeposit.MultUint64(addedSectors).BigIntPtr()
	}

	// Estimate cost of Merkle proof
	proofSize := storage.HashSize * (128 + len(actions))
	bandwidthPrice = bandwidthPrice.Add(bandwidthPrice, hostInfo.DownloadBandwidthPrice.MultUint64(uint64(proofSize)).BigIntPtr())

	cost := new(big.Int).Add(bandwidthPrice.Add(bandwidthPrice, storagePrice), hostInfo.BaseRPCPrice.BigIntPtr())

	// Check that enough funds are available
	if contractRevision.NewValidProofOutputs[0].Value.Cmp(cost) < 0 {
		return errors.New("contract has insufficient funds to support upload")
	}
	if contractRevision.NewMissedProofOutputs[1].Value.Cmp(deposit) < 0 {
		return errors.New("contract has insufficient collateral to support upload")
	}

	// Create the revision; we will update the Merkle root later
	rev := NewRevision(contractRevision, cost)
	rev.NewMissedProofOutputs[1].Value = rev.NewMissedProofOutputs[1].Value.Sub(rev.NewMissedProofOutputs[1].Value, deposit)
	rev.NewFileSize = newFileSize

	// Create the request
	req := storage.UploadRequest{
		StorageContractID: contractRevision.ParentID,
		Actions:           actions,
		NewRevisionNumber: rev.NewRevisionNumber,
	}
	req.NewValidProofValues = make([]*big.Int, len(rev.NewValidProofOutputs))
	for i, o := range rev.NewValidProofOutputs {
		req.NewValidProofValues[i] = o.Value
	}
	req.NewMissedProofValues = make([]*big.Int, len(rev.NewMissedProofOutputs))
	for i, o := range rev.NewMissedProofOutputs {
		req.NewMissedProofValues[i] = o.Value
	}

	// record the change to this contract, that can allow us to continue this incomplete upload at last time
	walTxn, err := contract.RecordUploadPreRev(rev, common.Hash{}, common.NewBigInt(storagePrice.Int64()), common.NewBigInt(bandwidthPrice.Int64()))
	if err != nil {
		return err
	}

	defer func() {
		// Increase Successful/Failed interactions accordingly
		if err != nil {
			sc.storageHostManager.IncrementFailedInteractions(hostInfo.EnodeID)
		} else {
			sc.storageHostManager.IncrementSuccessfulInteractions(hostInfo.EnodeID)
		}

		// reset deadline
		session.SetDeadLine(time.Hour)
	}()

	// 1. Send storage upload request
	session.SetDeadLine(storage.ContractRevisionTime)
	if err := session.SendStorageContractUploadRequest(req); err != nil {
		return err
	}

	// 2. Read merkle proof response from host
	var merkleResp storage.UploadMerkleProof
	msg, err := session.ReadMsg()
	if err != nil {
		return err
	}

	//// If host send some negotiation error, client should handler it
	//if msg.Code == storage.NegotiationErrorMsg {
	//	var negotiationErr error
	//	msg.Decode(&negotiationErr)
	//	return negotiationErr
	//}

	if err := msg.Decode(&merkleResp); err != nil {
		return err
	}

	// Verify the old merkle proof
	numSectors := contractRevision.NewFileSize / storage.SectorSize
	proofRanges := CalculateProofRanges(actions, numSectors)
	proofHashes := merkleResp.OldSubtreeHashes
	leafHashes := merkleResp.OldLeafHashes
	oldRoot, newRoot := contractRevision.NewFileMerkleRoot, merkleResp.NewMerkleRoot

	verified, err := merkle.VerifyDiffProof(proofRanges, numSectors, proofHashes, leafHashes, oldRoot)
	if err != nil {
		sc.log.Error("something wrong for verifying diff proof", "error", err)
	}
	if !verified {
		return errors.New("invalid Merkle proof for old root")
	}

	// and then modify the leaves and verify the new Merkle root
	leafHashes = ModifyLeaves(leafHashes, actions, numSectors)
	proofRanges = ModifyProofRanges(proofRanges, actions, numSectors)
	verified, err = merkle.VerifyDiffProof(proofRanges, numSectors, proofHashes, leafHashes, newRoot)
	if err != nil {
		sc.log.Error("something wrong for verifying diff proof", "error", err)
	}
	if !verified {
		return errors.New("invalid Merkle proof for new root")
	}

	// Update the revision, sign it, and send it
	rev.NewFileMerkleRoot = newRoot

	// get client wallet
	am := sc.ethBackend.AccountManager()
	clientAddr := rev.NewValidProofOutputs[0].Address
	clientAccount := accounts.Account{Address: clientAddr}
	clientWallet, err := am.Find(clientAccount)
	if err != nil {
		return err
	}

	// client sign the new revision
	clientRevisionSign, err := clientWallet.SignHash(clientAccount, rev.RLPHash().Bytes())
	if err != nil {
		return err
	}
	rev.Signatures[0] = clientRevisionSign

	// send client sig to host
	if err := session.SendStorageContractUploadClientRevisionSign(clientRevisionSign); err != nil {
		return err
	}

	// Read the host's signature
	var hostRevisionSig []byte
	msg, err = session.ReadMsg()
	if err != nil {
		return err
	}

	// if host send some negotiation error, client should handler it
	if msg.Code == storage.NegotiationErrorMsg {
		var negotiationErr error
		msg.Decode(&negotiationErr)
		return negotiationErr
	}

	if err := msg.Decode(&hostRevisionSig); err != nil {
		return err
	}

	rev.Signatures[1] = hostRevisionSig

	// commit upload revision
	err = contract.CommitUpload(walTxn, rev, common.Hash{}, common.NewBigInt(storagePrice.Int64()), common.NewBigInt(bandwidthPrice.Int64()))
	if err != nil {
		return err
	}

	return nil
}

// Download calls the Read RPC, writing the requested data to w
// NOTE: The RPC can be cancelled (with a granularity of one section) via the cancel channel.
func (client *StorageClient) Read(s *storage.Session, w io.Writer, req storage.DownloadRequest, cancel <-chan struct{}) (err error) {
	// reset deadline when finished.
	// if client has download the data, but not sent stopping or completing signal to host, the conn should be disconnected after 1 hour.
	defer s.SetDeadLine(time.Hour)

	// sanity check the request.
	for _, sec := range req.Sections {
		if uint64(sec.Offset)+uint64(sec.Length) > storage.SectorSize {
			return errors.New("illegal offset and/or length")
		}
		if req.MerkleProof {
			if sec.Offset%merkle.LeafSize != 0 || sec.Length%merkle.LeafSize != 0 {
				return errors.New("offset and length must be multiples of SegmentSize when requesting a Merkle proof")
			}
		}
	}

	// calculate estimated bandwidth
	var totalLength uint64
	for _, sec := range req.Sections {
		totalLength += uint64(sec.Length)
	}
	var estProofHashes uint64
	if req.MerkleProof {

		// use the worst-case proof size of 2*tree depth (this occurs when
		// proving across the two leaves in the center of the tree)
		estHashesPerProof := 2 * bits.Len64(storage.SectorSize/merkle.LeafSize)
		estProofHashes = uint64(len(req.Sections) * estHashesPerProof)
	}
	estBandwidth := totalLength + estProofHashes*uint64(storage.HashSize)
	if estBandwidth < storage.RPCMinLen {
		estBandwidth = storage.RPCMinLen
	}

	// calculate sector accesses
	sectorAccesses := make(map[common.Hash]struct{})
	for _, sec := range req.Sections {
		sectorAccesses[sec.MerkleRoot] = struct{}{}
	}

	// Retrieve the last contract revision
	lastRevision := types.StorageContractRevision{}
	scs := client.storageHostManager.GetStorageContractSet()

	// find the contractID formed by this host
	hostInfo := s.HostInfo()
	contractID := scs.GetContractIDByHostID(hostInfo.EnodeID)
	contract, exist := scs.Acquire(contractID)
	if !exist {
		return errors.New(fmt.Sprintf("not exist this contract: %s", contractID.String()))
	}

	defer scs.Return(contract)
	contractHeader := contract.Header()
	lastRevision = contractHeader.LatestContractRevision

	// calculate price
	bandwidthPrice := hostInfo.DownloadBandwidthPrice.MultUint64(estBandwidth)
	sectorAccessPrice := hostInfo.SectorAccessPrice.MultUint64(uint64(len(sectorAccesses)))

	price := hostInfo.BaseRPCPrice.Add(bandwidthPrice).Add(sectorAccessPrice)
	if lastRevision.NewValidProofOutputs[0].Value.Cmp(price.BigIntPtr()) < 0 {
		return errors.New("contract has insufficient funds to support download")
	}

	// To mitigate small errors (e.g. differing block heights), fudge the
	// price and collateral by 0.2%.
	price = price.MultFloat64(1 + extraRatio)

	// create the download revision and sign it
	newRevision := NewRevision(lastRevision, price.BigIntPtr())

	// client sign the revision
	am := client.ethBackend.AccountManager()
	account := accounts.Account{Address: newRevision.NewValidProofOutputs[0].Address}
	wallet, err := am.Find(account)
	if err != nil {
		return err
	}

	clientSig, err := wallet.SignHash(account, newRevision.RLPHash().Bytes())
	if err != nil {
		return err
	}
	newRevision.Signatures[0] = clientSig

	req.NewRevisionNumber = newRevision.NewRevisionNumber
	req.NewValidProofValues = make([]*big.Int, len(newRevision.NewValidProofOutputs))
	for i, nvpo := range newRevision.NewValidProofOutputs {
		req.NewValidProofValues[i] = nvpo.Value
	}
	req.NewMissedProofValues = make([]*big.Int, len(newRevision.NewMissedProofOutputs))
	for i, nmpo := range newRevision.NewMissedProofOutputs {
		req.NewMissedProofValues[i] = nmpo.Value
	}
	req.Signature = clientSig[:]

	// record the change to this contract
	walTxn, err := contract.RecordDownloadPreRev(newRevision, price)
	if err != nil {
		return err
	}

	// Increase Successful/Failed interactions accordingly
	defer func() {
		if err != nil {
			client.storageHostManager.IncrementFailedInteractions(hostInfo.EnodeID)
		} else {
			client.storageHostManager.IncrementSuccessfulInteractions(hostInfo.EnodeID)
		}
	}()

	// send download request
	s.SetDeadLine(storage.DownloadTime)
	err = s.SendStorageContractDownloadRequest(req)
	if err != nil {
		return err
	}

	// spawn a goroutine to handle cancellation
	doneChan := make(chan struct{})
	go func() {
		select {
		case <-cancel:
		case <-doneChan:
		}

		// if negotiation is canceled or done, client should send stop msg to host
		s.SendStopMsg()
	}()

	// ensure we send DownloadStop before returning
	defer close(doneChan)

	// read responses
	var hostSig []byte
	for _, sec := range req.Sections {
		var resp storage.DownloadResponse
		msg, err := s.ReadMsg()
		if err != nil {
			return err
		}

		// if host send some negotiation error, client should handler it
		if msg.Code == storage.NegotiationErrorMsg {
			var negotiationErr error
			msg.Decode(&negotiationErr)
			return negotiationErr
		}

		err = msg.Decode(&resp)
		if err != nil {
			return err
		}

		// The host may have sent data, a signature, or both. If they sent data, validate it.
		if len(resp.Data) > 0 {
			if len(resp.Data) != int(sec.Length) {
				return errors.New("host did not send enough sector data")
			}
			if req.MerkleProof {
				proofStart := int(sec.Offset) / merkle.LeafSize
				proofEnd := int(sec.Offset+sec.Length) / merkle.LeafSize
				verified, err := merkle.VerifyRangeProof(resp.Data, resp.MerkleProof, proofStart, proofEnd, sec.MerkleRoot)
				if !verified || err != nil {
					return errors.New("host provided incorrect sector data or Merkle proof")
				}
			}

			// write sector data
			if _, err := w.Write(resp.Data); err != nil {
				return err
			}
		}

		// If the host sent a signature, exit the loop; they won't be sending any more data
		if len(resp.Signature) > 0 {
			hostSig = resp.Signature
			break
		}
	}
	if hostSig == nil {

		// the host is required to send a signature; if they haven't sent one
		// yet, they should send an empty response containing just the signature.
		var resp storage.DownloadResponse
		msg, err := s.ReadMsg()
		if err != nil {
			return err
		}

		// if host send some negotiation error, client should handler it
		if msg.Code == storage.NegotiationErrorMsg {
			var negotiationErr error
			msg.Decode(&negotiationErr)
			return negotiationErr
		}

		err = msg.Decode(&resp)
		if err != nil {
			return err
		}

		hostSig = resp.Signature
	}
	newRevision.Signatures[1] = hostSig

	// commit this revision
	err = contract.CommitDownload(walTxn, newRevision, price)
	if err != nil {
		return err
	}

	return nil
}

// calls the Read RPC with a single section and returns the requested data. A Merkle proof is always requested.
func (client *StorageClient) Download(s *storage.Session, root common.Hash, offset, length uint32) ([]byte, error) {
	client.lock.Lock()
	defer client.lock.Unlock()

	req := storage.DownloadRequest{
		Sections: []storage.DownloadRequestSection{{
			MerkleRoot: root,
			Offset:     offset,
			Length:     length,
		}},
		MerkleProof: true,
	}
	var buf bytes.Buffer
	err := client.Read(s, &buf, req, nil)
	return buf.Bytes(), err
}

// newDownload creates and initializes a download task based on the provided parameters from outer request
func (client *StorageClient) newDownload(params downloadParams) (*download, error) {

	// params validation.
	if params.file == nil {
		return nil, errors.New("no file provided when requesting download")
	}
	if params.length < 0 {
		return nil, errors.New("download length must be zero or a positive whole number")
	}
	if params.offset < 0 {
		return nil, errors.New("download offset cannot be a negative number")
	}
	if params.offset+params.length > params.file.FileSize() {
		return nil, errors.New("download is requesting data past the boundary of the file")
	}

	// instantiate the download object.
	d := &download{
		completeChan:      make(chan struct{}),
		startTime:         time.Now(),
		destination:       params.destination,
		destinationString: params.destinationString,
		destinationType:   params.destinationType,
		latencyTarget:     params.latencyTarget,
		length:            params.length,
		offset:            params.offset,
		overdrive:         params.overdrive,
		dxFilePath:        params.file.DxPath(),
		priority:          params.priority,
		log:               client.log,
		memoryManager:     client.memoryManager,
	}

	// set the end time of the download when it's done.
	d.onComplete(func(_ error) error {
		d.endTime = time.Now()
		return nil
	})

	// nothing more to do for 0-byte files or 0-length downloads.
	if d.length == 0 {
		d.markComplete()
		return d, nil
	}

	// determine which segments to download.
	minSegment, minSegmentOffset := params.file.SegmentIndexByOffset(params.offset)
	maxSegment, maxSegmentOffset := params.file.SegmentIndexByOffset(params.offset + params.length)

	if maxSegment > 0 && maxSegmentOffset == 0 {
		maxSegment--
	}

	// check the requested segment number
	if minSegment == params.file.NumSegments() || maxSegment == params.file.NumSegments() {
		return nil, errors.New("download is requesting a segment that is past the boundary of the file")
	}

	// map from the host id to the index of the sector within the segment.
	segmentMaps := make([]map[string]downloadSectorInfo, maxSegment-minSegment+1)
	for segmentIndex := minSegment; segmentIndex <= maxSegment; segmentIndex++ {
		segmentMaps[segmentIndex-minSegment] = make(map[string]downloadSectorInfo)
		sectors, err := params.file.Sectors(uint64(segmentIndex))
		if err != nil {
			return nil, err
		}
		for sectorIndex, sectorSet := range sectors {
			for _, sector := range sectorSet {

				// sanity check - a worker should not have two sectors for the same segment.
				_, exists := segmentMaps[segmentIndex-minSegment][sector.HostID.String()]
				if exists {
					client.log.Error("ERROR: Worker has multiple sectors uploaded for the same segment.")
				}
				segmentMaps[segmentIndex-minSegment][sector.HostID.String()] = downloadSectorInfo{
					index: uint64(sectorIndex),
					root:  sector.MerkleRoot,
				}
			}
		}
	}

	// where to write a segment within the download destination
	writeOffset := int64(0)
	d.segmentsRemaining += maxSegment - minSegment + 1

	// queue the downloads for each segment.
	for i := minSegment; i <= maxSegment; i++ {
		uds := &unfinishedDownloadSegment{
			destination:  params.destination,
			erasureCode:  params.file.ErasureCode(),
			masterKey:    params.file.CipherKey(),
			segmentIndex: i,
			segmentMap:   segmentMaps[i-minSegment],
			segmentSize:  params.file.SegmentSize(),
			sectorSize:   params.file.SectorSize(),

			// increase target by 25ms per segment
			latencyTarget:       params.latencyTarget + (25 * time.Duration(i-minSegment)),
			needsMemory:         params.needsMemory,
			priority:            params.priority,
			completedSectors:    make([]bool, params.file.ErasureCode().NumSectors()),
			physicalSegmentData: make([][]byte, params.file.ErasureCode().NumSectors()),
			sectorUsage:         make([]bool, params.file.ErasureCode().NumSectors()),
			download:            d,
			clientFile:          params.file,
		}

		// set the offset within the segment that we start downloading from
		if i == minSegment {
			uds.fetchOffset = minSegmentOffset
		} else {
			uds.fetchOffset = 0
		}

		// set the number of bytes to fetch within the segment that we start downloading from
		if i == maxSegment && maxSegmentOffset != 0 {
			uds.fetchLength = maxSegmentOffset - uds.fetchOffset
		} else {
			uds.fetchLength = params.file.SegmentSize() - uds.fetchOffset
		}

		// set the writeOffset within the destination for where the data be written.
		uds.writeOffset = writeOffset
		writeOffset += int64(uds.fetchLength)

		uds.overdrive = uint32(params.overdrive)

		// add this segment to the segment heap, and notify the download loop a new task
		client.addSegmentToDownloadHeap(uds)
		select {
		case client.newDownloads <- struct{}{}:
		default:
		}
	}
	return d, nil
}

// managedDownload performs a file download and returns the download object
func (client *StorageClient) managedDownload(p storage.ClientDownloadParameters) (*download, error) {
	entry, err := client.fileSystem.OpenFile(p.DxFilePath)
	if err != nil {
		return nil, err
	}

	defer entry.Close()
	defer entry.SetTimeAccess(time.Now())

	// validate download parameters.
	isHTTPResp := p.HttpWriter != nil
	if p.Async && isHTTPResp {
		return nil, errors.New("cannot async download to http response")
	}
	if isHTTPResp && p.Destination != "" {
		return nil, errors.New("destination cannot be specified when downloading to http response")
	}
	if !isHTTPResp && p.Destination == "" {
		return nil, errors.New("destination not supplied")
	}
	if p.Destination != "" && !filepath.IsAbs(p.Destination) {
		return nil, errors.New("destination must be an absolute path")
	}

	if p.Offset == entry.FileSize() && entry.FileSize() != 0 {
		return nil, errors.New("offset equals filesize")
	}

	// if length == 0, download the rest file.
	if p.Length == 0 {
		if p.Offset > entry.FileSize() {
			return nil, errors.New("offset cannot be greater than file size")
		}
		p.Length = entry.FileSize() - p.Offset
	}

	// check whether offset and length is valid
	if p.Offset < 0 || p.Offset+p.Length > entry.FileSize() {
		return nil, fmt.Errorf("offset and length combination invalid, max byte is at index %d", entry.FileSize()-1)
	}

	// instantiate the correct downloadWriter implementation
	var dw downloadDestination
	var destinationType string
	if isHTTPResp {
		dw = newDownloadWriter(p.HttpWriter)
		destinationType = "http stream"
	} else {
		osFile, err := os.OpenFile(p.Destination, os.O_CREATE|os.O_WRONLY, entry.FileMode())
		if err != nil {
			return nil, err
		}
		dw = osFile
		destinationType = "file"
	}

	if isHTTPResp {
		w, ok := p.HttpWriter.(http.ResponseWriter)
		if ok {
			w.Header().Set("Content-Length", fmt.Sprint(p.Length))
		}
	}

	// create the download object.
	d, err := client.newDownload(downloadParams{
		destination:       dw,
		destinationType:   destinationType,
		destinationString: p.Destination,
		file:              entry.DxFile.Snapshot(),
		latencyTarget:     25e3 * time.Millisecond,
		length:            p.Length,
		needsMemory:       true,
		offset:            p.Offset,
		overdrive:         3,
		priority:          5,
	})
	if closer, ok := dw.(io.Closer); err != nil && ok {
		closeErr := closer.Close()
		if closeErr != nil {
			return nil, errors.New(fmt.Sprintf("get something wrong when create download object: %v, destination close error: %v", err, closeErr))
		}
		return nil, errors.New(fmt.Sprintf("get something wrong when create download object: %v, destination close successfully", err))
	} else if err != nil {
		return nil, err
	}

	// register some cleanup for when the download is done.
	d.onComplete(func(_ error) error {
		if closer, ok := dw.(io.Closer); ok {
			return closer.Close()
		}
		return nil
	})

	return d, nil
}

// NOTE: DownloadSync and DownloadAsync can directly be accessed to outer request via RPC or IPC ...

// performs a file download and blocks until the download is finished.
func (client *StorageClient) DownloadSync(p storage.ClientDownloadParameters) error {
	if err := client.tm.Add(); err != nil {
		return err
	}
	defer client.tm.Done()

	d, err := client.managedDownload(p)
	if err != nil {
		return err
	}

	// block until the download has completed
	select {
	case <-d.completeChan:
		return d.Err()
	case <-client.tm.StopChan():
		return errors.New("download interrupted by shutdown")
	}
}

// performs a file download without blocking until the download is finished
func (client *StorageClient) DownloadAsync(p storage.ClientDownloadParameters) error {
	if err := client.tm.Add(); err != nil {
		return err
	}
	defer client.tm.Done()

	_, err := client.managedDownload(p)
	return err
}<|MERGE_RESOLUTION|>--- conflicted
+++ resolved
@@ -31,10 +31,6 @@
 	"github.com/DxChainNetwork/godx/storage"
 	"github.com/DxChainNetwork/godx/storage/storageclient/contractset"
 	"github.com/DxChainNetwork/godx/storage/storageclient/filesystem"
-<<<<<<< HEAD
-=======
-	"github.com/DxChainNetwork/godx/storage/storageclient/filesystem/dxfile"
->>>>>>> dadaec37
 	"github.com/DxChainNetwork/godx/storage/storageclient/memorymanager"
 	"github.com/DxChainNetwork/godx/storage/storageclient/storagehostmanager"
 	"github.com/DxChainNetwork/godx/storage/storagehost"
@@ -107,11 +103,7 @@
 func New(persistDir string) (*StorageClient, error) {
 	sc := &StorageClient{
 		// TODO(mzhang): replace the implemented contractor here
-<<<<<<< HEAD
-		fileSystem:     filesystem.New(persistDir, &filesystem.AlwaysSuccessContractor{}),
-=======
 		fileSystem:     filesystem.New(persistDir, &filesystem.AlwaysSuccessContractManager{}),
->>>>>>> dadaec37
 		persistDir:     persistDir,
 		staticFilesDir: filepath.Join(persistDir, DxPathRoot),
 		log:            log.New(),
@@ -199,20 +191,12 @@
 func (sc *StorageClient) Close() error {
 	var fullErr error
 	// Closing the host manager
-<<<<<<< HEAD
 	sc.log.Info("Closing the storage client host manager")
-=======
-	sc.log.Info("Closing the renter host manager")
->>>>>>> dadaec37
 	err := sc.storageHostManager.Close()
 	fullErr = common.ErrCompose(fullErr, err)
 
 	// Closing the file system
-<<<<<<< HEAD
 	sc.log.Info("Closing the storage client file system")
-=======
-	sc.log.Info("Closing the renter file system")
->>>>>>> dadaec37
 	err = sc.fileSystem.Close()
 	fullErr = common.ErrCompose(fullErr, err)
 
@@ -220,7 +204,6 @@
 	err = sc.tm.Stop()
 	fullErr = common.ErrCompose(fullErr, err)
 	return fullErr
-<<<<<<< HEAD
 }
 
 func (sc *StorageClient) DeleteFile(path storage.DxPath) error {
@@ -229,8 +212,6 @@
 	}
 	defer sc.tm.Done()
 	return sc.fileSystem.FileSet.Delete(path)
-=======
->>>>>>> dadaec37
 }
 
 func (sc *StorageClient) setBandwidthLimits(uploadSpeedLimit int64, downloadSpeedLimit int64) error {
