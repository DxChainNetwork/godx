// Copyright 2019 DxChain, All rights reserved.
// Use of this source code is governed by an Apache
// License 2.0 that can be found in the LICENSE file.

package storageclient

import (
	"bytes"
	"errors"
	"fmt"
	"io"
	"math/big"
	"math/bits"
	"os"
	"path/filepath"
	"sync"
	"time"

	"github.com/DxChainNetwork/godx/accounts"
	"github.com/DxChainNetwork/godx/common"
	"github.com/DxChainNetwork/godx/common/threadmanager"
	"github.com/DxChainNetwork/godx/core/types"
	"github.com/DxChainNetwork/godx/crypto/merkle"
	"github.com/DxChainNetwork/godx/internal/ethapi"
	"github.com/DxChainNetwork/godx/log"
	"github.com/DxChainNetwork/godx/storage"
	"github.com/DxChainNetwork/godx/storage/storageclient/contractmanager"
	"github.com/DxChainNetwork/godx/storage/storageclient/filesystem"
	"github.com/DxChainNetwork/godx/storage/storageclient/memorymanager"
	"github.com/DxChainNetwork/godx/storage/storageclient/proto"
	"github.com/DxChainNetwork/godx/storage/storageclient/storagehostmanager"
)

var (
	zeroValue  = new(big.Int).SetInt64(0)
	extraRatio = 0.02
)

// StorageClient contains fields that are used to perform StorageHost
// selection operation, file uploading, downloading operations, and etc.
type StorageClient struct {
	fileSystem *filesystem.FileSystem

	// TODO (jacky): File Download Related

	// TODO (jacky): File Upload Related

	// Todo (jacky): File Recovery Related

	// Memory Management
	memoryManager *memorymanager.MemoryManager

	storageHostManager *storagehostmanager.StorageHostManager
	contractManager    *contractmanager.ContractManager

	// Download management
	downloadHeapMu sync.Mutex
	downloadHeap   *downloadSegmentHeap
	newDownloads   chan struct{}

	// List of workers that can be used for uploading and/or downloading.
	workerPool map[storage.ContractID]*worker

	// Cache the hosts from the last price estimation result
	lastEstimationStorageHost []proto.StorageHostEntry

	// Directories and File related
	persist        persistence
	persistDir     string
	staticFilesDir string

	// Utilities
	log  log.Logger
	lock sync.Mutex
	tm   threadmanager.ThreadManager

	// information on network, block chain, and etc.
	info       ParsedAPI
	ethBackend storage.EthBackend
<<<<<<< HEAD
	apiBackend ethapi.Backend

	// get the P2P server for adding peer
	p2pServer *p2p.Server
=======

	// file management.
	staticFileSet *dxfile.FileSet
>>>>>>> cb903ed6
}

// New initializes StorageClient object
func New(persistDir string) (*StorageClient, error) {
	var err error

	// TODO: data initialization(file management system, file upload, file download)

	sc := &StorageClient{
		fileSystem:     filesystem.New(persistDir, &filesystem.AlwaysSuccessContractManager{}),
		persistDir:     persistDir,
		staticFilesDir: filepath.Join(persistDir, DxPathRoot),
		log:            log.New(),
		newDownloads:   make(chan struct{}, 1),
		downloadHeap:   new(downloadSegmentHeap),
		workerPool:     make(map[storage.ContractID]*worker),
	}

	sc.memoryManager = memorymanager.New(DefaultMaxMemory, sc.tm.StopChan())

	// initialize storageHostManager
	sc.storageHostManager = storagehostmanager.New(sc.persistDir)

	// initialize storage contract manager
	if sc.contractManager, err = contractmanager.New(sc.persistDir, sc.storageHostManager); err != nil {
		err = fmt.Errorf("error initializing contract manager: %s", err.Error())
		return nil, err
	}

	return sc, nil
}

// Start controls go routine checking and updating process
func (sc *StorageClient) Start(b storage.EthBackend, apiBackend ethapi.Backend) (err error) {
	// get the eth backend
	sc.ethBackend = b

	// getting all needed API functions
	if err = sc.filterAPIs(b.APIs()); err != nil {
		return
	}

	// start storageHostManager
	if err = sc.storageHostManager.Start(sc); err != nil {
		return
	}

	// start contractManager
	if err = sc.contractManager.Start(sc); err != nil {
		err = fmt.Errorf("error starting contract manager: %s", err.Error())
		return
	}

	// Load settings from persist file
	if err := sc.loadPersist(); err != nil {
		return err
	}

	// active the work pool to get a worker for a upload/download task.
	sc.activateWorkerPool()

	// loop to download
	go sc.downloadLoop()

	// kill workers on shutdown.
	sc.tm.OnStop(func() error {
		sc.lock.Lock()
		for _, worker := range sc.workerPool {
			close(worker.killChan)
		}
		sc.lock.Unlock()
		return nil
	})

	// TODO (mzhang): Subscribe consensus change

	if err = sc.fileSystem.Start(); err != nil {
		return err
	}

	// TODO (Jacky): Starting Worker, Checking file healthy, etc.

	// TODO (mzhang): Register On Stop Thread Control Function, waiting for WAL

	sc.log.Info("storage client started")

	return nil
}

func (sc *StorageClient) Close() error {
	sc.log.Info("Closing The Contract Manager")
	sc.contractManager.Stop()

	var fullErr error

	// Closing the host manager
	sc.log.Info("Closing The Renter Host Manager")
	err := sc.storageHostManager.Close()
	fullErr = common.ErrCompose(fullErr, err)

	// Closing the file system
	sc.log.Info("Closing the renter file system")
	err = sc.fileSystem.Close()
	fullErr = common.ErrCompose(fullErr, err)

	// Closing the thread manager
	sc.log.Info("Closing The Storage Client Manager")
	err = sc.tm.Stop()
	fullErr = common.ErrCompose(fullErr, err)
	return fullErr
}

// ContractDetail will return the detailed contract information
func (sc *StorageClient) ContractDetail(contractID storage.ContractID) (detail storage.ContractMetaData, exists bool) {
	return sc.contractManager.RetrieveActiveContract(contractID)
}

<<<<<<< HEAD
func (sc *StorageClient) ContractCreate(params ContractParams) error {

	// extract vars from params, for convenience
	allowance, funding, clientPublicKey, startHeight, endHeight, host := params.Allowance, params.Funding, params.ClientPublicKey, params.StartHeight, params.EndHeight, params.Host

	// calculate the payouts for the client, host, and whole contract
	period := endHeight - startHeight
	expectedStorage := allowance.ExpectedStorage / allowance.Hosts
	clientPayout, hostPayout, _, err := ClientPayoutsPreTax(host, funding, zeroValue, zeroValue, period, expectedStorage)
	if err != nil {
		return err
	}

	uc := types.UnlockConditions{
		PublicKeys: []ecdsa.PublicKey{
			clientPublicKey,
			host.PublicKey,
		},
		SignaturesRequired: 2,
	}

	clientAddr := crypto.PubkeyToAddress(clientPublicKey)
	hostAddr := crypto.PubkeyToAddress(host.PublicKey)

	// create storage contract
	storageContract := types.StorageContract{
		FileSize:         0,
		FileMerkleRoot:   common.Hash{}, // no proof possible without data
		WindowStart:      endHeight,
		WindowEnd:        endHeight + host.WindowSize,
		ClientCollateral: types.DxcoinCollateral{DxcoinCharge: types.DxcoinCharge{Value: clientPayout}},
		HostCollateral:   types.DxcoinCollateral{DxcoinCharge: types.DxcoinCharge{Value: hostPayout}},
		UnlockHash:       uc.UnlockHash(),
		RevisionNumber:   0,
		ValidProofOutputs: []types.DxcoinCharge{
			// Deposit is returned to client
			{Value: clientPayout, Address: clientAddr},
			// Deposit is returned to host
			{Value: hostPayout, Address: hostAddr},
		},
		MissedProofOutputs: []types.DxcoinCharge{
			{Value: clientPayout, Address: clientAddr},
			{Value: hostPayout, Address: hostAddr},
		},
	}

	// record the successful or failed interactions
	defer func() {
		hostID := PubkeyToEnodeID(&host.PublicKey)
		if err != nil {
			sc.storageHostManager.IncrementFailedInteractions(hostID)
		} else {
			sc.storageHostManager.IncrementSuccessfulInteractions(hostID)
		}
	}()

	account := accounts.Account{Address: clientAddr}
	wallet, err := sc.ethBackend.AccountManager().Find(account)
	if err != nil {
		return storagehost.ExtendErr("find client account error", err)
	}

	// setup connection with storage host
	session, err := sc.ethBackend.SetupConnection(host.NetAddress)
	if err != nil {
		return storagehost.ExtendErr("setup connection with host failed", err)
=======
// ActiveContracts will retrieve all active contracts, reformat them, and return them back
func (sc *StorageClient) ActiveContracts() (activeContracts []ActiveContractsAPIDisplay) {
	allActiveContracts := sc.contractManager.RetrieveActiveContracts()

	for _, contract := range allActiveContracts {
		activeContract := ActiveContractsAPIDisplay{
			ContractID:   contract.ID.String(),
			HostID:       contract.EnodeID.String(),
			AbleToUpload: contract.Status.UploadAbility,
			AbleToRenew:  contract.Status.RenewAbility,
			Canceled:     contract.Status.Canceled,
		}
		activeContracts = append(activeContracts, activeContract)
>>>>>>> cb903ed6
	}

	return
}

<<<<<<< HEAD
	// send the ContractCreate request
	req := storage.ContractCreateRequest{
		StorageContract: storageContract,
		Sign:            clientContractSign,
	}
=======
func (sc *StorageClient) CancelContracts() (err error) {
	return sc.contractManager.CancelStorageContract()
}
>>>>>>> cb903ed6

// SetClientSetting will config the client setting based on the value provided
// it will set the bandwidth limit, rentPayment, and ipViolation check
// By setting the rentPayment, the contract maintenance
func (sc *StorageClient) SetClientSetting(setting storage.ClientSetting) (err error) {
	// making sure the entire program will only be terminated after finish the SetClientSetting
	// operation

	if err = sc.tm.Add(); err != nil {
		return
	}
	defer sc.tm.Done()

	// input validation
	if setting.MaxUploadSpeed < 0 || setting.MaxDownloadSpeed < 0 {
		err = fmt.Errorf("both upload speed %v and download speed %v cannot be smaller than 0",
			setting.MaxUploadSpeed, setting.MaxDownloadSpeed)
	}

	// set the rent payment
	if err = sc.contractManager.SetRentPayment(setting.RentPayment); err != nil {
		return
	}

<<<<<<< HEAD
	storageContract.Signatures[0] = clientContractSign
	storageContract.Signatures[1] = hostSign

	// assemble init revision and sign it
	storageContractRevision := types.StorageContractRevision{
		ParentID:              storageContract.RLPHash(),
		UnlockConditions:      uc,
		NewRevisionNumber:     1,
		NewFileSize:           storageContract.FileSize,
		NewFileMerkleRoot:     storageContract.FileMerkleRoot,
		NewWindowStart:        storageContract.WindowStart,
		NewWindowEnd:          storageContract.WindowEnd,
		NewValidProofOutputs:  storageContract.ValidProofOutputs,
		NewMissedProofOutputs: storageContract.MissedProofOutputs,
		NewUnlockHash:         storageContract.UnlockHash,
=======
	// set upload/download (write/read) bandwidth limits
	if err = sc.setBandwidthLimits(setting.MaxDownloadSpeed, setting.MaxUploadSpeed); err != nil {
		return
>>>>>>> cb903ed6
	}

	// set the ip violation check
	sc.storageHostManager.SetIPViolationCheck(setting.EnableIPViolation)

	// update and save the persist
	sc.persist.MaxDownloadSpeed = setting.MaxDownloadSpeed
	sc.persist.MaxUploadSpeed = setting.MaxUploadSpeed
	if err = sc.saveSettings(); err != nil {
		err = fmt.Errorf("failed to save the storage client settigns: %s", err.Error())
	}

	// active the worker pool
	sc.activateWorkerPool()

	return
}

// RetrieveClientSetting will return the current storage client setting
func (sc *StorageClient) RetrieveClientSetting() (setting storage.ClientSetting) {
	maxDownloadSpeed, maxUploadSpeed, _ := sc.contractManager.RetrieveRateLimit()
	setting = storage.ClientSetting{
		RentPayment:       sc.contractManager.AcquireRentPayment(),
		EnableIPViolation: sc.storageHostManager.RetrieveIPViolationCheckSetting(),
		MaxUploadSpeed:    maxUploadSpeed,
		MaxDownloadSpeed:  maxDownloadSpeed,
	}
	return
}

// setBandwidthLimits specifies the data upload and downloading speed limit
func (sc *StorageClient) setBandwidthLimits(downloadSpeedLimit, uploadSpeedLimit int64) (err error) {
	// validation
	if uploadSpeedLimit < 0 || downloadSpeedLimit < 0 {
		return errors.New("upload/download speed limit cannot be negative")
	}

<<<<<<< HEAD
	// wrap some information about this contract
	header := contractset.ContractHeader{
		ID:                     storage.ContractID(storageContract.ID()),
		EnodeID:                PubkeyToEnodeID(&host.PublicKey),
		StartHeight:            startHeight,
		TotalCost:              common.NewBigInt(funding.Int64()),
		ContractFee:            common.NewBigInt(host.ContractPrice.Int64()),
		LatestContractRevision: storageContractRevision,
		Status: storage.ContractStatus{
			UploadAbility: true,
			Canceled:      true,
			RenewAbility:  false,
		},
=======
	// Update the contract settings accordingly
	if uploadSpeedLimit == 0 && downloadSpeedLimit == 0 {
		sc.contractManager.SetRateLimits(0, 0, 0)
	} else {
		sc.contractManager.SetRateLimits(downloadSpeedLimit, uploadSpeedLimit, DefaultPacketSize)
>>>>>>> cb903ed6
	}

	return nil
}

func (sc *StorageClient) Append(session *storage.Session, data []byte) error {
	return sc.Write(session, []storage.UploadAction{{Type: storage.UploadActionAppend, Data: data}})
}

func (sc *StorageClient) Write(session *storage.Session, actions []storage.UploadAction) (err error) {

	// retrieve the last contract revision
	contractRevision := types.StorageContractRevision{}
	scs := sc.contractManager.GetStorageContractSet()

	// find the contractID formed by this host
	hostInfo := session.HostInfo()
	contractID := scs.GetContractIDByHostID(hostInfo.EnodeID)
	contract, exist := scs.Acquire(contractID)
	if !exist {
		return errors.New(fmt.Sprintf("not exist this contract: %s", contractID.String()))
	}

	defer scs.Return(contract)
	contractHeader := contract.Header()
	contractRevision = contractHeader.LatestContractRevision

	// calculate price per sector
	blockBytes := storage.SectorSize * uint64(contractRevision.NewWindowEnd-sc.ethBackend.GetCurrentBlockHeight())
	sectorBandwidthPrice := hostInfo.UploadBandwidthPrice.MultUint64(storage.SectorSize)
	sectorStoragePrice := hostInfo.StoragePrice.MultUint64(blockBytes)
	sectorDeposit := hostInfo.Deposit.MultUint64(blockBytes)

	// calculate the new Merkle root set and total cost/collateral
	var bandwidthPrice, storagePrice, deposit *big.Int
	newFileSize := contractRevision.NewFileSize
	for _, action := range actions {
		switch action.Type {
		case storage.UploadActionAppend:
			bandwidthPrice = bandwidthPrice.Add(bandwidthPrice, sectorBandwidthPrice.BigIntPtr())
			newFileSize += storage.SectorSize
		}
	}

	if newFileSize > contractRevision.NewFileSize {
		addedSectors := (newFileSize - contractRevision.NewFileSize) / storage.SectorSize
		storagePrice = sectorStoragePrice.MultUint64(addedSectors).BigIntPtr()
		deposit = sectorDeposit.MultUint64(addedSectors).BigIntPtr()
	}

	// estimate cost of Merkle proof
	proofSize := storage.HashSize * (128 + len(actions))
	bandwidthPrice = bandwidthPrice.Add(bandwidthPrice, hostInfo.DownloadBandwidthPrice.MultUint64(uint64(proofSize)).BigIntPtr())

	cost := new(big.Int).Add(bandwidthPrice.Add(bandwidthPrice, storagePrice), hostInfo.BaseRPCPrice.BigIntPtr())

	// check that enough funds are available
	if contractRevision.NewValidProofOutputs[0].Value.Cmp(cost) < 0 {
		return errors.New("contract has insufficient funds to support upload")
	}
	if contractRevision.NewMissedProofOutputs[1].Value.Cmp(deposit) < 0 {
		return errors.New("contract has insufficient collateral to support upload")
	}

	// create the revision; we will update the Merkle root later
	rev := NewRevision(contractRevision, cost)
	rev.NewMissedProofOutputs[1].Value = rev.NewMissedProofOutputs[1].Value.Sub(rev.NewMissedProofOutputs[1].Value, deposit)
	rev.NewFileSize = newFileSize

	// create the request
	req := storage.UploadRequest{
		StorageContractID: contractRevision.ParentID,
		Actions:           actions,
		NewRevisionNumber: rev.NewRevisionNumber,
	}
	req.NewValidProofValues = make([]*big.Int, len(rev.NewValidProofOutputs))
	for i, o := range rev.NewValidProofOutputs {
		req.NewValidProofValues[i] = o.Value
	}
	req.NewMissedProofValues = make([]*big.Int, len(rev.NewMissedProofOutputs))
	for i, o := range rev.NewMissedProofOutputs {
		req.NewMissedProofValues[i] = o.Value
	}

	// record the change to this contract, that can allow us to continue this incomplete upload at last time
	walTxn, err := contract.RecordUploadPreRev(rev, common.Hash{}, common.NewBigInt(storagePrice.Int64()), common.NewBigInt(bandwidthPrice.Int64()))
	if err != nil {
		return err
	}

	defer func() {

		// record the successful or failed interactions
		if err != nil {
			sc.storageHostManager.IncrementFailedInteractions(hostInfo.EnodeID)
		} else {
			sc.storageHostManager.IncrementSuccessfulInteractions(hostInfo.EnodeID)
		}

		// reset deadline
		session.SetDeadLine(time.Hour)
	}()

	// 1. send storage upload request
	session.SetDeadLine(storage.ContractRevisionTime)
	if err := session.SendStorageContractUploadRequest(req); err != nil {
		return err
	}

	// 2. read merkle proof response from host
	var merkleResp storage.UploadMerkleProof
	msg, err := session.ReadMsg()
	if err != nil {
		return err
	}

	// if host send some negotiation error, client should handler it
	if msg.Code == storage.NegotiationErrorMsg {
		var negotiationErr error
		msg.Decode(&negotiationErr)
		return negotiationErr
	}

	if err := msg.Decode(&merkleResp); err != nil {
		return err
	}

	// verify merkle proof
	numSectors := contractRevision.NewFileSize / storage.SectorSize
	proofRanges := CalculateProofRanges(actions, numSectors)
	proofHashes := merkleResp.OldSubtreeHashes
	leafHashes := merkleResp.OldLeafHashes
	oldRoot, newRoot := contractRevision.NewFileMerkleRoot, merkleResp.NewMerkleRoot
	verified, err := merkle.VerifyDiffProof(proofRanges, numSectors, proofHashes, leafHashes, oldRoot)
	if err != nil {
		sc.log.Error("something wrong for verifying diff proof", "error", err)
	}
	if !verified {
		return errors.New("invalid Merkle proof for old root")
	}

	// and then modify the leaves and verify the new Merkle root
	leafHashes = ModifyLeaves(leafHashes, actions, numSectors)
	proofRanges = ModifyProofRanges(proofRanges, actions, numSectors)
	verified, err = merkle.VerifyDiffProof(proofRanges, numSectors, proofHashes, leafHashes, newRoot)
	if err != nil {
		sc.log.Error("something wrong for verifying diff proof", "error", err)
	}
	if !verified {
		return errors.New("invalid Merkle proof for new root")
	}

	// update the revision, sign it, and send it
	rev.NewFileMerkleRoot = newRoot

	// get client wallet
	am := sc.ethBackend.AccountManager()
	clientAddr := rev.NewValidProofOutputs[0].Address
	clientAccount := accounts.Account{Address: clientAddr}
	clientWallet, err := am.Find(clientAccount)
	if err != nil {
		return err
	}

	// client sign the new revision
	clientRevisionSign, err := clientWallet.SignHash(clientAccount, rev.RLPHash().Bytes())
	if err != nil {
		return err
	}
	rev.Signatures[0] = clientRevisionSign

	// send client sig to host
	if err := session.SendStorageContractUploadClientRevisionSign(clientRevisionSign); err != nil {
		return err
	}

	// read the host's signature
	var hostRevisionSig []byte
	msg, err = session.ReadMsg()
	if err != nil {
		return err
	}

	// if host send some negotiation error, client should handler it
	if msg.Code == storage.NegotiationErrorMsg {
		var negotiationErr error
		msg.Decode(&negotiationErr)
		return negotiationErr
	}

	if err := msg.Decode(&hostRevisionSig); err != nil {
		return err
	}

	rev.Signatures[1] = hostRevisionSig

	// commit upload revision
	err = contract.CommitUpload(walTxn, rev, common.Hash{}, common.NewBigInt(storagePrice.Int64()), common.NewBigInt(bandwidthPrice.Int64()))
	if err != nil {
		return err
	}

	return nil
}

// download

// calls the Read RPC, writing the requested data to w.
//
// NOTE: The RPC can be cancelled (with a granularity of one section) via the cancel channel.
func (client *StorageClient) Read(s *storage.Session, w io.Writer, req storage.DownloadRequest, cancel <-chan struct{}) (err error) {

	// reset deadline when finished.
	// NOTE: if client has download the data, but not sent stopping or completing signal to host,
	// the conn should be disconnected after 1 hour.
	defer s.SetDeadLine(time.Hour)

	// sanity check the request.
	for _, sec := range req.Sections {
		if uint64(sec.Offset)+uint64(sec.Length) > storage.SectorSize {
			return errors.New("download out boundary of sector")
		}
		if req.MerkleProof {
			if sec.Offset%storage.SegmentSize != 0 || sec.Length%storage.SegmentSize != 0 {
				return errors.New("offset and length must be multiples of SegmentSize when requesting a Merkle proof")
			}
		}
	}

	// calculate estimated bandwidth
	var totalLength uint64
	for _, sec := range req.Sections {
		totalLength += uint64(sec.Length)
	}
	var estProofHashes uint64
	if req.MerkleProof {

		// use the worst-case proof size of 2*tree depth,
		// which occurs when proving across the two leaves in the center of the tree
		estHashesPerProof := 2 * bits.Len64(storage.SectorSize/storage.SegmentSize)
		estProofHashes = uint64(len(req.Sections) * estHashesPerProof)
	}
	estBandwidth := totalLength + estProofHashes*uint64(storage.HashSize)
	if estBandwidth < storage.RPCMinLen {
		estBandwidth = storage.RPCMinLen
	}

	// calculate sector accesses
	sectorAccesses := make(map[common.Hash]struct{})
	for _, sec := range req.Sections {
		sectorAccesses[sec.MerkleRoot] = struct{}{}
	}

	// retrieve the last contract revision
	lastRevision := types.StorageContractRevision{}
	scs := client.contractManager.GetStorageContractSet()

	// find the contractID formed by this host
	hostInfo := s.HostInfo()
	contractID := scs.GetContractIDByHostID(hostInfo.EnodeID)
	contract, exist := scs.Acquire(contractID)
	if !exist {
		return errors.New(fmt.Sprintf("not exist this contract: %s", contractID.String()))
	}

	defer scs.Return(contract)
	contractHeader := contract.Header()
	lastRevision = contractHeader.LatestContractRevision

	// calculate price
	bandwidthPrice := hostInfo.DownloadBandwidthPrice.MultUint64(estBandwidth)
	sectorAccessPrice := hostInfo.SectorAccessPrice.MultUint64(uint64(len(sectorAccesses)))

	price := hostInfo.BaseRPCPrice.Add(bandwidthPrice).Add(sectorAccessPrice)
	if lastRevision.NewValidProofOutputs[0].Value.Cmp(price.BigIntPtr()) < 0 {
		return errors.New("client funds not enough to support download")
	}

	// increase the price fluctuation by 0.2% to mitigate small errors, like different block height
	price = price.MultFloat64(1 + extraRatio)

	// create the download revision and sign it
	newRevision := NewRevision(lastRevision, price.BigIntPtr())

	// client sign the revision
	am := client.ethBackend.AccountManager()
	account := accounts.Account{Address: newRevision.NewValidProofOutputs[0].Address}
	wallet, err := am.Find(account)
	if err != nil {
		return err
	}

	clientSig, err := wallet.SignHash(account, newRevision.RLPHash().Bytes())
	if err != nil {
		return err
	}

	newRevision.Signatures[0] = clientSig
	req.Signature = clientSig[:]
	req.StorageContractID = newRevision.ParentID
	req.NewRevisionNumber = newRevision.NewRevisionNumber

	req.NewValidProofValues = make([]*big.Int, len(newRevision.NewValidProofOutputs))
	for i, nvpo := range newRevision.NewValidProofOutputs {
		req.NewValidProofValues[i] = nvpo.Value
	}

	req.NewMissedProofValues = make([]*big.Int, len(newRevision.NewMissedProofOutputs))
	for i, nmpo := range newRevision.NewMissedProofOutputs {
		req.NewMissedProofValues[i] = nmpo.Value
	}

	// record the change to this contract
	walTxn, err := contract.RecordDownloadPreRev(newRevision, price)
	if err != nil {
		return err
	}

	// record the successful or failed interactions
	defer func() {
		if err != nil {
			client.storageHostManager.IncrementFailedInteractions(hostInfo.EnodeID)
		} else {
			client.storageHostManager.IncrementSuccessfulInteractions(hostInfo.EnodeID)
		}
	}()

	// send download request
	s.SetDeadLine(storage.DownloadTime)
	err = s.SendStorageContractDownloadRequest(req)
	if err != nil {
		return err
	}

	// spawn a goroutine to handle cancellation
	doneChan := make(chan struct{})
	go func() {
		select {
		case <-cancel:
		case <-doneChan:
		}

		// if negotiation is canceled or done, client should send stop msg to host
		s.SendStopMsg()
	}()

	// ensure we send DownloadStop before returning
	defer close(doneChan)

	// read responses
	var hostSig []byte
	for _, sec := range req.Sections {
		var resp storage.DownloadResponse
		msg, err := s.ReadMsg()
		if err != nil {
			return err
		}

		// if host send some negotiation error, client should handler it
		if msg.Code == storage.NegotiationErrorMsg {
			var negotiationErr error
			msg.Decode(&negotiationErr)
			return negotiationErr
		}

		err = msg.Decode(&resp)
		if err != nil {
			return err
		}

		// if host sent data, should validate it
		if len(resp.Data) > 0 {
			if len(resp.Data) != int(sec.Length) {
				return errors.New("host did not send enough sector data")
			}
			if req.MerkleProof {
				proofStart := int(sec.Offset) / storage.SegmentSize
				proofEnd := int(sec.Offset+sec.Length) / storage.SegmentSize
				verified, err := merkle.VerifyRangeProof(resp.Data, resp.MerkleProof, proofStart, proofEnd, sec.MerkleRoot)
				if err != nil {
					client.log.Error("something wrong for verifying range proof", "error", err)
				}
				if !verified {
					return errors.New("host provided incorrect sector data or Merkle proof")
				}
			}

			// write sector data
			if _, err := w.Write(resp.Data); err != nil {
				return err
			}
		}

		// if host sent signature, indicate the download complete, should exit the loop
		if len(resp.Signature) > 0 {
			hostSig = resp.Signature
			break
		}
	}
	if hostSig == nil {

		// if we haven't received host signature, just read again
		var resp storage.DownloadResponse
		msg, err := s.ReadMsg()
		if err != nil {
			return err
		}

		// if host send some negotiation error, client should handler it
		if msg.Code == storage.NegotiationErrorMsg {
			var negotiationErr error
			msg.Decode(&negotiationErr)
			return negotiationErr
		}

		err = msg.Decode(&resp)
		if err != nil {
			return err
		}

		hostSig = resp.Signature
	}
	newRevision.Signatures[1] = hostSig

	// commit this revision
	err = contract.CommitDownload(walTxn, newRevision, price)
	if err != nil {
		return err
	}

	return nil
}

// calls the Read RPC with a single section and returns the requested data. A Merkle proof is always requested.
func (client *StorageClient) Download(s *storage.Session, root common.Hash, offset, length uint32) ([]byte, error) {
	client.lock.Lock()
	defer client.lock.Unlock()

	req := storage.DownloadRequest{
		Sections: []storage.DownloadRequestSection{{
			MerkleRoot: root,
			Offset:     offset,
			Length:     length,
		}},
		MerkleProof: true,
	}
	var buf bytes.Buffer
	err := client.Read(s, &buf, req, nil)
	return buf.Bytes(), err
}

// newDownload creates and initializes a download task based on the provided parameters from outer request
func (client *StorageClient) newDownload(params downloadParams) (*download, error) {

	// params validation.
	if params.file == nil {
		return nil, errors.New("not exist the remote file")
	}
	if params.length < 0 {
		return nil, errors.New("download length cannot be negative")
	}
	if params.offset < 0 {
		return nil, errors.New("download offset cannot be negative")
	}
	if params.offset+params.length > params.file.FileSize() {
		return nil, errors.New("download data out the boundary of the remote file")
	}

	// instantiate the download object.
	d := &download{
		completeChan:      make(chan struct{}),
		startTime:         time.Now(),
		destination:       params.destination,
		destinationString: params.destinationString,
		destinationType:   params.destinationType,
		latencyTarget:     params.latencyTarget,
		length:            params.length,
		offset:            params.offset,
		overdrive:         params.overdrive,
		dxFilePath:        params.file.DxPath(),
		priority:          params.priority,
		log:               client.log,
		memoryManager:     client.memoryManager,
	}

	// record the end time when it's done.
	d.onComplete(func(_ error) error {
		d.endTime = time.Now()
		return nil
	})

	// nothing to do
	if d.length == 0 {
		d.markComplete()
		return d, nil
	}

	// calculate which segments to download
	minSegment, minSegmentOffset := params.file.SegmentIndexByOffset(params.offset)
	maxSegment, maxSegmentOffset := params.file.SegmentIndexByOffset(params.offset + params.length)

	if maxSegment > 0 && maxSegmentOffset == 0 {
		maxSegment--
	}

	// check the requested segment number
	if minSegment == params.file.NumSegments() || maxSegment == params.file.NumSegments() {
		return nil, errors.New("download segment out the boundary of the remote file")
	}

	// map from the host id to the index of the sector within the segment
	segmentMaps := make([]map[string]downloadSectorInfo, maxSegment-minSegment+1)
	for segmentIndex := minSegment; segmentIndex <= maxSegment; segmentIndex++ {
		segmentMaps[segmentIndex-minSegment] = make(map[string]downloadSectorInfo)
		sectors, err := params.file.Sectors(uint64(segmentIndex))
		if err != nil {
			return nil, err
		}
		for sectorIndex, sectorSet := range sectors {
			for _, sector := range sectorSet {

				// check that a worker should not have two sectors for the same segment
				_, exists := segmentMaps[segmentIndex-minSegment][sector.HostID.String()]
				if exists {
					client.log.Error("a worker has multiple sectors for the same segment")
				}
				segmentMaps[segmentIndex-minSegment][sector.HostID.String()] = downloadSectorInfo{
					index: uint64(sectorIndex),
					root:  sector.MerkleRoot,
				}
			}
		}
	}

	// record where to write every segment
	writeOffset := int64(0)

	// record how many segments remained after every downloading
	d.segmentsRemaining += maxSegment - minSegment + 1

	// queue the downloads for each segment
	for i := minSegment; i <= maxSegment; i++ {
		uds := &unfinishedDownloadSegment{
			destination:  params.destination,
			erasureCode:  params.file.ErasureCode(),
			segmentIndex: i,
			segmentMap:   segmentMaps[i-minSegment],
			segmentSize:  params.file.SegmentSize(),
			sectorSize:   params.file.SectorSize(),

			// increase target by 25ms per segment
			latencyTarget:       params.latencyTarget + (25 * time.Duration(i-minSegment)),
			needsMemory:         params.needsMemory,
			priority:            params.priority,
			completedSectors:    make([]bool, params.file.ErasureCode().NumSectors()),
			physicalSegmentData: make([][]byte, params.file.ErasureCode().NumSectors()),
			sectorUsage:         make([]bool, params.file.ErasureCode().NumSectors()),
			download:            d,
			clientFile:          params.file,
		}

		// set the offset of the segment to begin downloading
		if i == minSegment {
			uds.fetchOffset = minSegmentOffset
		} else {
			uds.fetchOffset = 0
		}

		// set the number of bytes to download the segment
		if i == maxSegment && maxSegmentOffset != 0 {
			uds.fetchLength = maxSegmentOffset - uds.fetchOffset
		} else {
			uds.fetchLength = params.file.SegmentSize() - uds.fetchOffset
		}

		// set the writeOffset where the data be written
		uds.writeOffset = writeOffset
		writeOffset += int64(uds.fetchLength)

		uds.overdrive = uint32(params.overdrive)

		// add this segment to the segment heap, and notify the download loop a new task
		client.addSegmentToDownloadHeap(uds)
		select {
		case client.newDownloads <- struct{}{}:
		default:
		}
	}
	return d, nil
}

// createDownload performs a file download and returns the download object
func (client *StorageClient) createDownload(p storage.DownloadParameters) (*download, error) {
	dxPath := storage.DxPath{p.RemoteFilePath}
	entry, err := client.fileSystem.OpenFile(dxPath)
	if err != nil {
		return nil, err
	}

	defer entry.Close()
	defer entry.SetTimeAccess(time.Now())

	// validate download parameters.
	if p.WriteToLocalPath == "" {
		return nil, errors.New("not specified local path")
	}
	if p.WriteToLocalPath != "" && !filepath.IsAbs(p.WriteToLocalPath) {
		return nil, errors.New("local path must be absolute")
	}

	if p.Offset == entry.FileSize() && entry.FileSize() != 0 {
		return nil, errors.New("offset cannot out the index of remote file")
	}

	// if length == 0, download the rest file.
	if p.Length == 0 {
		if p.Offset > entry.FileSize() {
			return nil, errors.New("offset greater than the size of remote file")
		}
		p.Length = entry.FileSize() - p.Offset
	}

	// check whether offset and length is valid
	if p.Offset < 0 || p.Offset+p.Length > entry.FileSize() {
		return nil, fmt.Errorf("offset or length is invalid, remote file size is %d", entry.FileSize())
	}

	// instantiate the file to write the downloaded data
	var dw writeDestination
	var destinationType string
	osFile, err := os.OpenFile(p.WriteToLocalPath, os.O_CREATE|os.O_WRONLY, entry.FileMode())
	if err != nil {
		return nil, err
	}
	dw = osFile
	destinationType = "file"

	// create the download object.
	d, err := client.newDownload(downloadParams{
		destination:       dw,
		destinationType:   destinationType,
		destinationString: p.WriteToLocalPath,
		file:              entry.DxFile.Snapshot(),
		latencyTarget:     25e3 * time.Millisecond,
		length:            p.Length,
		needsMemory:       true,
		offset:            p.Offset,
		overdrive:         3,
		priority:          5,
	})
	if closer, ok := dw.(io.Closer); err != nil && ok {
		closeErr := closer.Close()
		if closeErr != nil {
			return nil, errors.New(fmt.Sprintf("something wrong with creating download object: %v, destination close error: %v", err, closeErr))
		}
		return nil, errors.New(fmt.Sprintf("get something wrong with creating download object: %v, destination close successfully", err))
	} else if err != nil {
		return nil, err
	}

	// register the func, and run it when download is done.
	d.onComplete(func(_ error) error {
		if closer, ok := dw.(io.Closer); ok {
			return closer.Close()
		}
		return nil
	})

	return d, nil
}

// NOTE: DownloadSync can directly be accessed to outer request via RPC or IPC ...
// but can not async download to http response, so DownloadAsync should not open to out.

// performs a file download and blocks until the download is finished.
func (client *StorageClient) DownloadSync(p storage.DownloadParameters) error {
	if err := client.tm.Add(); err != nil {
		return err
	}
	defer client.tm.Done()

	d, err := client.createDownload(p)
	if err != nil {
		return err
	}

	// block until the download has completed
	select {
	case <-d.completeChan:
		return d.Err()
	case <-client.tm.StopChan():
		return errors.New("download is shutdown")
	}
}

// performs a file download without blocking
func (client *StorageClient) DownloadAsync(p storage.DownloadParameters) error {
	if err := client.tm.Add(); err != nil {
		return err
	}
	defer client.tm.Done()

	_, err := client.createDownload(p)
	return err
}<|MERGE_RESOLUTION|>--- conflicted
+++ resolved
@@ -23,9 +23,11 @@
 	"github.com/DxChainNetwork/godx/crypto/merkle"
 	"github.com/DxChainNetwork/godx/internal/ethapi"
 	"github.com/DxChainNetwork/godx/log"
+	"github.com/DxChainNetwork/godx/p2p"
 	"github.com/DxChainNetwork/godx/storage"
 	"github.com/DxChainNetwork/godx/storage/storageclient/contractmanager"
 	"github.com/DxChainNetwork/godx/storage/storageclient/filesystem"
+	"github.com/DxChainNetwork/godx/storage/storageclient/filesystem/dxfile"
 	"github.com/DxChainNetwork/godx/storage/storageclient/memorymanager"
 	"github.com/DxChainNetwork/godx/storage/storageclient/proto"
 	"github.com/DxChainNetwork/godx/storage/storageclient/storagehostmanager"
@@ -77,16 +79,13 @@
 	// information on network, block chain, and etc.
 	info       ParsedAPI
 	ethBackend storage.EthBackend
-<<<<<<< HEAD
 	apiBackend ethapi.Backend
 
 	// get the P2P server for adding peer
 	p2pServer *p2p.Server
-=======
 
 	// file management.
 	staticFileSet *dxfile.FileSet
->>>>>>> cb903ed6
 }
 
 // New initializes StorageClient object
@@ -204,74 +203,6 @@
 	return sc.contractManager.RetrieveActiveContract(contractID)
 }
 
-<<<<<<< HEAD
-func (sc *StorageClient) ContractCreate(params ContractParams) error {
-
-	// extract vars from params, for convenience
-	allowance, funding, clientPublicKey, startHeight, endHeight, host := params.Allowance, params.Funding, params.ClientPublicKey, params.StartHeight, params.EndHeight, params.Host
-
-	// calculate the payouts for the client, host, and whole contract
-	period := endHeight - startHeight
-	expectedStorage := allowance.ExpectedStorage / allowance.Hosts
-	clientPayout, hostPayout, _, err := ClientPayoutsPreTax(host, funding, zeroValue, zeroValue, period, expectedStorage)
-	if err != nil {
-		return err
-	}
-
-	uc := types.UnlockConditions{
-		PublicKeys: []ecdsa.PublicKey{
-			clientPublicKey,
-			host.PublicKey,
-		},
-		SignaturesRequired: 2,
-	}
-
-	clientAddr := crypto.PubkeyToAddress(clientPublicKey)
-	hostAddr := crypto.PubkeyToAddress(host.PublicKey)
-
-	// create storage contract
-	storageContract := types.StorageContract{
-		FileSize:         0,
-		FileMerkleRoot:   common.Hash{}, // no proof possible without data
-		WindowStart:      endHeight,
-		WindowEnd:        endHeight + host.WindowSize,
-		ClientCollateral: types.DxcoinCollateral{DxcoinCharge: types.DxcoinCharge{Value: clientPayout}},
-		HostCollateral:   types.DxcoinCollateral{DxcoinCharge: types.DxcoinCharge{Value: hostPayout}},
-		UnlockHash:       uc.UnlockHash(),
-		RevisionNumber:   0,
-		ValidProofOutputs: []types.DxcoinCharge{
-			// Deposit is returned to client
-			{Value: clientPayout, Address: clientAddr},
-			// Deposit is returned to host
-			{Value: hostPayout, Address: hostAddr},
-		},
-		MissedProofOutputs: []types.DxcoinCharge{
-			{Value: clientPayout, Address: clientAddr},
-			{Value: hostPayout, Address: hostAddr},
-		},
-	}
-
-	// record the successful or failed interactions
-	defer func() {
-		hostID := PubkeyToEnodeID(&host.PublicKey)
-		if err != nil {
-			sc.storageHostManager.IncrementFailedInteractions(hostID)
-		} else {
-			sc.storageHostManager.IncrementSuccessfulInteractions(hostID)
-		}
-	}()
-
-	account := accounts.Account{Address: clientAddr}
-	wallet, err := sc.ethBackend.AccountManager().Find(account)
-	if err != nil {
-		return storagehost.ExtendErr("find client account error", err)
-	}
-
-	// setup connection with storage host
-	session, err := sc.ethBackend.SetupConnection(host.NetAddress)
-	if err != nil {
-		return storagehost.ExtendErr("setup connection with host failed", err)
-=======
 // ActiveContracts will retrieve all active contracts, reformat them, and return them back
 func (sc *StorageClient) ActiveContracts() (activeContracts []ActiveContractsAPIDisplay) {
 	allActiveContracts := sc.contractManager.RetrieveActiveContracts()
@@ -285,23 +216,14 @@
 			Canceled:     contract.Status.Canceled,
 		}
 		activeContracts = append(activeContracts, activeContract)
->>>>>>> cb903ed6
 	}
 
 	return
 }
 
-<<<<<<< HEAD
-	// send the ContractCreate request
-	req := storage.ContractCreateRequest{
-		StorageContract: storageContract,
-		Sign:            clientContractSign,
-	}
-=======
 func (sc *StorageClient) CancelContracts() (err error) {
 	return sc.contractManager.CancelStorageContract()
 }
->>>>>>> cb903ed6
 
 // SetClientSetting will config the client setting based on the value provided
 // it will set the bandwidth limit, rentPayment, and ipViolation check
@@ -326,27 +248,9 @@
 		return
 	}
 
-<<<<<<< HEAD
-	storageContract.Signatures[0] = clientContractSign
-	storageContract.Signatures[1] = hostSign
-
-	// assemble init revision and sign it
-	storageContractRevision := types.StorageContractRevision{
-		ParentID:              storageContract.RLPHash(),
-		UnlockConditions:      uc,
-		NewRevisionNumber:     1,
-		NewFileSize:           storageContract.FileSize,
-		NewFileMerkleRoot:     storageContract.FileMerkleRoot,
-		NewWindowStart:        storageContract.WindowStart,
-		NewWindowEnd:          storageContract.WindowEnd,
-		NewValidProofOutputs:  storageContract.ValidProofOutputs,
-		NewMissedProofOutputs: storageContract.MissedProofOutputs,
-		NewUnlockHash:         storageContract.UnlockHash,
-=======
 	// set upload/download (write/read) bandwidth limits
 	if err = sc.setBandwidthLimits(setting.MaxDownloadSpeed, setting.MaxUploadSpeed); err != nil {
 		return
->>>>>>> cb903ed6
 	}
 
 	// set the ip violation check
@@ -384,27 +288,11 @@
 		return errors.New("upload/download speed limit cannot be negative")
 	}
 
-<<<<<<< HEAD
-	// wrap some information about this contract
-	header := contractset.ContractHeader{
-		ID:                     storage.ContractID(storageContract.ID()),
-		EnodeID:                PubkeyToEnodeID(&host.PublicKey),
-		StartHeight:            startHeight,
-		TotalCost:              common.NewBigInt(funding.Int64()),
-		ContractFee:            common.NewBigInt(host.ContractPrice.Int64()),
-		LatestContractRevision: storageContractRevision,
-		Status: storage.ContractStatus{
-			UploadAbility: true,
-			Canceled:      true,
-			RenewAbility:  false,
-		},
-=======
 	// Update the contract settings accordingly
 	if uploadSpeedLimit == 0 && downloadSpeedLimit == 0 {
 		sc.contractManager.SetRateLimits(0, 0, 0)
 	} else {
 		sc.contractManager.SetRateLimits(downloadSpeedLimit, uploadSpeedLimit, DefaultPacketSize)
->>>>>>> cb903ed6
 	}
 
 	return nil
