// Copyright 2019 DxChain, All rights reserved.
// Use of this source code is governed by an Apache
// License 2.0 that can be found in the LICENSE file

package storageclient

import (
	"context"
	"crypto/ecdsa"
	"errors"
	"github.com/DxChainNetwork/godx/params"
	"math/big"
	"reflect"
	"sort"

	"github.com/DxChainNetwork/godx/accounts"

	"github.com/DxChainNetwork/godx/common"
	"github.com/DxChainNetwork/godx/common/math"
	"github.com/DxChainNetwork/godx/core"
	"github.com/DxChainNetwork/godx/core/types"
	"github.com/DxChainNetwork/godx/crypto"
	"github.com/DxChainNetwork/godx/crypto/merkle"
	"github.com/DxChainNetwork/godx/event"
	"github.com/DxChainNetwork/godx/internal/ethapi"
	"github.com/DxChainNetwork/godx/p2p/enode"
	"github.com/DxChainNetwork/godx/rpc"
	"github.com/DxChainNetwork/godx/storage"
	"github.com/DxChainNetwork/godx/storage/storageclient/filesystem"
	"github.com/DxChainNetwork/godx/storage/storageclient/storagehostmanager"
	"github.com/DxChainNetwork/merkletree"
)

// ActiveContractAPI is used to re-format the contract information that is going to
// be displayed on the console
type ActiveContractsAPI struct {
	ID           storage.ContractID
	HostID       enode.ID
	AbleToUpload bool
	AbleToRenew  bool
	Canceled     bool
}

// ParsedAPI will parse the APIs saved in the Ethereum
// and get the ones needed
type ParsedAPI struct {
	netInfo *ethapi.PublicNetAPI
	account *ethapi.PrivateAccountAPI
	ethInfo *ethapi.PublicEthereumAPI
}

// filterAPIs will filter the APIs saved in the Ethereum and
// save them into ParsedAPI data structure
func (sc *StorageClient) filterAPIs(apis []rpc.API) error {
	for _, api := range apis {
		switch typ := reflect.TypeOf(api.Service); typ {
		case reflect.TypeOf(&ethapi.PublicNetAPI{}):
			netAPI := api.Service.(*ethapi.PublicNetAPI)
			if netAPI == nil {
				return errors.New("failed to acquire netInfo information")
			}
			sc.info.netInfo = netAPI
		case reflect.TypeOf(&ethapi.PrivateAccountAPI{}):
			accountAPI := api.Service.(*ethapi.PrivateAccountAPI)
			if accountAPI == nil {
				return errors.New("failed to acquire account information")
			}
			sc.info.account = accountAPI
		case reflect.TypeOf(&ethapi.PublicEthereumAPI{}):
			ethAPI := api.Service.(*ethapi.PublicEthereumAPI)
			if ethAPI == nil {
				return errors.New("failed to acquire eth information")
			}
			sc.info.ethInfo = ethAPI
		default:
			continue
		}
	}
	return nil
}

// Online will be used to indicate if the local node is connected to the internet
func (sc *StorageClient) Online() bool {
	return sc.info.netInfo.PeerCount() > 0
}

// Syncing will be used to indicate if the local node is syncing with the blockchain
func (sc *StorageClient) Syncing() bool {
	sync, _ := sc.info.ethInfo.Syncing()
	syncing, ok := sync.(bool)
	if ok && !syncing {
		return false
	}

	return true
}

// GetTxByBlockHash will be used to get the detailed transaction by using the block hash
func (sc *StorageClient) GetTxByBlockHash(blockHash common.Hash) (types.Transactions, error) {
	block, err := sc.ethBackend.GetBlockByHash(blockHash)
	if err != nil {
		return nil, err
	}

	return block.Transactions(), nil
}

// GetStorageHostSetting will be used to get the storage host's external setting based on the
// peerID provided
func (sc *StorageClient) GetStorageHostSetting(hostEnodeUrl string, config *storage.HostExtConfig) error {
	return sc.ethBackend.GetStorageHostSetting(hostEnodeUrl, config)
}

// SubscribeChainChangeEvent will be used to get block information every time a change happened
// in the blockchain
func (sc *StorageClient) SubscribeChainChangeEvent(ch chan<- core.ChainChangeEvent) event.Subscription {
	return sc.ethBackend.SubscribeChainChangeEvent(ch)
}

// GetStorageHostManager will be used to acquire the storage host manager
func (sc *StorageClient) GetStorageHostManager() *storagehostmanager.StorageHostManager {
	return sc.storageHostManager
}

<<<<<<< HEAD
func (sc *StorageClient) SetupConnection(hostEnodeUrl string) (*storage.Session, error) {
	return sc.ethBackend.SetupConnection(hostEnodeUrl)
}
func (sc *StorageClient) AccountManager() *accounts.Manager {
	return sc.ethBackend.AccountManager()
}

func (sc *StorageClient) Disconnect(session *storage.Session, hostEnodeUrl string) error {
	return sc.ethBackend.Disconnect(session, hostEnodeUrl)
}

func (sc *StorageClient) ChainConfig() *params.ChainConfig {
	return sc.ethBackend.ChainConfig()
}

func (sc *StorageClient) CurrentBlock() *types.Block {
	return sc.ethBackend.CurrentBlock()
}

func (sc *StorageClient) SendTx(ctx context.Context, signedTx *types.Transaction) error {
	return sc.ethBackend.SendTx(ctx, signedTx)
}

func (sc *StorageClient) SuggestPrice(ctx context.Context) (*big.Int, error) {
	return sc.ethBackend.SuggestPrice(ctx)
}

func (sc *StorageClient) GetPoolNonce(ctx context.Context, addr common.Address) (uint64, error) {
	return sc.ethBackend.GetPoolNonce(ctx, addr)
=======
// GetFileSystem will get the file system
func (sc *StorageClient) GetFileSystem() *filesystem.FileSystem {
	return sc.fileSystem
>>>>>>> 296f5b6e
}

// calculate Enode.ID, reference:
// p2p/discover/node.go:41
// p2p/discover/node.go:59
func PubkeyToEnodeID(pubkey *ecdsa.PublicKey) enode.ID {
	var pubBytes [64]byte
	math.ReadBits(pubkey.X, pubBytes[:len(pubBytes)/2])
	math.ReadBits(pubkey.Y, pubBytes[len(pubBytes)/2:])
	return enode.ID(crypto.Keccak256Hash(pubBytes[:]))
}

// calculate the proof ranges that should be used to verify a
// pre-modification Merkle diff proof for the specified actions.
func CalculateProofRanges(actions []storage.UploadAction, oldNumSectors uint64) []merkletree.LeafRange {
	newNumSectors := oldNumSectors
	sectorsChanged := make(map[uint64]struct{})
	for _, action := range actions {
		switch action.Type {
		case storage.UploadActionAppend:
			sectorsChanged[newNumSectors] = struct{}{}
			newNumSectors++
		}
	}

	oldRanges := make([]merkletree.LeafRange, 0, len(sectorsChanged))
	for index := range sectorsChanged {
		if index < oldNumSectors {
			oldRanges = append(oldRanges, merkletree.LeafRange{
				Start: index,
				End:   index + 1,
			})
		}
	}
	sort.Slice(oldRanges, func(i, j int) bool {
		return oldRanges[i].Start < oldRanges[j].Start
	})

	return oldRanges
}

// modify the proof ranges produced by calculateProofRanges
// to verify a post-modification Merkle diff proof for the specified actions.
func ModifyProofRanges(proofRanges []merkletree.LeafRange, actions []storage.UploadAction, numSectors uint64) []merkletree.LeafRange {
	for _, action := range actions {
		switch action.Type {
		case storage.UploadActionAppend:
			proofRanges = append(proofRanges, merkletree.LeafRange{
				Start: numSectors,
				End:   numSectors + 1,
			})
			numSectors++
		}
	}
	return proofRanges
}

// modify the leaf hashes of a Merkle diff proof to verify a
// post-modification Merkle diff proof for the specified actions.
func ModifyLeaves(leafHashes []common.Hash, actions []storage.UploadAction, numSectors uint64) []common.Hash {
	// determine which sector index corresponds to each leaf hash
	var indices []uint64
	for _, action := range actions {
		switch action.Type {
		case storage.UploadActionAppend:
			indices = append(indices, numSectors)
			numSectors++
		}
	}
	sort.Slice(indices, func(i, j int) bool {
		return indices[i] < indices[j]
	})
	indexMap := make(map[uint64]int, len(leafHashes))
	for i, index := range indices {
		if i > 0 && index == indices[i-1] {
			continue // remove duplicates
		}
		indexMap[index] = i
	}

	for _, action := range actions {
		switch action.Type {
		case storage.UploadActionAppend:
			leafHashes = append(leafHashes, merkle.Root(action.Data))
		}
	}
	return leafHashes
}<|MERGE_RESOLUTION|>--- conflicted
+++ resolved
@@ -122,7 +122,6 @@
 	return sc.storageHostManager
 }
 
-<<<<<<< HEAD
 func (sc *StorageClient) SetupConnection(hostEnodeUrl string) (*storage.Session, error) {
 	return sc.ethBackend.SetupConnection(hostEnodeUrl)
 }
@@ -152,11 +151,12 @@
 
 func (sc *StorageClient) GetPoolNonce(ctx context.Context, addr common.Address) (uint64, error) {
 	return sc.ethBackend.GetPoolNonce(ctx, addr)
-=======
+}
+
 // GetFileSystem will get the file system
 func (sc *StorageClient) GetFileSystem() *filesystem.FileSystem {
 	return sc.fileSystem
->>>>>>> 296f5b6e
+
 }
 
 // calculate Enode.ID, reference:
