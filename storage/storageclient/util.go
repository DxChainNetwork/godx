// Copyright 2019 DxChain, All rights reserved.
// Use of this source code is governed by an Apache
// License 2.0 that can be found in the LICENSE file

package storageclient

import (
	"crypto/ecdsa"
	"errors"
	"reflect"
	"sort"

	"github.com/DxChainNetwork/godx/common"
	"github.com/DxChainNetwork/godx/common/math"
	"github.com/DxChainNetwork/godx/core"
	"github.com/DxChainNetwork/godx/core/types"
	"github.com/DxChainNetwork/godx/crypto"
	"github.com/DxChainNetwork/godx/crypto/merkle"
	"github.com/DxChainNetwork/godx/event"
	"github.com/DxChainNetwork/godx/internal/ethapi"
	"github.com/DxChainNetwork/godx/p2p/enode"
	"github.com/DxChainNetwork/godx/rpc"
	"github.com/DxChainNetwork/godx/storage"
<<<<<<< HEAD
	"github.com/DxChainNetwork/godx/storage/storageclient/filesystem/dxdir"
	"github.com/DxChainNetwork/godx/storage/storageclient/filesystem/dxfile"
=======
	"github.com/DxChainNetwork/godx/storage/storageclient/filesystem"
>>>>>>> eb6724b9
	"github.com/DxChainNetwork/godx/storage/storageclient/storagehostmanager"
	"github.com/DxChainNetwork/merkletree"
	"io/ioutil"
	"path/filepath"
)

// ParsedAPI will parse the APIs saved in the Ethereum
// and get the ones needed
type ParsedAPI struct {
	netInfo *ethapi.PublicNetAPI
	account *ethapi.PrivateAccountAPI
	ethInfo *ethapi.PublicEthereumAPI
}

// filterAPIs will filter the APIs saved in the Ethereum and
// save them into ParsedAPI data structure
func (sc *StorageClient) filterAPIs(apis []rpc.API) error {
	for _, api := range apis {
		switch typ := reflect.TypeOf(api.Service); typ {
		case reflect.TypeOf(&ethapi.PublicNetAPI{}):
			netAPI := api.Service.(*ethapi.PublicNetAPI)
			if netAPI == nil {
				return errors.New("failed to acquire netInfo information")
			}
			sc.info.netInfo = netAPI
		case reflect.TypeOf(&ethapi.PrivateAccountAPI{}):
			accountAPI := api.Service.(*ethapi.PrivateAccountAPI)
			if accountAPI == nil {
				return errors.New("failed to acquire account information")
			}
			sc.info.account = accountAPI
		case reflect.TypeOf(&ethapi.PublicEthereumAPI{}):
			ethAPI := api.Service.(*ethapi.PublicEthereumAPI)
			if ethAPI == nil {
				return errors.New("failed to acquire eth information")
			}
			sc.info.ethInfo = ethAPI
		default:
			continue
		}
	}
	return nil
}

// Online will be used to indicate if the local node is connected to the internet
func (sc *StorageClient) Online() bool {
	return sc.info.netInfo.PeerCount() > 0
}

// Syncing will be used to indicate if the local node is syncing with the blockchain
func (sc *StorageClient) Syncing() bool {
	sync, _ := sc.info.ethInfo.Syncing()
	syncing, ok := sync.(bool)
	if ok && !syncing {
		return false
	}

	return true
}

// GetTxByBlockHash will be used to get the detailed transaction by using the block hash
func (sc *StorageClient) GetTxByBlockHash(blockHash common.Hash) (types.Transactions, error) {
	block, err := sc.ethBackend.GetBlockByHash(blockHash)
	if err != nil {
		return nil, err
	}

	return block.Transactions(), nil
}

// GetStorageHostSetting will be used to get the storage host's external setting based on the
// peerID provided
func (sc *StorageClient) GetStorageHostSetting(hostEnodeUrl string, config *storage.HostExtConfig) error {
	return sc.ethBackend.GetStorageHostSetting(hostEnodeUrl, config)
}

// SubscribeChainChangeEvent will be used to get block information every time a change happened
// in the blockchain
func (sc *StorageClient) SubscribeChainChangeEvent(ch chan<- core.ChainChangeEvent) event.Subscription {
	return sc.ethBackend.SubscribeChainChangeEvent(ch)
}

// GetStorageHostManager will be used to acquire the storage host manager
func (sc *StorageClient) GetStorageHostManager() *storagehostmanager.StorageHostManager {
	return sc.storageHostManager
}

<<<<<<< HEAD
// DirInfo returns the Directory Information of the siadir
func (sc *StorageClient) DirInfo(dxPath dxdir.DxPath) (DirectoryInfo, error) {
	entry, err := sc.staticDirSet.Open(dxPath)
	if err != nil {
		return DirectoryInfo{}, err
	}
	defer entry.Close()
	// Grab the health information and return the Directory Info, the worst
	// health will be returned. Depending on the directory and its contents that
	// could either be health or stuckHealth
	metadata := entry.Metadata()
	return DirectoryInfo{
		NumFiles:            metadata.NumFiles,
		NumStuckSegments:    metadata.NumStuckSegments,
		TotalSize:           metadata.TotalSize,
		Health:              metadata.Health,
		StuckHealth:         metadata.StuckHealth,
		MinRedundancy:       metadata.MinRedundancy,
		TimeLastHealthCheck: metadata.TimeLastHealthCheck,
		TimeModify:          metadata.TimeModify,
		DxPath:              metadata.DxPath,
	}, nil
}

// DirList returns directories and files stored in the siadir as well as the
// DirectoryInfo of the siadir
func (sc *StorageClient) DirList(dxPath dxdir.DxPath) ([]DirectoryInfo, []FileInfo, error) {
	if err := sc.tm.Add(); err != nil {
		return nil, nil, err
	}
	defer sc.tm.Done()

	var dirs []DirectoryInfo
	var files []FileInfo
	// Get DirectoryInfo
	di, err := sc.DirInfo(dxPath)
	if err != nil {
		return nil, nil, err
	}
	dirs = append(dirs, di)
	// Read Directory
	fileInfos, err := ioutil.ReadDir(dxPath.DxDirSysPath(sc.staticFilesDir))
	if err != nil {
		return nil, nil, err
	}
	for _, fi := range fileInfos {
		// Check for directories
		if fi.IsDir() {
			dirDxPath, err := dxPath.Join(fi.Name())
			if err != nil {
				return nil, nil, err
			}
			di, err := sc.DirInfo(dirDxPath)
			if err != nil {
				return nil, nil, err
			}
			dirs = append(dirs, di)
			continue
		}
		// Ignore non siafiles
		ext := filepath.Ext(fi.Name())
		if ext != DxFileExtension {
			continue
		}
		// Grab dxfile
		// fileName := strings.TrimSuffix(fi.Name(), modules.SiaFileExtension)
		// fileSiaPath, err := dxPath.Join(fileName)
		//if err != nil {
		//	return nil, nil, err
		//}
		// TODO fileinfo
		//file, err := sc.File(fileSiaPath)
		//if err != nil {
		//	return nil, nil, err
		//}
		files = append(files, FileInfo{})
	}
	return dirs, files, nil
}

// TODO complete
func (sc *StorageClient) getClientHostHealthInfoTable(entries []*dxfile.FileSetEntryWithID) storage.HostHealthInfoTable {
	infoMap := make(storage.HostHealthInfoTable, 1)

	for _, e := range entries {
		var used []enode.ID
		for _, id := range e.HostIDs() {
			used = append(used, id)
		}

		if err := e.UpdateUsedHosts(used); err != nil {
			sc.log.Debug("Could not update used hosts:", err)
		}
	}

	return infoMap
=======
// GetFileSystem will get the file system
func (sc *StorageClient) GetFileSystem() *filesystem.FileSystem {
	return sc.fileSystem
>>>>>>> eb6724b9
}

// calculate Enode.ID, reference:
// p2p/discover/node.go:41
// p2p/discover/node.go:59
func PubkeyToEnodeID(pubkey *ecdsa.PublicKey) enode.ID {
	var pubBytes [64]byte
	math.ReadBits(pubkey.X, pubBytes[:len(pubBytes)/2])
	math.ReadBits(pubkey.Y, pubBytes[len(pubBytes)/2:])
	return enode.ID(crypto.Keccak256Hash(pubBytes[:]))
}

// calculate the proof ranges that should be used to verify a
// pre-modification Merkle diff proof for the specified actions.
func CalculateProofRanges(actions []storage.UploadAction, oldNumSectors uint64) []merkletree.LeafRange {
	newNumSectors := oldNumSectors
	sectorsChanged := make(map[uint64]struct{})
	for _, action := range actions {
		switch action.Type {
		case storage.UploadActionAppend:
			sectorsChanged[newNumSectors] = struct{}{}
			newNumSectors++
		}
	}

	oldRanges := make([]merkletree.LeafRange, 0, len(sectorsChanged))
	for index := range sectorsChanged {
		if index < oldNumSectors {
			oldRanges = append(oldRanges, merkletree.LeafRange{
				Start: index,
				End:   index + 1,
			})
		}
	}
	sort.Slice(oldRanges, func(i, j int) bool {
		return oldRanges[i].Start < oldRanges[j].Start
	})

	return oldRanges
}

// modify the proof ranges produced by calculateProofRanges
// to verify a post-modification Merkle diff proof for the specified actions.
func ModifyProofRanges(proofRanges []merkletree.LeafRange, actions []storage.UploadAction, numSectors uint64) []merkletree.LeafRange {
	for _, action := range actions {
		switch action.Type {
		case storage.UploadActionAppend:
			proofRanges = append(proofRanges, merkletree.LeafRange{
				Start: numSectors,
				End:   numSectors + 1,
			})
			numSectors++
		}
	}
	return proofRanges
}

// modify the leaf hashes of a Merkle diff proof to verify a
// post-modification Merkle diff proof for the specified actions.
func ModifyLeaves(leafHashes []common.Hash, actions []storage.UploadAction, numSectors uint64) []common.Hash {
	// determine which sector index corresponds to each leaf hash
	var indices []uint64
	for _, action := range actions {
		switch action.Type {
		case storage.UploadActionAppend:
			indices = append(indices, numSectors)
			numSectors++
		}
	}
	sort.Slice(indices, func(i, j int) bool {
		return indices[i] < indices[j]
	})
	indexMap := make(map[uint64]int, len(leafHashes))
	for i, index := range indices {
		if i > 0 && index == indices[i-1] {
			continue // remove duplicates
		}
		indexMap[index] = i
	}

	for _, action := range actions {
		switch action.Type {
		case storage.UploadActionAppend:
			leafHashes = append(leafHashes, merkle.Root(action.Data))
		}
	}
	return leafHashes
}<|MERGE_RESOLUTION|>--- conflicted
+++ resolved
@@ -9,6 +9,7 @@
 	"errors"
 	"reflect"
 	"sort"
+	"time"
 
 	"github.com/DxChainNetwork/godx/common"
 	"github.com/DxChainNetwork/godx/common/math"
@@ -21,12 +22,8 @@
 	"github.com/DxChainNetwork/godx/p2p/enode"
 	"github.com/DxChainNetwork/godx/rpc"
 	"github.com/DxChainNetwork/godx/storage"
-<<<<<<< HEAD
-	"github.com/DxChainNetwork/godx/storage/storageclient/filesystem/dxdir"
+	"github.com/DxChainNetwork/godx/storage/storageclient/filesystem"
 	"github.com/DxChainNetwork/godx/storage/storageclient/filesystem/dxfile"
-=======
-	"github.com/DxChainNetwork/godx/storage/storageclient/filesystem"
->>>>>>> eb6724b9
 	"github.com/DxChainNetwork/godx/storage/storageclient/storagehostmanager"
 	"github.com/DxChainNetwork/merkletree"
 	"io/ioutil"
@@ -114,9 +111,8 @@
 	return sc.storageHostManager
 }
 
-<<<<<<< HEAD
-// DirInfo returns the Directory Information of the siadir
-func (sc *StorageClient) DirInfo(dxPath dxdir.DxPath) (DirectoryInfo, error) {
+// DirInfo returns the Directory Information of the dxdir
+func (sc *StorageClient) DirInfo(dxPath storage.DxPath) (DirectoryInfo, error) {
 	entry, err := sc.staticDirSet.Open(dxPath)
 	if err != nil {
 		return DirectoryInfo{}, err
@@ -133,15 +129,15 @@
 		Health:              metadata.Health,
 		StuckHealth:         metadata.StuckHealth,
 		MinRedundancy:       metadata.MinRedundancy,
-		TimeLastHealthCheck: metadata.TimeLastHealthCheck,
-		TimeModify:          metadata.TimeModify,
+
+		TimeLastHealthCheck: time.Unix(int64(metadata.TimeLastHealthCheck) ,0),
+		TimeModify:          time.Unix(int64(metadata.TimeModify), 0),
 		DxPath:              metadata.DxPath,
 	}, nil
 }
 
-// DirList returns directories and files stored in the siadir as well as the
-// DirectoryInfo of the siadir
-func (sc *StorageClient) DirList(dxPath dxdir.DxPath) ([]DirectoryInfo, []FileInfo, error) {
+// DirList get directories and files in the dxdir
+func (sc *StorageClient) DirList(dxPath storage.DxPath) ([]DirectoryInfo, []FileInfo, error) {
 	if err := sc.tm.Add(); err != nil {
 		return nil, nil, err
 	}
@@ -156,7 +152,7 @@
 	}
 	dirs = append(dirs, di)
 	// Read Directory
-	fileInfos, err := ioutil.ReadDir(dxPath.DxDirSysPath(sc.staticFilesDir))
+	fileInfos, err := ioutil.ReadDir(string(dxPath.SysPath(storage.SysPath(sc.staticFilesDir))))
 	if err != nil {
 		return nil, nil, err
 	}
@@ -174,9 +170,8 @@
 			dirs = append(dirs, di)
 			continue
 		}
-		// Ignore non siafiles
 		ext := filepath.Ext(fi.Name())
-		if ext != DxFileExtension {
+		if ext != storage.DxFileExt {
 			continue
 		}
 		// Grab dxfile
@@ -195,7 +190,7 @@
 	return dirs, files, nil
 }
 
-// TODO complete
+// TODO complete modules/renter/renter.go:478
 func (sc *StorageClient) getClientHostHealthInfoTable(entries []*dxfile.FileSetEntryWithID) storage.HostHealthInfoTable {
 	infoMap := make(storage.HostHealthInfoTable, 1)
 
@@ -211,11 +206,11 @@
 	}
 
 	return infoMap
-=======
+}
+
 // GetFileSystem will get the file system
 func (sc *StorageClient) GetFileSystem() *filesystem.FileSystem {
 	return sc.fileSystem
->>>>>>> eb6724b9
 }
 
 // calculate Enode.ID, reference:
