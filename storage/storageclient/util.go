// Copyright 2019 DxChain, All rights reserved.
// Use of this source code is governed by an Apache
// License 2.0 that can be found in the LICENSE file

package storageclient

import (
	"context"
	"crypto/ecdsa"
	"errors"
	"github.com/DxChainNetwork/godx/params"
<<<<<<< HEAD
	"github.com/DxChainNetwork/godx/storage/storageclient/proto"
=======
>>>>>>> 86106336
	"math/big"
	"reflect"
	"sort"
	"time"

	"github.com/DxChainNetwork/godx/accounts"

	"github.com/DxChainNetwork/godx/accounts"

	"github.com/DxChainNetwork/godx/common"
	"github.com/DxChainNetwork/godx/common/math"
	"github.com/DxChainNetwork/godx/core"
	"github.com/DxChainNetwork/godx/core/types"
	"github.com/DxChainNetwork/godx/crypto"
	"github.com/DxChainNetwork/godx/crypto/merkle"
	"github.com/DxChainNetwork/godx/event"
	"github.com/DxChainNetwork/godx/internal/ethapi"
	"github.com/DxChainNetwork/godx/p2p/enode"
	"github.com/DxChainNetwork/godx/rpc"
	"github.com/DxChainNetwork/godx/storage"
	"github.com/DxChainNetwork/godx/storage/storageclient/filesystem"
	"github.com/DxChainNetwork/godx/storage/storageclient/storagehostmanager"
	"github.com/DxChainNetwork/merkletree"
	"io/ioutil"
	"path/filepath"
)

// ActiveContractAPI is used to re-format the contract information that is going to
// be displayed on the console
type ActiveContractsAPI struct {
	ID           storage.ContractID
	HostID       enode.ID
	AbleToUpload bool
	AbleToRenew  bool
	Canceled     bool
}

// ParsedAPI will parse the APIs saved in the Ethereum
// and get the ones needed
type ParsedAPI struct {
	netInfo *ethapi.PublicNetAPI
	account *ethapi.PrivateAccountAPI
	ethInfo *ethapi.PublicEthereumAPI
}

// filterAPIs will filter the APIs saved in the Ethereum and
// save them into ParsedAPI data structure
func (sc *StorageClient) filterAPIs(apis []rpc.API) error {
	for _, api := range apis {
		switch typ := reflect.TypeOf(api.Service); typ {
		case reflect.TypeOf(&ethapi.PublicNetAPI{}):
			netAPI := api.Service.(*ethapi.PublicNetAPI)
			if netAPI == nil {
				return errors.New("failed to acquire netInfo information")
			}
			sc.info.netInfo = netAPI
		case reflect.TypeOf(&ethapi.PrivateAccountAPI{}):
			accountAPI := api.Service.(*ethapi.PrivateAccountAPI)
			if accountAPI == nil {
				return errors.New("failed to acquire account information")
			}
			sc.info.account = accountAPI
		case reflect.TypeOf(&ethapi.PublicEthereumAPI{}):
			ethAPI := api.Service.(*ethapi.PublicEthereumAPI)
			if ethAPI == nil {
				return errors.New("failed to acquire eth information")
			}
			sc.info.ethInfo = ethAPI
		default:
			continue
		}
	}
	return nil
}

// Online will be used to indicate if the local node is connected to the internet
func (sc *StorageClient) Online() bool {
	return sc.info.netInfo.PeerCount() > 0
}

// Syncing will be used to indicate if the local node is syncing with the blockchain
func (sc *StorageClient) Syncing() bool {
	sync, _ := sc.info.ethInfo.Syncing()
	syncing, ok := sync.(bool)
	if ok && !syncing {
		return false
	}

	return true
}

// GetTxByBlockHash will be used to get the detailed transaction by using the block hash
func (sc *StorageClient) GetTxByBlockHash(blockHash common.Hash) (types.Transactions, error) {
	block, err := sc.ethBackend.GetBlockByHash(blockHash)
	if err != nil {
		return nil, err
	}

	return block.Transactions(), nil
}

// GetStorageHostSetting will be used to get the storage host's external setting based on the
// peerID provided
func (sc *StorageClient) GetStorageHostSetting(hostEnodeUrl string, config *storage.HostExtConfig) error {
	return sc.ethBackend.GetStorageHostSetting(hostEnodeUrl, config)
}

// SubscribeChainChangeEvent will be used to get block information every time a change happened
// in the blockchain
func (sc *StorageClient) SubscribeChainChangeEvent(ch chan<- core.ChainChangeEvent) event.Subscription {
	return sc.ethBackend.SubscribeChainChangeEvent(ch)
}

// GetStorageHostManager will be used to acquire the storage host manager
func (sc *StorageClient) GetStorageHostManager() *storagehostmanager.StorageHostManager {
	return sc.storageHostManager
}

<<<<<<< HEAD
// DirInfo returns the Directory Information of the dxdir
func (sc *StorageClient) DirInfo(dxPath storage.DxPath) (proto.DirectoryInfo, error) {
	entry, err := sc.fileSystem.DirSet().Open(dxPath)
	if err != nil {
		return proto.DirectoryInfo{}, err
	}
	defer entry.Close()
	// Grab the health information and return the Directory Info, the worst
	// health will be returned. Depending on the directory and its contents that
	// could either be health or stuckHealth
	metadata := entry.Metadata()
	return proto.DirectoryInfo{
		NumFiles:         metadata.NumFiles,
		NumStuckSegments: metadata.NumStuckSegments,
		TotalSize:        metadata.TotalSize,
		Health:           metadata.Health,
		StuckHealth:      metadata.StuckHealth,
		MinRedundancy:    metadata.MinRedundancy,

		TimeLastHealthCheck: time.Unix(int64(metadata.TimeLastHealthCheck), 0),
		TimeModify:          time.Unix(int64(metadata.TimeModify), 0),
		DxPath:              metadata.DxPath,
	}, nil
}

// DirList get directories and files in the dxdir
func (sc *StorageClient) DirList(dxPath storage.DxPath) ([]proto.DirectoryInfo, []proto.FileInfo, error) {
	if err := sc.tm.Add(); err != nil {
		return nil, nil, err
	}
	defer sc.tm.Done()

	var dirs []proto.DirectoryInfo
	var files []proto.FileInfo
	// Get DirectoryInfo
	di, err := sc.DirInfo(dxPath)
	if err != nil {
		return nil, nil, err
	}
	dirs = append(dirs, di)
	// Read Directory
	fileInfos, err := ioutil.ReadDir(string(dxPath.SysPath(storage.SysPath(sc.staticFilesDir))))
	if err != nil {
		return nil, nil, err
	}
	for _, fi := range fileInfos {
		// Check for directories
		if fi.IsDir() {
			dirDxPath, err := dxPath.Join(fi.Name())
			if err != nil {
				return nil, nil, err
			}
			di, err := sc.DirInfo(dirDxPath)
			if err != nil {
				return nil, nil, err
			}
			dirs = append(dirs, di)
			continue
		}
		ext := filepath.Ext(fi.Name())
		if ext != storage.DxFileExt {
			continue
		}
		files = append(files, proto.FileInfo{})
	}
	return dirs, files, nil
}

=======
>>>>>>> 86106336
func (sc *StorageClient) SetupConnection(hostEnodeUrl string) (*storage.Session, error) {
	return sc.ethBackend.SetupConnection(hostEnodeUrl)
}
func (sc *StorageClient) AccountManager() *accounts.Manager {
	return sc.ethBackend.AccountManager()
}

func (sc *StorageClient) Disconnect(session *storage.Session, hostEnodeUrl string) error {
	return sc.ethBackend.Disconnect(session, hostEnodeUrl)
}

func (sc *StorageClient) ChainConfig() *params.ChainConfig {
	return sc.ethBackend.ChainConfig()
}

func (sc *StorageClient) CurrentBlock() *types.Block {
	return sc.ethBackend.CurrentBlock()
}

func (sc *StorageClient) SendTx(ctx context.Context, signedTx *types.Transaction) error {
	return sc.ethBackend.SendTx(ctx, signedTx)
}

func (sc *StorageClient) SuggestPrice(ctx context.Context) (*big.Int, error) {
	return sc.ethBackend.SuggestPrice(ctx)
}

func (sc *StorageClient) GetPoolNonce(ctx context.Context, addr common.Address) (uint64, error) {
	return sc.ethBackend.GetPoolNonce(ctx, addr)
}

// GetFileSystem will get the file system
func (sc *StorageClient) GetFileSystem() *filesystem.FileSystem {
	return sc.fileSystem

}

// calculate Enode.ID, reference:
// p2p/discover/node.go:41
// p2p/discover/node.go:59
func PubkeyToEnodeID(pubkey *ecdsa.PublicKey) enode.ID {
	var pubBytes [64]byte
	math.ReadBits(pubkey.X, pubBytes[:len(pubBytes)/2])
	math.ReadBits(pubkey.Y, pubBytes[len(pubBytes)/2:])
	return enode.ID(crypto.Keccak256Hash(pubBytes[:]))
}

// calculate the proof ranges that should be used to verify a
// pre-modification Merkle diff proof for the specified actions.
func CalculateProofRanges(actions []storage.UploadAction, oldNumSectors uint64) []merkletree.LeafRange {
	newNumSectors := oldNumSectors
	sectorsChanged := make(map[uint64]struct{})
	for _, action := range actions {
		switch action.Type {
		case storage.UploadActionAppend:
			sectorsChanged[newNumSectors] = struct{}{}
			newNumSectors++
		}
	}

	oldRanges := make([]merkletree.LeafRange, 0, len(sectorsChanged))
	for index := range sectorsChanged {
		if index < oldNumSectors {
			oldRanges = append(oldRanges, merkletree.LeafRange{
				Start: index,
				End:   index + 1,
			})
		}
	}
	sort.Slice(oldRanges, func(i, j int) bool {
		return oldRanges[i].Start < oldRanges[j].Start
	})

	return oldRanges
}

// modify the proof ranges produced by calculateProofRanges
// to verify a post-modification Merkle diff proof for the specified actions.
func ModifyProofRanges(proofRanges []merkletree.LeafRange, actions []storage.UploadAction, numSectors uint64) []merkletree.LeafRange {
	for _, action := range actions {
		switch action.Type {
		case storage.UploadActionAppend:
			proofRanges = append(proofRanges, merkletree.LeafRange{
				Start: numSectors,
				End:   numSectors + 1,
			})
			numSectors++
		}
	}
	return proofRanges
}

// modify the leaf hashes of a Merkle diff proof to verify a
// post-modification Merkle diff proof for the specified actions.
func ModifyLeaves(leafHashes []common.Hash, actions []storage.UploadAction, numSectors uint64) []common.Hash {
	// determine which sector index corresponds to each leaf hash
	var indices []uint64
	for _, action := range actions {
		switch action.Type {
		case storage.UploadActionAppend:
			indices = append(indices, numSectors)
			numSectors++
		}
	}
	sort.Slice(indices, func(i, j int) bool {
		return indices[i] < indices[j]
	})
	indexMap := make(map[uint64]int, len(leafHashes))
	for i, index := range indices {
		if i > 0 && index == indices[i-1] {
			continue // remove duplicates
		}
		indexMap[index] = i
	}

	for _, action := range actions {
		switch action.Type {
		case storage.UploadActionAppend:
			leafHashes = append(leafHashes, merkle.Root(action.Data))
		}
	}
	return leafHashes
}<|MERGE_RESOLUTION|>--- conflicted
+++ resolved
@@ -9,16 +9,10 @@
 	"crypto/ecdsa"
 	"errors"
 	"github.com/DxChainNetwork/godx/params"
-<<<<<<< HEAD
-	"github.com/DxChainNetwork/godx/storage/storageclient/proto"
-=======
->>>>>>> 86106336
 	"math/big"
 	"reflect"
 	"sort"
 	"time"
-
-	"github.com/DxChainNetwork/godx/accounts"
 
 	"github.com/DxChainNetwork/godx/accounts"
 
@@ -131,19 +125,18 @@
 	return sc.storageHostManager
 }
 
-<<<<<<< HEAD
 // DirInfo returns the Directory Information of the dxdir
-func (sc *StorageClient) DirInfo(dxPath storage.DxPath) (proto.DirectoryInfo, error) {
+func (sc *StorageClient) DirInfo(dxPath storage.DxPath) (storage.DirectoryInfo, error) {
 	entry, err := sc.fileSystem.DirSet().Open(dxPath)
 	if err != nil {
-		return proto.DirectoryInfo{}, err
+		return storage.DirectoryInfo{}, err
 	}
 	defer entry.Close()
 	// Grab the health information and return the Directory Info, the worst
 	// health will be returned. Depending on the directory and its contents that
 	// could either be health or stuckHealth
 	metadata := entry.Metadata()
-	return proto.DirectoryInfo{
+	return storage.DirectoryInfo{
 		NumFiles:         metadata.NumFiles,
 		NumStuckSegments: metadata.NumStuckSegments,
 		TotalSize:        metadata.TotalSize,
@@ -158,14 +151,14 @@
 }
 
 // DirList get directories and files in the dxdir
-func (sc *StorageClient) DirList(dxPath storage.DxPath) ([]proto.DirectoryInfo, []proto.FileInfo, error) {
+func (sc *StorageClient) DirList(dxPath storage.DxPath) ([]storage.DirectoryInfo, []storage.UploadFileInfo, error) {
 	if err := sc.tm.Add(); err != nil {
 		return nil, nil, err
 	}
 	defer sc.tm.Done()
 
-	var dirs []proto.DirectoryInfo
-	var files []proto.FileInfo
+	var dirs []storage.DirectoryInfo
+	var files []storage.UploadFileInfo
 	// Get DirectoryInfo
 	di, err := sc.DirInfo(dxPath)
 	if err != nil {
@@ -195,13 +188,11 @@
 		if ext != storage.DxFileExt {
 			continue
 		}
-		files = append(files, proto.FileInfo{})
+		files = append(files, storage.UploadFileInfo{})
 	}
 	return dirs, files, nil
 }
 
-=======
->>>>>>> 86106336
 func (sc *StorageClient) SetupConnection(hostEnodeUrl string) (*storage.Session, error) {
 	return sc.ethBackend.SetupConnection(hostEnodeUrl)
 }
