// Copyright 2019 DxChain, All rights reserved.
// Use of this source code is governed by an Apache
// License 2.0 that can be found in the LICENSE file.

package storageclient

import (
	"fmt"
<<<<<<< HEAD
	"github.com/DxChainNetwork/godx/storage"
	"github.com/DxChainNetwork/godx/storage/storageclient/proto"
=======

	"github.com/DxChainNetwork/godx/accounts"

	"github.com/DxChainNetwork/godx/common"
	"github.com/DxChainNetwork/godx/storage"
>>>>>>> 86106336
)

// ActiveContractAPI is used to re-format the contract information that is going to
// be displayed on the console
type ActiveContractsAPIDisplay struct {
	ContractID   string
	HostID       string
	AbleToUpload bool
	AbleToRenew  bool
	Canceled     bool
}

// PublicStorageClientAPI defines the object used to call eligible public APIs
// are used to acquire information
type PublicStorageClientAPI struct {
	sc *StorageClient
}

// NewPublicStorageClientAPI initialize PublicStorageClientAPI object
// which implemented a bunch of API methods
func NewPublicStorageClientAPI(sc *StorageClient) *PublicStorageClientAPI {
	return &PublicStorageClientAPI{sc}
}

// StorageClientSetting will retrieve the current storage client settings
func (api *PublicStorageClientAPI) StorageClientSetting() (setting storage.ClientSettingAPIDisplay) {
	return formatClientSetting(api.sc.RetrieveClientSetting())
}

// MemoryAvailable returns current memory available
func (api *PublicStorageClientAPI) MemoryAvailable() uint64 {
	return api.sc.memoryManager.MemoryAvailable()
}

// MemoryLimit returns max memory allowed
func (api *PublicStorageClientAPI) MemoryLimit() uint64 {
	return api.sc.memoryManager.MemoryLimit()
}

<<<<<<< HEAD
// Upload their local files to hosts made contract with
func (api *PublicStorageClientAPI) Upload(source string, dxPath string) string {
	param := proto.FileUploadParams{
		Source: source,
		DxPath: storage.DxPath{Path: dxPath},
		Mode:   proto.Override,
	}
	if err := api.sc.Upload(param); err != nil {
		return err.Error()
	}
	return "success"
=======
//GetPaymentAddress get the account address used to sign the storage contract. If not configured, the first address in the local wallet will be used as the paymentAddress by default.
func (api *PublicStorageClientAPI) GetPaymentAddress() (common.Address, error) {
	api.sc.lock.Lock()
	paymentAddress := api.sc.PaymentAddress
	api.sc.lock.Unlock()

	if paymentAddress != (common.Address{}) {
		return paymentAddress, nil
	}

	//Local node does not contain wallet
	if wallets := api.sc.ethBackend.AccountManager().Wallets(); len(wallets) > 0 {
		//The local node does not have any wallet address yet
		if accounts := wallets[0].Accounts(); len(accounts) > 0 {
			paymentAddress := accounts[0].Address
			api.sc.lock.Lock()
			//the first address in the local wallet will be used as the paymentAddress by default.
			api.sc.PaymentAddress = paymentAddress
			api.sc.lock.Unlock()
			api.sc.log.Info("host automatically sets your wallet's first account as paymentAddress")
			return paymentAddress, nil
		}
	}
	return common.Address{}, fmt.Errorf("paymentAddress must be explicitly specified")
>>>>>>> 86106336
}

// PrivateStorageClientAPI defines the object used to call eligible APIs
// that are used to configure settings
type PrivateStorageClientAPI struct {
	sc *StorageClient
}

// NewPrivateStorageClientAPI initialize PrivateStorageClientAPI object
// which implemented a bunch of API methods
func NewPrivateStorageClientAPI(sc *StorageClient) *PrivateStorageClientAPI {
	return &PrivateStorageClientAPI{sc}
}

// SetMemoryLimit allows user to expand or shrink the current memory limit
func (api *PrivateStorageClientAPI) SetMemoryLimit(amount uint64) string {
	return api.sc.memoryManager.SetMemoryLimit(amount)
}

// SetClientSetting will configure the client setting based on the user input data
func (api *PrivateStorageClientAPI) SetClientSetting(settings map[string]string) (resp string, err error) {
	prevClientSetting := api.sc.RetrieveClientSetting()
	var currentSetting storage.ClientSetting

	if currentSetting, err = parseClientSetting(settings, prevClientSetting); err != nil {
		err = fmt.Errorf("form contract failed, failed to parse the client settings: %s", err.Error())
		return
	}

	// if user entered any 0s for the rent payment, set them to the default rentPayment settings
	currentSetting = clientSettingGetDefault(currentSetting)

	// call set client setting methods
	if err = api.sc.SetClientSetting(currentSetting); err != nil {
		err = fmt.Errorf("failed to set the client settings: %s", err.Error())
		return
	}

	resp = fmt.Sprintf("Successfully set the storage client setting, you can use storageclient.setting() to verify")

	return
}

<<<<<<< HEAD
=======
//SetPaymentAddress configure the account address used to sign the storage contract, which has and can only be the address of the local wallet.
func (api *PrivateStorageClientAPI) SetPaymentAddress(paymentAddress common.Address) bool {
	account := accounts.Account{Address: paymentAddress}
	_, err := api.sc.ethBackend.AccountManager().Find(account)
	if err != nil {
		api.sc.log.Error("You must set up an account owned by your local wallet!")
		return false
	}

	api.sc.lock.Lock()
	api.sc.PaymentAddress = paymentAddress
	api.sc.lock.Unlock()

	return true
}

>>>>>>> 86106336
// CancelAllContracts will cancel all contracts signed with storage client by
// marking all active contracts as canceled, not good for uploading, and not good
// for renewing
func (api *PrivateStorageClientAPI) CancelAllContracts() (resp string) {
	if err := api.sc.CancelContracts(); err != nil {
		resp = fmt.Sprintf("Failed to cancel all contracts: %s", err.Error())
		return
	}

	resp = fmt.Sprintf("All contracts are successfully canceled")
	return resp
}

// ActiveContracts will retrieve all active contracts and display their general information
func (api *PrivateStorageClientAPI) ActiveContracts() (activeContracts []ActiveContractsAPIDisplay) {
	activeContracts = api.sc.ActiveContracts()
	return
}

// ContractDetail will retrieve detailed contract information
func (api *PrivateStorageClientAPI) ContractDetail(contractID string) (detail ContractMetaDataAPIDisplay, err error) {
	// convert the string into contractID format
	var convertContractID storage.ContractID
	if convertContractID, err = storage.StringToContractID(contractID); err != nil {
		err = fmt.Errorf("the contract id provided is not valid, it must be in type of string")
		return
	}

	// get the contract detail
	contract, exists := api.sc.ContractDetail(convertContractID)
	if !exists {
		err = fmt.Errorf("the contract with %v does not exist", contractID)
		return
	}

	// format the contract meta data
	detail = formatContractMetaData(contract)

	return
}

// PublicStorageClientDebugAPI defines the object used to call eligible public APIs
// that are used to mock data
type PublicStorageClientDebugAPI struct {
	sc *StorageClient
}

// NewPublicStorageClientDebugAPI initialize NewPublicStorageClientDebugAPI object
// which implemented a bunch of API methods
func NewPublicStorageClientDebugAPI(sc *StorageClient) *PublicStorageClientDebugAPI {
	return &PublicStorageClientDebugAPI{sc}
}

// InsertActiveContracts will create some random contracts based on the amount user entered
// and inserted them into activeContracts field
func (api *PublicStorageClientDebugAPI) InsertActiveContracts(amount int) (resp string, err error) {
	// validate user input
	if amount <= 0 {
		err = fmt.Errorf("the amount you entered %v must be greater than 0", amount)
		return
	}

	// insert random active contracts
	if err = api.sc.contractManager.InsertRandomActiveContracts(amount); err != nil {
		err = fmt.Errorf("failed to insert mocked active contracts: %s", err.Error())
		return
	}

	resp = fmt.Sprintf("Successfully inserted %v mocked active contracts", amount)
	return
}<|MERGE_RESOLUTION|>--- conflicted
+++ resolved
@@ -6,16 +6,11 @@
 
 import (
 	"fmt"
-<<<<<<< HEAD
-	"github.com/DxChainNetwork/godx/storage"
-	"github.com/DxChainNetwork/godx/storage/storageclient/proto"
-=======
 
 	"github.com/DxChainNetwork/godx/accounts"
 
 	"github.com/DxChainNetwork/godx/common"
 	"github.com/DxChainNetwork/godx/storage"
->>>>>>> 86106336
 )
 
 // ActiveContractAPI is used to re-format the contract information that is going to
@@ -55,19 +50,19 @@
 	return api.sc.memoryManager.MemoryLimit()
 }
 
-<<<<<<< HEAD
 // Upload their local files to hosts made contract with
 func (api *PublicStorageClientAPI) Upload(source string, dxPath string) string {
-	param := proto.FileUploadParams{
+	param := storage.FileUploadParams{
 		Source: source,
 		DxPath: storage.DxPath{Path: dxPath},
-		Mode:   proto.Override,
+		Mode:   storage.Override,
 	}
 	if err := api.sc.Upload(param); err != nil {
 		return err.Error()
 	}
 	return "success"
-=======
+}
+
 //GetPaymentAddress get the account address used to sign the storage contract. If not configured, the first address in the local wallet will be used as the paymentAddress by default.
 func (api *PublicStorageClientAPI) GetPaymentAddress() (common.Address, error) {
 	api.sc.lock.Lock()
@@ -92,7 +87,6 @@
 		}
 	}
 	return common.Address{}, fmt.Errorf("paymentAddress must be explicitly specified")
->>>>>>> 86106336
 }
 
 // PrivateStorageClientAPI defines the object used to call eligible APIs
@@ -136,8 +130,6 @@
 	return
 }
 
-<<<<<<< HEAD
-=======
 //SetPaymentAddress configure the account address used to sign the storage contract, which has and can only be the address of the local wallet.
 func (api *PrivateStorageClientAPI) SetPaymentAddress(paymentAddress common.Address) bool {
 	account := accounts.Account{Address: paymentAddress}
@@ -154,7 +146,6 @@
 	return true
 }
 
->>>>>>> 86106336
 // CancelAllContracts will cancel all contracts signed with storage client by
 // marking all active contracts as canceled, not good for uploading, and not good
 // for renewing
