// Copyright 2019 DxChain, All rights reserved.
// Use of this source code is governed by an Apache
// License 2.0 that can be found in the LICENSE file.

package storageclient

import (
	"encoding/hex"
	"errors"
	"fmt"

	"github.com/DxChainNetwork/godx/accounts"
	"github.com/DxChainNetwork/godx/common"
	"github.com/DxChainNetwork/godx/p2p/enode"
	"github.com/DxChainNetwork/godx/storage"
	"github.com/DxChainNetwork/godx/storage/storageclient/storagehostmanager"
)

// ActiveContractsAPIDisplay is used to re-format the contract information that is going to
// be displayed on the console
type ActiveContractsAPIDisplay struct {
	ContractID   string
	HostID       string
	AbleToUpload bool
	AbleToRenew  bool
	Canceled     bool
}

// PublicStorageClientAPI defines the object used to call eligible public APIs
// are used to acquire information
type PublicStorageClientAPI struct {
	sc *StorageClient
}

// NewPublicStorageClientAPI initialize PublicStorageClientAPI object
// which implemented a bunch of API methods
func NewPublicStorageClientAPI(sc *StorageClient) *PublicStorageClientAPI {
	return &PublicStorageClientAPI{sc}
}

// Config will retrieve the current storage client settings
func (api *PublicStorageClientAPI) Config() (setting storage.ClientSettingAPIDisplay) {
	return formatClientSetting(api.sc.RetrieveClientSetting())
}

// Hosts will retrieve the current storage hosts from the storage host manager
func (api *PublicStorageClientAPI) Hosts() (hosts []storage.HostInfo) {
	return api.sc.storageHostManager.AllHosts()
}

// Host will retrieve a specific storage host information from the storage host manager
// based on the host id
func (api *PublicStorageClientAPI) Host(id string) (host storage.HostInfo, err error) {
	var enodeid enode.ID

	// convert the hex string back to the enode.ID type
	idSlice, err := hex.DecodeString(id)
	if err != nil {
		return storage.HostInfo{}, errors.New("the hostID provided is not valid")
	}
	copy(enodeid[:], idSlice)

	// get the storage host information based on the enode id
	info, exist := api.sc.storageHostManager.RetrieveHostInfo(enodeid)

	if !exist {
		return storage.HostInfo{}, errors.New("the host you are looking for does not exist")
	}
	return info, nil
}

// HostRank will retrieve the rankings of the storage hosts. The ranking information also
// includes detailed evaluation break down
func (api *PublicStorageClientAPI) HostRank() (evaluation []storagehostmanager.StorageHostRank) {
	return api.sc.storageHostManager.StorageHostRanks()
}

// Contracts will retrieve all active contracts and display their general information
func (api *PublicStorageClientAPI) Contracts() (activeContracts []ActiveContractsAPIDisplay) {
	activeContracts = api.sc.ActiveContracts()
	return
}

// Contract will retrieve detailed contract information
func (api *PublicStorageClientAPI) Contract(contractID string) (detail ContractMetaDataAPIDisplay, err error) {
	// convert the string into contractID format
	var convertContractID storage.ContractID
	if convertContractID, err = storage.StringToContractID(contractID); err != nil {
		err = fmt.Errorf("the contract id provided is invalid: %s", err.Error())
		return
	}

	// get the contract detail
	contract, exists := api.sc.ContractDetail(convertContractID)
	if !exists {
		err = fmt.Errorf("the contract with %v does not exist", contractID)
		return
	}

	// format the contract meta data
	detail = formatContractMetaData(contract)

	return
}

// PaymentAddress get the account address used to sign the storage contract. If not configured, the first address in the local wallet will be used as the paymentAddress by default.
func (api *PublicStorageClientAPI) PaymentAddress() (common.Address, error) {
	return api.sc.GetPaymentAddress()
}

// DownloadSync is used to download remote file by sync mode
// NOTE: RPC not support async download, because it is stateless, should block until download task done.
func (api *PublicStorageClientAPI) DownloadSync(remoteFilePath, localPath string) (string, error) {
	p := storage.DownloadParameters{
		// where to write the downloaded files
		WriteToLocalPath: localPath,

		// where to download the remote file
		RemoteFilePath: remoteFilePath,
	}
	err := api.sc.DownloadSync(p)
	if err != nil {
		return "【ERROR】failed to download", err
	}
	return "File downloaded successfully", nil
}

// Upload their local files to hosts made contract with
func (api *PublicStorageClientAPI) Upload(source string, dxPath string) (string, error) {
	path, err := storage.NewDxPath(dxPath)
	if err != nil {
		return "", err
	}
	param := storage.FileUploadParams{
		Source: source,
		DxPath: path,
		Mode:   storage.Override,
	}
	if err := api.sc.Upload(param); err != nil {
		return "", err
	}
	return "success", nil
}

// PrivateStorageClientAPI defines the object used to call eligible APIs
// that are used to configure settings
type PrivateStorageClientAPI struct {
	sc *StorageClient
}

// NewPrivateStorageClientAPI initialize PrivateStorageClientAPI object
// which implemented a bunch of API methods
func NewPrivateStorageClientAPI(sc *StorageClient) *PrivateStorageClientAPI {
	return &PrivateStorageClientAPI{sc}
}

// SetConfig will configure the client setting based on the user input data
func (api *PrivateStorageClientAPI) SetConfig(settings map[string]string) (resp string, err error) {
	prevClientSetting := api.sc.RetrieveClientSetting()
	var currentSetting storage.ClientSetting

	if currentSetting, err = parseClientSetting(settings, prevClientSetting); err != nil {
		err = fmt.Errorf("form contract failed, failed to parse the client settings: %s", err.Error())
		return
	}

	// if user entered any 0s for the rent payment, set them to the default rentPayment settings
	currentSetting = clientSettingGetDefault(currentSetting)

	// call set client setting methods
	if err = api.sc.SetClientSetting(currentSetting); err != nil {
		err = fmt.Errorf("failed to set the client settings: %s", err.Error())
		return
	}

	resp = fmt.Sprintf("Successfully set the storage client setting")

	return
}

// SetPaymentAddress configure the account address used to sign the storage contract, which has and can only be the address of the local wallet.
func (api *PrivateStorageClientAPI) SetPaymentAddress(addrStr string) bool {
	paymentAddress := common.HexToAddress(addrStr)

	account := accounts.Account{Address: paymentAddress}
	_, err := api.sc.ethBackend.AccountManager().Find(account)
	if err != nil {
		api.sc.log.Error("You must set up an account owned by your local wallet!")
		return false
	}

	api.sc.lock.Lock()
	api.sc.PaymentAddress = paymentAddress
	api.sc.lock.Unlock()

	return true
<<<<<<< HEAD
}

// PeriodCost will get the client's period cost which specifies cost that storage
// client needs to pay within one period cycle. It includes cost for all contracts
func (api *PrivateStorageClientAPI) PeriodCost() storage.PeriodCost {
	return api.sc.contractManager.RetrievePeriodCost()
}

// CancelAllContracts will cancel all contracts signed with storage client by
// marking all active contracts as canceled, not good for uploading, and not good
// for renewing
//func (api *PrivateStorageClientAPI) CancelAllContracts() (resp string) {
//	if err := api.sc.CancelContracts(); err != nil {
//		resp = fmt.Sprintf("Failed to cancel all contracts: %s", err.Error())
//		return
//	}
//
//	resp = fmt.Sprintf("All contracts are successfully canceled")
//	return resp
//}

// PublicStorageClientDebugAPI defines the object used to call eligible public APIs
// that are used to mock data
//type PublicStorageClientDebugAPI struct {
//	sc *StorageClient
//}

// NewPublicStorageClientDebugAPI initialize NewPublicStorageClientDebugAPI object
// which implemented a bunch of API methods
//func NewPublicStorageClientDebugAPI(sc *StorageClient) *PublicStorageClientDebugAPI {
//	return &PublicStorageClientDebugAPI{sc}
//}

// InsertActiveContracts will create some random contracts based on the amount user entered
// and inserted them into activeContracts field
//func (api *PublicStorageClientDebugAPI) InsertActiveContracts(amount int) (resp string, err error) {
//	// validate user input
//	if amount <= 0 {
//		err = fmt.Errorf("the amount you entered %v must be greater than 0", amount)
//		return
//	}
//
//	// insert random active contracts
//	if err = api.sc.contractManager.InsertRandomActiveContracts(amount); err != nil {
//		err = fmt.Errorf("failed to insert mocked active contracts: %s", err.Error())
//		return
//	}
//
//	resp = fmt.Sprintf("Successfully inserted %v mocked active contracts", amount)
//	return
//}
=======
}
>>>>>>> c5beb99f
<|MERGE_RESOLUTION|>--- conflicted
+++ resolved
@@ -194,7 +194,6 @@
 	api.sc.lock.Unlock()
 
 	return true
-<<<<<<< HEAD
 }
 
 // PeriodCost will get the client's period cost which specifies cost that storage
@@ -245,7 +244,4 @@
 //
 //	resp = fmt.Sprintf("Successfully inserted %v mocked active contracts", amount)
 //	return
-//}
-=======
-}
->>>>>>> c5beb99f
+//}