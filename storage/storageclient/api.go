--- conflicted
+++ resolved
@@ -49,7 +49,6 @@
 	return api.sc.memoryManager.MemoryLimit()
 }
 
-<<<<<<< HEAD
 // download remote file by sync mode
 //
 // NOTE: RPC not support async download, because it is stateless, should block until download task done.
@@ -66,7 +65,8 @@
 		return err
 	}
 	return nil
-=======
+}
+
 // Upload their local files to hosts made contract with
 func (api *PublicStorageClientAPI) Upload(source string, dxPath string) string {
 	param := storage.FileUploadParams{
@@ -78,7 +78,6 @@
 		return err.Error()
 	}
 	return "success"
->>>>>>> d23be280
 }
 
 //GetPaymentAddress get the account address used to sign the storage contract. If not configured, the first address in the local wallet will be used as the paymentAddress by default.
