// Copyright 2019 DxChain, All rights reserved.
// Use of this source code is governed by an Apache
// License 2.0 that can be found in the LICENSE file.

package storagehostmanager

import (
	"math/big"

	"github.com/DxChainNetwork/godx/common"
<<<<<<< HEAD
	"github.com/DxChainNetwork/godx/storage"
)

// HostMarket provides methods to evaluate the storage price, upload price, download
// price, and deposit price. Note the HostMarket should have a caching method.
type HostMarket interface {
	GetMarketPrice() storage.MarketPrice
	GetBlockNumber() uint64
}

// GetMarketPrice return the market price for evaluation based on host entries
// TODO: implement this
func (shm *StorageHostManager) GetMarketPrice() storage.MarketPrice {
	return storage.MarketPrice{
		ContractPrice: common.NewBigInt(1000),
		StoragePrice:  common.NewBigInt(1000),
		UploadPrice:   common.NewBigInt(1000),
		DownloadPrice: common.NewBigInt(1000),
		Deposit:       common.NewBigInt(1000),
		MaxDeposit:    common.NewBigInt(10000000),
=======
	"github.com/DxChainNetwork/godx/common/math"
)

// hostMarket provides methods to evaluate the storage price, upload price, download
// price, and deposit price. Note the hostMarket should have a caching method.
type hostMarket interface {
	getMarketPrice() MarketPrice
	getBlockHeight() uint64
}

// MarketPrice is the market price metrics from hostMarket
type MarketPrice struct {
	ContractPrice common.BigInt
	StoragePrice  common.BigInt
	UploadPrice   common.BigInt
	DownloadPrice common.BigInt
	Deposit       common.BigInt
	MaxDeposit    common.BigInt
}

// getMarketPrice return the market price for evaluation based on host entries.
// Currently, the returned market price is hard coded host default settings.
// Will be updated later.
// TODO: implement this
func (shm *StorageHostManager) getMarketPrice() MarketPrice {
	return MarketPrice{
		ContractPrice: common.PtrBigInt(new(big.Int).Mul(math.BigPow(10, 15), big.NewInt(50))),
		StoragePrice:  common.PtrBigInt(math.BigPow(10, 3)),
		UploadPrice:   common.PtrBigInt(math.BigPow(10, 7)),
		DownloadPrice: common.PtrBigInt(math.BigPow(10, 8)),
		Deposit:       common.PtrBigInt(math.BigPow(10, 3)),
		MaxDeposit:    common.PtrBigInt(math.BigPow(10, 20)),
>>>>>>> 39bc0185
	}
}<|MERGE_RESOLUTION|>--- conflicted
+++ resolved
@@ -8,7 +8,7 @@
 	"math/big"
 
 	"github.com/DxChainNetwork/godx/common"
-<<<<<<< HEAD
+	"github.com/DxChainNetwork/godx/common/math"
 	"github.com/DxChainNetwork/godx/storage"
 )
 
@@ -23,45 +23,11 @@
 // TODO: implement this
 func (shm *StorageHostManager) GetMarketPrice() storage.MarketPrice {
 	return storage.MarketPrice{
-		ContractPrice: common.NewBigInt(1000),
-		StoragePrice:  common.NewBigInt(1000),
-		UploadPrice:   common.NewBigInt(1000),
-		DownloadPrice: common.NewBigInt(1000),
-		Deposit:       common.NewBigInt(1000),
-		MaxDeposit:    common.NewBigInt(10000000),
-=======
-	"github.com/DxChainNetwork/godx/common/math"
-)
-
-// hostMarket provides methods to evaluate the storage price, upload price, download
-// price, and deposit price. Note the hostMarket should have a caching method.
-type hostMarket interface {
-	getMarketPrice() MarketPrice
-	getBlockHeight() uint64
-}
-
-// MarketPrice is the market price metrics from hostMarket
-type MarketPrice struct {
-	ContractPrice common.BigInt
-	StoragePrice  common.BigInt
-	UploadPrice   common.BigInt
-	DownloadPrice common.BigInt
-	Deposit       common.BigInt
-	MaxDeposit    common.BigInt
-}
-
-// getMarketPrice return the market price for evaluation based on host entries.
-// Currently, the returned market price is hard coded host default settings.
-// Will be updated later.
-// TODO: implement this
-func (shm *StorageHostManager) getMarketPrice() MarketPrice {
-	return MarketPrice{
 		ContractPrice: common.PtrBigInt(new(big.Int).Mul(math.BigPow(10, 15), big.NewInt(50))),
 		StoragePrice:  common.PtrBigInt(math.BigPow(10, 3)),
 		UploadPrice:   common.PtrBigInt(math.BigPow(10, 7)),
 		DownloadPrice: common.PtrBigInt(math.BigPow(10, 8)),
 		Deposit:       common.PtrBigInt(math.BigPow(10, 3)),
 		MaxDeposit:    common.PtrBigInt(math.BigPow(10, 20)),
->>>>>>> 39bc0185
 	}
 }