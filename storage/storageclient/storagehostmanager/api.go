--- conflicted
+++ resolved
@@ -52,11 +52,6 @@
 	}
 }
 
-<<<<<<< HEAD
-// TODO: (mzhang) private method, set filter mode
-
-=======
->>>>>>> fe955938
 // StorageHost will return a specific host detailed information from the storage host pool
 func (api *PublicStorageHostManagerAPI) StorageHost(id string) storage.HostInfo {
 	var enodeid enode.ID
