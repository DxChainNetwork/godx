--- conflicted
+++ resolved
@@ -6,6 +6,7 @@
 
 import (
 	"github.com/DxChainNetwork/godx/common"
+	"github.com/DxChainNetwork/godx/storage"
 )
 
 // fakeHostMarket is a fake host market that implement HostMarket
@@ -19,15 +20,9 @@
 	maxDeposit    common.BigInt
 }
 
-<<<<<<< HEAD
 // GetMarketPrice return the price for the fake host manager
 func (hm *fakeHostMarket) GetMarketPrice() storage.MarketPrice {
 	return storage.MarketPrice{
-=======
-// getMarketPrice return the price for the fake host manager
-func (hm *fakeHostMarket) getMarketPrice() MarketPrice {
-	return MarketPrice{
->>>>>>> 39bc0185
 		ContractPrice: hm.contractPrice,
 		StoragePrice:  hm.storagePrice,
 		UploadPrice:   hm.uploadPrice,
