// Copyright 2019 DxChain, All rights reserved.
// Use of this source code is governed by an Apache
// License 2.0 that can be found in the LICENSE file

package contractmanager

import (
	"crypto/ecdsa"
	"errors"
	"fmt"

	"github.com/DxChainNetwork/godx/accounts"
	"github.com/DxChainNetwork/godx/common"
	"github.com/DxChainNetwork/godx/common/math"
	"github.com/DxChainNetwork/godx/core/types"
	"github.com/DxChainNetwork/godx/crypto"
	"github.com/DxChainNetwork/godx/p2p/enode"
	"github.com/DxChainNetwork/godx/rlp"
	"github.com/DxChainNetwork/godx/storage"
	"github.com/DxChainNetwork/godx/storage/storageclient/contractset"
	"github.com/DxChainNetwork/godx/storage/storagehost"
)

// checkForContractRenew will loop through all active contracts and filter out those needs to be renewed.
// There are two types of contract needs to be renewed
// 		1. contracts that are about to expired. they need to be renewed
// 		2. contracts that have insufficient amount of funding, meaning the contract is about to be
// 		   marked as not good for data uploading
func (cm *ContractManager) checkForContractRenew(rentPayment storage.RentPayment) (closeToExpireRenews []contractRenewRecord, insufficientFundingRenews []contractRenewRecord) {

	cm.log.Debug("Contract renew check started")

	cm.lock.RLock()
	currentBlockHeight := cm.blockHeight
	cm.lock.RUnlock()

	// loop through all active contracts, get the closeToExpireRenews and insufficientFundingRenews
	for _, contract := range cm.activeContracts.RetrieveAllContractsMetaData() {
		// validate the storage host for the contract, check if the host exists or get filtered
		host, exists := cm.hostManager.RetrieveHostInfo(contract.EnodeID)
		if !exists || host.Filtered {
			continue
		}

		// verify if the contract is good for renew
		if !contract.Status.RenewAbility {
			continue
		}

		// for contract that is about to expire, it will be added to the priorityRenews
		// calculate the renewCostEstimation and update the priorityRenews
		if currentBlockHeight+rentPayment.RenewWindow >= contract.EndHeight {
			estimateContractRenewCost := cm.renewCostEstimation(host, contract, currentBlockHeight, rentPayment)
			closeToExpireRenews = append(closeToExpireRenews, contractRenewRecord{
				id:   contract.ID,
				cost: estimateContractRenewCost,
			})
			continue
		}

		// for those contracts has insufficient funding, they should be renewed because otherwise
		// after a while, they will be marked as not good for upload
		sectorStorageCost := host.StoragePrice.MultUint64(contractset.SectorSize * rentPayment.Period)
		sectorUploadBandwidthCost := host.UploadBandwidthPrice.MultUint64(contractset.SectorSize)
		sectorDownloadBandwidthCost := host.DownloadBandwidthPrice.MultUint64(contractset.SectorSize)
		totalSectorCost := sectorUploadBandwidthCost.Add(sectorDownloadBandwidthCost).Add(sectorStorageCost)

		remainingBalancePercentage := contract.ContractBalance.Div(contract.TotalCost).Float64()

		if contract.ContractBalance.Cmp(totalSectorCost.MultUint64(3)) < 0 || remainingBalancePercentage < minContractPaymentRenewalThreshold {
			insufficientFundingRenews = append(insufficientFundingRenews, contractRenewRecord{
				id:   contract.ID,
				cost: contract.TotalCost.MultUint64(2),
			})
		}
	}

	return
}

// resetFailedRenews will update the failedRenewCount list, which only includes the failedRenewCount
// in the current renew lists
func (cm *ContractManager) resetFailedRenews(closeToExpireRenews []contractRenewRecord, insufficientFundingRenews []contractRenewRecord) {
	cm.lock.Lock()
	defer cm.lock.Unlock()

	filteredFailedRenews := make(map[storage.ContractID]uint64)

	// loop through the closeToExpireRenews, get the failedRenewCount
	for _, renewRecord := range closeToExpireRenews {
		contractID := renewRecord.id
		if _, exists := cm.failedRenewCount[contractID]; exists {
			filteredFailedRenews[contractID] = cm.failedRenewCount[contractID]
		}
	}

	// loop through the insufficientFundingRenews, get the failed renews
	for _, renewRecord := range insufficientFundingRenews {
		contractID := renewRecord.id
		if _, exists := cm.failedRenewCount[contractID]; exists {
			filteredFailedRenews[contractID] = cm.failedRenewCount[contractID]
		}
	}

	// reset the failedRenewCount
	cm.failedRenewCount = filteredFailedRenews
}

// prepareContractRenew will loop through all record in the renewRecords and start to renew
// each contract. Before contract renewing get started, the fund will be validated first.
func (cm *ContractManager) prepareContractRenew(renewRecords []contractRenewRecord, clientRemainingFund common.BigInt, rentPayment storage.RentPayment) (remainingFund common.BigInt, terminate bool) {

	cm.log.Debug("Prepare to renew the contract")

	// get the data needed
	cm.lock.RLock()
	currentPeriod := cm.currentPeriod
	contractEndHeight := cm.currentPeriod + rentPayment.Period + rentPayment.RenewWindow
	cm.lock.RUnlock()

	// loop through all contracts that need to be renewed, and prepare to renew the contract
	for _, record := range renewRecords {
		// verify that the cost needed for contract renew does not exceed the clientRemainingFund
		if clientRemainingFund.Cmp(record.cost) < 0 {
			cm.log.Debug("client does not have enough fund to renew the contract", "contractID", record.id, "cost", record.cost)
			continue
		}

		// renew the contract, get the spending for the renew
		renewCost, err := cm.contractRenewStart(record, currentPeriod, rentPayment, contractEndHeight)
		if err != nil {
			cm.log.Error("contract renew failed", "contractID", record.id, "err", err.Error())
		}

		// update the remaining fund
		remainingFund = clientRemainingFund.Sub(renewCost)

		// check maintenance termination
		if terminate = cm.checkMaintenanceTermination(); terminate {
			return
		}
	}

	return
}

// contractRenewStart will start to perform contract renew operation
// 		1. before contract renew, validate the contract first
// 		2. renew the contract
// 		3. if the renew failed, handle the failed situation
//   	4. otherwise, update the contract manager
func (cm *ContractManager) contractRenewStart(record contractRenewRecord, currentPeriod uint64, rentPayment storage.RentPayment, contractEndHeight uint64) (renewCost common.BigInt, err error) {
	// get the information needed
	renewContractID := record.id
	renewContractCost := record.cost

	// mark the oldContract as renewing, and remove it at the end
	cm.lock.Lock()
	cm.renewing[renewContractID] = true
	cm.lock.Unlock()

	defer func() {
		cm.lock.Lock()
		delete(cm.renewing, renewContractID)
		cm.lock.Unlock()
	}()

	// if the contract is revising, return error directly
	if !cm.b.IsRevisionSessionDone(renewContractID) {
		renewCost = common.BigInt0
		err = fmt.Errorf("the contract is revising, cannot be renewed")
		return
	}

	// acquire the oldContract (contract that is about to be renewed)
	oldContract, exists := cm.activeContracts.Acquire(renewContractID)
	if !exists {
		renewCost = common.BigInt0
		err = fmt.Errorf("the oldContract that is trying to be renewed with id %v no longer exists", renewContractID)
		return
	}

	// 1. get the oldContract status and check its renewAbility, oldContract validation
	stats, exists := cm.retrieveContractStatus(renewContractID)
	if !exists || !stats.RenewAbility {
		if err := cm.activeContracts.Return(oldContract); err != nil {
			cm.log.Warn("during the oldContract renew process, the oldContract cannot be returned because it has been deleted already")
		}
		renewCost = common.BigInt0
		err = fmt.Errorf("oldContract with id %v is marked as unable to be renewed", renewContractID)
		return
	}

	// 2. oldContract renew
	renewedContract, renewErr := cm.renew(oldContract, rentPayment, renewContractCost, contractEndHeight)

	// 3. handle the failed renews
	if renewErr != nil {
		if err := cm.activeContracts.Return(oldContract); err != nil {
			cm.log.Warn("during the handle oldContract renew failed process, the oldContract cannot be returned because it has been deleted already")
		}
		renewCost = common.BigInt0
		err = cm.handleRenewFailed(oldContract, renewErr, rentPayment, stats)
		return
	}

	// at this point, the contract has been renewed successfully
	renewCost = renewContractCost

	// 4. update the oldContract manager
	renewedContractStatus := storage.ContractStatus{
		UploadAbility: true,
		RenewAbility:  true,
		Canceled:      false,
	}
	if err = cm.updateContractStatus(renewedContract.ID, renewedContractStatus); err != nil {
		// renew succeed, but status update failed
		cm.log.Warn(fmt.Sprintf("failed to update the renewed oldContract status: %s", err.Error()))
		if err = cm.activeContracts.Return(oldContract); err != nil {
			cm.log.Warn("during the updating renewed oldContract failed process, the oldContract cannot be returned because it has been deleted already")
			err = nil
			return
		}
	}

	// update the old oldContract status
	stats.RenewAbility = false
	stats.UploadAbility = false
	stats.Canceled = true
	if err = oldContract.UpdateStatus(stats); err != nil {
		cm.log.Warn("failed to update the old oldContract (before renew) status")
		if err = cm.activeContracts.Return(oldContract); err != nil {
			cm.log.Warn("during the old oldContract status update process, the oldContract cannot be returned because it has been deleted already")
			err = nil
			return
		}
	}

	// update the renewedFrom, renewedTo, expiredContract field
	cm.lock.Lock()
	cm.renewedFrom[renewedContract.ID] = oldContract.Metadata().ID
	cm.renewedTo[oldContract.Metadata().ID] = renewedContract.ID
	cm.expiredContracts[oldContract.Metadata().ID] = oldContract.Metadata()
	cm.lock.Unlock()

	// save the information persistently
	if err = cm.saveSettings(); err != nil {
		cm.log.Error("failed to save the settings persistently", "err", err.Error())
	}

	// delete the old oldContract from the active oldContract list
	if err = cm.activeContracts.Delete(oldContract); err != nil {
		cm.log.Error("failed to delete the contract from the active oldContract list after renew", "err", err.Error())
	}

	err = nil
	return
}

// renew will start to perform the contract renew operation:
// 		1. contract renewAbility validation
// 		2. storage host validation
// 		3. form the contract renew needed params
// 		4. perform the contract renew operation
// 		5. update the storage host to contract id mapping
func (cm *ContractManager) renew(renewContract *contractset.Contract, rentPayment storage.RentPayment, contractFund common.BigInt, contractEndHeight uint64) (renewedContract storage.ContractMetaData, err error) {
	// 1. contract renewAbility validation
	contractMeta := renewContract.Metadata()
	status, exists := cm.retrieveContractStatus(contractMeta.ID)
	if !exists || !status.RenewAbility {
		err = fmt.Errorf("the contract is not able to be renewed, the renewAbility is marked as false")
		return
	}

	// 2. storage host validation
	host, exists := cm.hostManager.RetrieveHostInfo(contractMeta.EnodeID)

	if !exists {
		err = fmt.Errorf("the storage host recorded in the contract that needs to be renewed, cannot be found")
		return
	} else if host.Filtered {
		err = fmt.Errorf("the storage host has been filtered")
		return
	} else if host.StoragePrice.Cmp(maxHostStoragePrice) > 0 {
		err = fmt.Errorf("the storage price exceed the maximum storage price alloweed")
		return
	} else if host.MaxDuration < rentPayment.Period {
		err = fmt.Errorf("the max duration cannot be smaller than the storage contract period")
		return
	}

	// validate the storage host max deposit
	if host.MaxDeposit.Cmp(maxHostDeposit) > 0 {
		host.MaxDeposit = maxHostDeposit
	}

	// 3. form the contract renew needed params
	// The reason to get the newest blockHeight here is that during the checking time period
	// many blocks may be generated already, which is unfair to the storage client.
	cm.lock.RLock()
	startHeight := cm.blockHeight
	cm.lock.RUnlock()

	// try to get the clientPaymentAddress. If failed, return error directly and set the contract creation cost
	// to be zero
	var clientPaymentAddress common.Address
	if clientPaymentAddress, err = cm.b.GetPaymentAddress(); err != nil {
		err = fmt.Errorf("failed to create the contract with host: %v, failed to get the clientPayment address: %s", host.EnodeID, err.Error())
		return
	}

	// form the contract parameters
	params := storage.ContractParams{
		Allowance:            rentPayment,
		HostEnodeUrl:         host.EnodeURL,
		Funding:              contractFund,
		StartHeight:          startHeight,
		EndHeight:            contractEndHeight,
		ClientPaymentAddress: clientPaymentAddress,
		Host:                 host,
	}

	// 4. contract renew
	if renewedContract, err = cm.ContractRenew(renewContract, params); err != nil {
		return
	}

	// 5. update the storage host to contract id mapping
	cm.lock.Lock()
	cm.hostToContract[renewedContract.EnodeID] = renewedContract.ID
	cm.lock.Unlock()

	return
}

// handleRenewFailed will handle the failed contract renews.
// 		1. check if the error is caused by storage host, if so, increase the failed renew count
// 		2. if the amount of renew fails exceed a limit or it is already passed the second half of renew window,
// 		meaning the contract needs to be replaced, mark the contract as canceled
// 		3. return the error message
func (cm *ContractManager) handleRenewFailed(failedContract *contractset.Contract, renewError error, rentPayment storage.RentPayment, contractStatus storage.ContractStatus) (err error) {
	// if renew failed is caused by the storage host, update the the failedRenewsCount
	if common.ErrContains(renewError, ErrHostFault) {
		cm.lock.Lock()
		cm.failedRenewCount[failedContract.Metadata().ID]++
		cm.lock.Unlock()
	}

	// get the number of failed renews, to check if the contract needs to be replaced
	// get the newest block height as well
	cm.lock.RLock()
	numFailed, _ := cm.failedRenewCount[failedContract.Metadata().ID]
	blockHeight := cm.blockHeight
	cm.lock.RUnlock()

	secondHalfRenewWindow := blockHeight+rentPayment.RenewWindow/2 >= failedContract.Metadata().EndHeight
	contractReplace := numFailed >= consecutiveRenewFailsBeforeReplacement

	// if the contract has been failed before, passed the second half renew window, and need replacement
	// mark the contract that is trying to be renewed as canceled
	if secondHalfRenewWindow && contractReplace {
		contractStatus.UploadAbility = false
		contractStatus.RenewAbility = false
		contractStatus.Canceled = true
		if err := failedContract.UpdateStatus(contractStatus); err != nil {
			cm.log.Warn(fmt.Sprintf("failed to update the contract status during renew failed handling: %s", err.Error()))
		}

		err = fmt.Errorf("marked the contract %v as canceled due to the large amount of renew fails: %s", failedContract.Metadata().ID, renewError.Error())
		return
	}

	// otherwise, do nothing, a renew attempt to the same contract will be performed again
	err = fmt.Errorf("failed to renew the contract: %s", renewError.Error())
	return
}

//ContractRenew renew transaction initiated by the storage client
func (cm *ContractManager) ContractRenew(oldContract *contractset.Contract, params storage.ContractParams) (md storage.ContractMetaData, err error) {

	contract := oldContract.Header()
<<<<<<< HEAD

	lastRev := contract.LatestContractRevision

	// Extract vars from params, for convenience
=======
	lastRev := contract.GetLatestContractRevision()
>>>>>>> 892d23b9
	allowance, funding, startHeight, endHeight, host := params.Allowance, params.Funding, params.StartHeight, params.EndHeight, params.Host

	var basePrice, baseCollateral common.BigInt
	if endHeight+host.WindowSize > lastRev.NewWindowEnd {
		timeExtension := uint64(endHeight+host.WindowSize) - lastRev.NewWindowEnd
		basePrice = host.StoragePrice.Mult(common.NewBigIntUint64(lastRev.NewFileSize)).Mult(common.NewBigIntUint64(timeExtension))
		baseCollateral = host.Deposit.Mult(common.NewBigIntUint64(lastRev.NewFileSize)).Mult(common.NewBigIntUint64(timeExtension))
	}

	// Calculate the payouts for the client, host, and whole contract
	period := endHeight - startHeight
	expectedStorage := allowance.ExpectedStorage / allowance.StorageHosts
	clientPayout, hostPayout, hostCollateral, err := ClientPayoutsPreTax(host, funding, basePrice, baseCollateral, period, expectedStorage)
	if err != nil {
		return storage.ContractMetaData{}, err
	}

	// check for negative currency
	if hostCollateral.Cmp(baseCollateral) < 0 {
		baseCollateral = hostCollateral
	}

	//Calculate the account address of the client
	clientAddr := lastRev.NewValidProofOutputs[0].Address
	//Calculate the account address of the host
	hostAddr := crypto.PubkeyToAddress(host.NodePubKey)
	// Create storage contract
	storageContract := types.StorageContract{
		FileSize:         lastRev.NewFileSize,
		FileMerkleRoot:   lastRev.NewFileMerkleRoot, // no proof possible without data
		WindowStart:      endHeight,
		WindowEnd:        endHeight + host.WindowSize,
		ClientCollateral: types.DxcoinCollateral{DxcoinCharge: types.DxcoinCharge{Value: clientPayout.BigIntPtr()}},
		HostCollateral:   types.DxcoinCollateral{DxcoinCharge: types.DxcoinCharge{Value: hostPayout.BigIntPtr()}},
		UnlockHash:       lastRev.NewUnlockHash,
		RevisionNumber:   0,
		ValidProofOutputs: []types.DxcoinCharge{
			// Deposit is returned to client
			{Value: clientPayout.BigIntPtr(), Address: clientAddr},
			// Deposit is returned to host
			{Value: hostPayout.BigIntPtr(), Address: hostAddr},
		},
		MissedProofOutputs: []types.DxcoinCharge{
			{Value: clientPayout.BigIntPtr(), Address: clientAddr},
			{Value: hostPayout.Sub(baseCollateral).Add(host.ContractPrice).BigIntPtr(), Address: hostAddr},
		},
	}

	// Increase Successful/Failed interactions accordingly
	defer func() {
		if err != nil {
			cm.hostManager.IncrementFailedInteractions(contract.EnodeID)
			err = common.ErrExtend(err, ErrHostFault)
		} else {
			cm.hostManager.IncrementSuccessfulInteractions(contract.EnodeID)
		}
	}()

	account := accounts.Account{Address: clientAddr}
	wallet, err := cm.b.AccountManager().Find(account)
	if err != nil {
		return storage.ContractMetaData{}, storagehost.ExtendErr("find client account error", err)
	}

	// Setup connection with storage host
	session, err := cm.b.SetupConnection(host.EnodeURL)
	if err != nil {
		return storage.ContractMetaData{}, storagehost.ExtendErr("setup connection with host failed", err)
	}
	defer cm.b.Disconnect(session, host.EnodeURL)

	clientContractSign, err := wallet.SignHash(account, storageContract.RLPHash().Bytes())
	if err != nil {
		return storage.ContractMetaData{}, storagehost.ExtendErr("contract sign by client failed", err)
	}

	// Send the ContractCreate request
	req := storage.ContractCreateRequest{
		StorageContract: storageContract,
		Sign:            clientContractSign,
		Renew:           true,
		OldContractID:   lastRev.ParentID,
	}

	if err := session.SendStorageContractCreation(req); err != nil {
		return storage.ContractMetaData{}, err
	}

	var hostSign []byte
	msg, err := session.ReadMsg()
	if err != nil {
		return storage.ContractMetaData{}, err
	}

	// if host send some negotiation error, client should handler it
	if msg.Code == storage.NegotiationErrorMsg {
		var negotiationErr error
		msg.Decode(&negotiationErr)
		return storage.ContractMetaData{}, negotiationErr
	}

	if err := msg.Decode(&hostSign); err != nil {
		return storage.ContractMetaData{}, err
	}

	storageContract.Signatures[0] = clientContractSign
	storageContract.Signatures[1] = hostSign

	// Assemble init revision and sign it
	storageContractRevision := types.StorageContractRevision{
		ParentID:              storageContract.RLPHash(),
		UnlockConditions:      lastRev.UnlockConditions,
		NewRevisionNumber:     1,
		NewFileSize:           storageContract.FileSize,
		NewFileMerkleRoot:     storageContract.FileMerkleRoot,
		NewWindowStart:        storageContract.WindowStart,
		NewWindowEnd:          storageContract.WindowEnd,
		NewValidProofOutputs:  storageContract.ValidProofOutputs,
		NewMissedProofOutputs: storageContract.MissedProofOutputs,
		NewUnlockHash:         storageContract.UnlockHash,
	}

	clientRevisionSign, err := wallet.SignHash(account, storageContractRevision.RLPHash().Bytes())
	if err != nil {
		return storage.ContractMetaData{}, storagehost.ExtendErr("client sign revision error", err)
	}
	storageContractRevision.Signatures = [][]byte{clientRevisionSign}

	if err := session.SendStorageContractCreationClientRevisionSign(clientRevisionSign); err != nil {
		return storage.ContractMetaData{}, storagehost.ExtendErr("send revision sign by client error", err)
	}

	var hostRevisionSign []byte
	msg, err = session.ReadMsg()
	if err != nil {
		return storage.ContractMetaData{}, err
	}

	// if host send some negotiation error, client should handler it
	if msg.Code == storage.NegotiationErrorMsg {
		var negotiationErr error
		msg.Decode(&negotiationErr)
		return storage.ContractMetaData{}, negotiationErr
	}

	if err := msg.Decode(&hostRevisionSign); err != nil {
		return storage.ContractMetaData{}, err
	}

	scBytes, err := rlp.EncodeToBytes(storageContract)
	if err != nil {
		return storage.ContractMetaData{}, err
	}

	if _, err := cm.b.SendStorageContractCreateTx(clientAddr, scBytes); err != nil {
		return storage.ContractMetaData{}, storagehost.ExtendErr("Send storage contract creation transaction error", err)
	}

	// wrap some information about this contract
	header := contractset.ContractHeader{
		ID:                     storage.ContractID(storageContract.ID()),
		EnodeID:                PubkeyToEnodeID(&host.NodePubKey),
		StartHeight:            startHeight,
<<<<<<< HEAD
		TotalCost:              common.NewBigInt(funding.Int64()),
		ContractFee:            common.NewBigInt(host.ContractPrice.Int64()),
=======
		EndHeight:              endHeight,
		TotalCost:              funding,
		ContractFee:            host.ContractPrice,
>>>>>>> 892d23b9
		LatestContractRevision: storageContractRevision,
		Status: storage.ContractStatus{
			UploadAbility: true,
			RenewAbility:  true,
		},
	}

	oldRoots, err := oldContract.MerkleRoots()
	if err != nil {
		return storage.ContractMetaData{}, err
	}

	// store this contract info to client local
	contractMetaData, err := cm.GetStorageContractSet().InsertContract(header, oldRoots)
	if err != nil {
		return storage.ContractMetaData{}, err
	}
	return contractMetaData, nil
}

// PubkeyToEnodeID calculate Enode.ContractID, reference:
// p2p/discover/node.go:41
// p2p/discover/node.go:59
func PubkeyToEnodeID(pubkey *ecdsa.PublicKey) enode.ID {
	var pubBytes [64]byte
	math.ReadBits(pubkey.X, pubBytes[:len(pubBytes)/2])
	math.ReadBits(pubkey.Y, pubBytes[len(pubBytes)/2:])
	return enode.ID(crypto.Keccak256Hash(pubBytes[:]))
}

// ClientPayoutsPreTax calculate client and host collateral
func ClientPayoutsPreTax(host storage.HostInfo, funding common.BigInt, basePrice common.BigInt, baseCollateral common.BigInt, period uint64, expectedStorage uint64) (clientPayout common.BigInt, hostPayout common.BigInt, hostCollateral common.BigInt, err error) {
	// Divide by zero check.
	if host.StoragePrice.Sign() == 0 {
		host.StoragePrice = common.NewBigIntUint64(1)
	}

	// Underflow check.
	if funding.Cmp(host.ContractPrice) <= 0 {
		err = errors.New("underflow detected, funding < contractPrice")
		return
	}

	// Calculate clientPayout.
	clientPayout = funding.Sub(host.ContractPrice).Sub(basePrice)

	// Calculate hostCollateral
	maxStorageSizeTime := clientPayout.Div(host.StoragePrice)
	hostCollateral = maxStorageSizeTime.Mult(host.Deposit).Add(baseCollateral)
	maxClientCollateral := host.Deposit.Mult(common.NewBigIntUint64(period)).Mult(common.NewBigIntUint64(expectedStorage)).Mult(common.NewBigIntUint64(5))
	if hostCollateral.Cmp(maxClientCollateral) > 0 {
		hostCollateral = maxClientCollateral
	}

	// Don't add more collateral than the host is willing to put into a single
	// contract.
	if hostCollateral.Cmp(host.MaxDeposit) > 0 {
		hostCollateral = host.MaxDeposit
	}

	// Calculate hostPayout.
	hostPayout = hostCollateral.Add(host.ContractPrice).Add(basePrice)
	return
}<|MERGE_RESOLUTION|>--- conflicted
+++ resolved
@@ -379,14 +379,9 @@
 func (cm *ContractManager) ContractRenew(oldContract *contractset.Contract, params storage.ContractParams) (md storage.ContractMetaData, err error) {
 
 	contract := oldContract.Header()
-<<<<<<< HEAD
-
 	lastRev := contract.LatestContractRevision
 
 	// Extract vars from params, for convenience
-=======
-	lastRev := contract.GetLatestContractRevision()
->>>>>>> 892d23b9
 	allowance, funding, startHeight, endHeight, host := params.Allowance, params.Funding, params.StartHeight, params.EndHeight, params.Host
 
 	var basePrice, baseCollateral common.BigInt
@@ -550,14 +545,8 @@
 		ID:                     storage.ContractID(storageContract.ID()),
 		EnodeID:                PubkeyToEnodeID(&host.NodePubKey),
 		StartHeight:            startHeight,
-<<<<<<< HEAD
-		TotalCost:              common.NewBigInt(funding.Int64()),
-		ContractFee:            common.NewBigInt(host.ContractPrice.Int64()),
-=======
-		EndHeight:              endHeight,
 		TotalCost:              funding,
 		ContractFee:            host.ContractPrice,
->>>>>>> 892d23b9
 		LatestContractRevision: storageContractRevision,
 		Status: storage.ContractStatus{
 			UploadAbility: true,
