--- conflicted
+++ resolved
@@ -10,12 +10,6 @@
 	"github.com/DxChainNetwork/godx/common"
 	"github.com/DxChainNetwork/godx/storage"
 	"github.com/DxChainNetwork/godx/storage/storageclient/contractset"
-<<<<<<< HEAD
-=======
-	"github.com/DxChainNetwork/godx/storage/storageclient/storagehostmanager"
-	"github.com/DxChainNetwork/godx/storage/storagehost"
-	dberrors "github.com/syndtr/goleveldb/leveldb/errors"
->>>>>>> 2cef6b9f
 )
 
 // checkForContractRenew will loop through all active contracts and filter out those needs to be renewed.
@@ -370,306 +364,4 @@
 	// otherwise, do nothing, a renew attempt to the same contract will be performed again
 	err = fmt.Errorf("failed to renew the contract: %s", renewError.Error())
 	return
-<<<<<<< HEAD
-=======
-}
-
-//ContractRenew renew transaction initiated by the storage client
-func (cm *ContractManager) ContractRenew(oldContract *contractset.Contract, params storage.ContractParams) (md storage.ContractMetaData, err error) {
-
-	contract := oldContract.Header()
-	lastRev := contract.LatestContractRevision
-
-	// Extract vars from params, for convenience
-	rentPayment, funding, startHeight, endHeight, host := params.RentPayment, params.Funding, params.StartHeight, params.EndHeight, params.Host
-
-	var basePrice, baseCollateral common.BigInt
-	if endHeight+host.WindowSize > lastRev.NewWindowEnd {
-		timeExtension := uint64(endHeight+host.WindowSize) - lastRev.NewWindowEnd
-		basePrice = host.StoragePrice.Mult(common.NewBigIntUint64(lastRev.NewFileSize)).Mult(common.NewBigIntUint64(timeExtension))
-		baseCollateral = host.Deposit.Mult(common.NewBigIntUint64(lastRev.NewFileSize)).Mult(common.NewBigIntUint64(timeExtension))
-	}
-
-	// Calculate the payouts for the client, host, and whole contract
-	period := endHeight - startHeight
-	expectedStorage := rentPayment.ExpectedStorage / rentPayment.StorageHosts
-	clientPayout, hostPayout, hostCollateral, err := ClientPayouts(host, funding, basePrice, baseCollateral, period, expectedStorage)
-	if err != nil {
-		return storage.ContractMetaData{}, err
-	}
-
-	// check for negative currency
-	if hostCollateral.Cmp(baseCollateral) < 0 {
-		baseCollateral = hostCollateral
-	}
-
-	//Calculate the account address of the client
-	clientAddr := lastRev.NewValidProofOutputs[0].Address
-	//Calculate the account address of the host
-	hostAddr := lastRev.NewValidProofOutputs[1].Address
-	// Create storage contract
-	storageContract := types.StorageContract{
-		FileSize:         lastRev.NewFileSize,
-		FileMerkleRoot:   lastRev.NewFileMerkleRoot, // no proof possible without data
-		WindowStart:      endHeight,
-		WindowEnd:        endHeight + host.WindowSize,
-		ClientCollateral: types.DxcoinCollateral{DxcoinCharge: types.DxcoinCharge{Value: clientPayout.BigIntPtr(), Address: clientAddr}},
-		HostCollateral:   types.DxcoinCollateral{DxcoinCharge: types.DxcoinCharge{Value: hostPayout.BigIntPtr(), Address: hostAddr}},
-		UnlockHash:       lastRev.NewUnlockHash,
-		RevisionNumber:   0,
-		ValidProofOutputs: []types.DxcoinCharge{
-			// Deposit is returned to client
-			{Value: clientPayout.BigIntPtr(), Address: clientAddr},
-			// Deposit is returned to host
-			{Value: hostPayout.BigIntPtr(), Address: hostAddr},
-		},
-		MissedProofOutputs: []types.DxcoinCharge{
-			{Value: clientPayout.BigIntPtr(), Address: clientAddr},
-			{Value: hostPayout.Sub(baseCollateral).BigIntPtr(), Address: hostAddr},
-		},
-	}
-
-	account := accounts.Account{Address: clientAddr}
-	wallet, err := cm.b.AccountManager().Find(account)
-	if err != nil {
-		return storage.ContractMetaData{}, storagehost.ExtendErr("find client account error", err)
-	}
-
-	// Setup connection with storage host
-	sp, err := cm.b.SetupConnection(host.EnodeURL)
-	if err != nil {
-		cm.log.Error("contract create failed, failed to set up connection", "err", err.Error())
-		return storage.ContractMetaData{}, storagehost.ExtendErr("setup connection with host failed", err)
-	}
-
-	// Increase Successful/Failed interactions accordingly
-	var clientNegotiateErr, hostNegotiateErr, hostCommitErr error
-	defer func() {
-		if clientNegotiateErr != nil {
-			_ = sp.SendClientNegotiateErrorMsg()
-			if msg, err := sp.ClientWaitContractResp(); err != nil || msg.Code != storage.HostAckMsg {
-				cm.log.Error("Client receive host ack msg failed or msg.code is not host ack", "err", err)
-			}
-		}
-
-		// we will delete static flag when host negotiate or commit error
-		// when host occurs error, we increase failed interactions
-		if hostCommitErr != nil || hostNegotiateErr != nil {
-			cm.b.CheckAndUpdateConnection(sp.PeerNode())
-			cm.hostManager.IncrementFailedInteractions(contract.EnodeID, storagehostmanager.InteractionRenewContract)
-		}
-
-		if err == nil {
-			cm.hostManager.IncrementSuccessfulInteractions(contract.EnodeID, storagehostmanager.InteractionRenewContract)
-		}
-	}()
-
-	clientContractSign, err := wallet.SignHash(account, storageContract.RLPHash().Bytes())
-	if err != nil {
-		return storage.ContractMetaData{}, storagehost.ExtendErr("contract sign by client failed", err)
-	}
-
-	// Send the ContractCreate request
-	req := storage.ContractCreateRequest{
-		StorageContract: storageContract,
-		Sign:            clientContractSign,
-		Renew:           true,
-		OldContractID:   lastRev.ParentID,
-	}
-
-	if err := sp.RequestContractCreation(req); err != nil {
-		return storage.ContractMetaData{}, err
-	}
-
-	var hostSign []byte
-	msg, err := sp.ClientWaitContractResp()
-	if err != nil {
-		return storage.ContractMetaData{}, err
-	}
-
-	// meaning request was sent too frequently, the host's evaluation
-	// will not be degraded
-	if msg.Code == storage.HostBusyHandleReqMsg {
-		return storage.ContractMetaData{}, storage.ErrHostBusyHandleReq
-	}
-
-	// if host send some negotiation error, client should handler it
-	if msg.Code == storage.HostNegotiateErrorMsg {
-		hostNegotiateErr = storage.ErrHostNegotiate
-		return storage.ContractMetaData{}, hostNegotiateErr
-	}
-
-	if err := msg.Decode(&hostSign); err != nil {
-		hostNegotiateErr = err
-		return storage.ContractMetaData{}, err
-	}
-
-	storageContract.Signatures = [][]byte{clientContractSign, hostSign}
-
-	// Assemble init revision and sign it
-	storageContractRevision := types.StorageContractRevision{
-		ParentID:              storageContract.RLPHash(),
-		UnlockConditions:      lastRev.UnlockConditions,
-		NewRevisionNumber:     1,
-		NewFileSize:           storageContract.FileSize,
-		NewFileMerkleRoot:     storageContract.FileMerkleRoot,
-		NewWindowStart:        storageContract.WindowStart,
-		NewWindowEnd:          storageContract.WindowEnd,
-		NewValidProofOutputs:  storageContract.ValidProofOutputs,
-		NewMissedProofOutputs: storageContract.MissedProofOutputs,
-		NewUnlockHash:         storageContract.UnlockHash,
-	}
-
-	clientRevisionSign, err := wallet.SignHash(account, storageContractRevision.RLPHash().Bytes())
-	if err != nil {
-		clientNegotiateErr = storagehost.ExtendErr("client sign revision error", err)
-		return storage.ContractMetaData{}, clientNegotiateErr
-	}
-
-	if err := sp.SendContractCreateClientRevisionSign(clientRevisionSign); err != nil {
-		clientNegotiateErr = storagehost.ExtendErr("send revision sign by client error", err)
-		return storage.ContractMetaData{}, clientNegotiateErr
-	}
-
-	var hostRevisionSign []byte
-	msg, err = sp.ClientWaitContractResp()
-	if err != nil {
-		return storage.ContractMetaData{}, err
-	}
-
-	// if host send some negotiation error, client should handler it
-	if msg.Code == storage.HostNegotiateErrorMsg {
-		hostNegotiateErr = storage.ErrHostNegotiate
-		return storage.ContractMetaData{}, hostNegotiateErr
-	}
-
-	if err := msg.Decode(&hostRevisionSign); err != nil {
-		hostNegotiateErr = err
-		return storage.ContractMetaData{}, err
-	}
-
-	scBytes, err := rlp.EncodeToBytes(storageContract)
-	if err != nil {
-		clientNegotiateErr = err
-		return storage.ContractMetaData{}, err
-	}
-
-	if _, err := cm.b.SendStorageContractCreateTx(clientAddr, scBytes); err != nil {
-		clientNegotiateErr = storagehost.ExtendErr("Send storage contract creation transaction error", err)
-		return storage.ContractMetaData{}, clientNegotiateErr
-	}
-
-	pubKey, err := crypto.UnmarshalPubkey(host.NodePubKey)
-	if err != nil {
-		clientNegotiateErr = storagehost.ExtendErr("Failed to convert the NodePubKey", err)
-		return storage.ContractMetaData{}, clientNegotiateErr
-	}
-
-	// wrap some information about this contract
-	storageContractRevision.Signatures = [][]byte{clientRevisionSign, hostRevisionSign}
-	header := contractset.ContractHeader{
-		ID:                     storage.ContractID(storageContract.ID()),
-		EnodeID:                PubkeyToEnodeID(pubKey),
-		StartHeight:            startHeight,
-		TotalCost:              funding,
-		ContractFee:            host.ContractPrice,
-		LatestContractRevision: storageContractRevision,
-		Status: storage.ContractStatus{
-			UploadAbility: true,
-			RenewAbility:  true,
-		},
-	}
-
-	oldRoots, err := oldContract.MerkleRoots()
-	if err != nil && err != dberrors.ErrNotFound {
-		clientNegotiateErr = err
-		return storage.ContractMetaData{}, err
-	} else if err == dberrors.ErrNotFound {
-		oldRoots = []common.Hash{}
-	}
-
-	// store this contract info to client local
-	contractMetaData, err := cm.GetStorageContractSet().InsertContract(header, oldRoots)
-	if err != nil {
-		// ignore the send message error
-		_ = sp.SendClientCommitFailedMsg()
-
-		// wait for host ack msg
-		msg, err = sp.ClientWaitContractResp()
-		if err == nil && msg.Code == storage.HostAckMsg {
-			err = errors.New("failed to insert the contract after announce host")
-		} else if err != nil {
-			err = fmt.Errorf("failed to insert the contract after announce host, but cann't receive host ack msg: %s", err.Error())
-		}
-		return storage.ContractMetaData{}, err
-	}
-
-	_ = sp.SendClientCommitSuccessMsg()
-
-	// wait for HostAckMsg until timeout
-	msg, err = sp.ClientWaitContractResp()
-	if err != nil {
-		err = fmt.Errorf("failed to read host ACK message, error: %s", err.Error())
-		_ = rollbackContractSet(cm.GetStorageContractSet(), header.ID)
-		return storage.ContractMetaData{}, err
-	}
-
-	switch msg.Code {
-	case storage.HostAckMsg:
-		return contractMetaData, nil
-	default:
-		hostCommitErr = storage.ErrHostCommit
-		_ = rollbackContractSet(cm.GetStorageContractSet(), header.ID)
-
-		_ = sp.SendClientAckMsg()
-		_, _ = sp.ClientWaitContractResp()
-
-		return storage.ContractMetaData{}, hostCommitErr
-	}
-}
-
-// PubkeyToEnodeID calculate Enode.ContractID, reference:
-// p2p/discover/node.go:41
-// p2p/discover/node.go:59
-func PubkeyToEnodeID(pubkey *ecdsa.PublicKey) enode.ID {
-	var pubBytes [64]byte
-	math.ReadBits(pubkey.X, pubBytes[:len(pubBytes)/2])
-	math.ReadBits(pubkey.Y, pubBytes[len(pubBytes)/2:])
-	return enode.ID(crypto.Keccak256Hash(pubBytes[:]))
-}
-
-// ClientPayouts calculate client and host collateral
-func ClientPayouts(host storage.HostInfo, funding common.BigInt, basePrice common.BigInt, baseCollateral common.BigInt, period uint64, expectedStorage uint64) (clientPayout common.BigInt, hostPayout common.BigInt, hostCollateral common.BigInt, err error) {
-	// Divide by zero check.
-	if host.StoragePrice.Sign() == 0 {
-		host.StoragePrice = common.NewBigIntUint64(1)
-	}
-
-	// Underflow check.
-	if funding.Cmp(host.ContractPrice) <= 0 {
-		err = errors.New("underflow detected, funding < contractPrice")
-		return
-	}
-
-	// Calculate clientPayout.
-	clientPayout = funding.Sub(host.ContractPrice).Sub(basePrice)
-
-	// Calculate hostCollateral
-	maxStorageSizeTime := clientPayout.Div(host.StoragePrice)
-	hostCollateral = maxStorageSizeTime.Mult(host.Deposit).Add(baseCollateral)
-	maxClientCollateral := host.Deposit.Mult(common.NewBigIntUint64(period)).Mult(common.NewBigIntUint64(expectedStorage)).Mult(common.NewBigIntUint64(5))
-	if hostCollateral.Cmp(maxClientCollateral) > 0 {
-		hostCollateral = maxClientCollateral
-	}
-
-	// Don't add more collateral than the host is willing to put into a single
-	// contract.
-	if hostCollateral.Cmp(host.MaxDeposit) > 0 {
-		hostCollateral = host.MaxDeposit
-	}
-
-	// Calculate hostPayout.
-	hostPayout = hostCollateral.Add(host.ContractPrice).Add(basePrice)
-	return
->>>>>>> 2cef6b9f
 }