--- conflicted
+++ resolved
@@ -4,12 +4,9 @@
 
 package contractmanager
 
-<<<<<<< HEAD
-// persistent related constants
-=======
 import "github.com/pkg/errors"
 
->>>>>>> f28ed217
+// persistent related constants
 const (
 	PersistContractManagerHeader  = "Storage Contract Manager Settings"
 	PersistContractManagerVersion = "1.0"
@@ -30,14 +27,11 @@
 	minContractPaymentRenewalThreshold = float64(0.06)
 	minContractPaymentFactor           = float64(0.15)
 	maturityDelay                      = uint64(5)
-<<<<<<< HEAD
 
 	// if a contract failed to renew for 12 times, consider to replace the contract
 	consecutiveRenewFailsBeforeReplacement = 12
-=======
 )
 
 var (
 	ErrHostFault = errors.New("host has returned an error")
->>>>>>> f28ed217
 )