// Copyright 2019 DxChain, All rights reserved.
// Use of this source code is governed by an Apache
// License 2.0 that can be found in the LICENSE file

package contractmanager

import (
	"fmt"
	"os"
	"sync"

	"github.com/DxChainNetwork/godx/log"
	"github.com/DxChainNetwork/godx/p2p/enode"
	"github.com/DxChainNetwork/godx/storage"
	"github.com/DxChainNetwork/godx/storage/storageclient/contractset"
	"github.com/DxChainNetwork/godx/storage/storageclient/storagehostmanager"
)

// ContractManager is a data structure that is used to keep track of all contracts, including
// both signed contracts and expired contracts
type ContractManager struct {
	// storage client backend
	b storage.ClientBackend

	// persistent directory
	persistDir string

	// expected payment from the storage client
	rentPayment storage.RentPayment

	// storage host manager
	hostManager *storagehostmanager.StorageHostManager

	// contract maintenance related
	maintenanceStop    chan struct{}
	maintenanceRunning bool
	maintenanceWg      sync.WaitGroup

	// contract related
	activeContracts  *contractset.StorageContractSet
	expiredContracts map[storage.ContractID]storage.ContractMetaData

	// hostID to contractID mapping
	hostToContract map[enode.ID]storage.ContractID

	// contract renew related, where renewed from connect [new] -> old
	// and renewed to connect [old] -> new
	renewedFrom      map[storage.ContractID]storage.ContractID
	renewedTo        map[storage.ContractID]storage.ContractID
	failedRenewCount map[storage.ContractID]uint64

	// used to acquire storage contract
	blockHeight   uint64
	currentPeriod uint64

	// storage client period cost
	periodCost storage.PeriodCost

	// utils
	log  log.Logger
	lock sync.RWMutex
	wg   sync.WaitGroup
	quit chan struct{}
}

// New will initialize the ContractManager object, which is used for contract maintenance
func New(persistDir string, hm *storagehostmanager.StorageHostManager) (cm *ContractManager, err error) {
	// contract manager initialization
	cm = &ContractManager{
		persistDir:       persistDir,
		hostManager:      hm,
		maintenanceStop:  make(chan struct{}),
		expiredContracts: make(map[storage.ContractID]storage.ContractMetaData),
		renewedFrom:      make(map[storage.ContractID]storage.ContractID),
		renewedTo:        make(map[storage.ContractID]storage.ContractID),
		failedRenewCount: make(map[storage.ContractID]uint64),
		hostToContract:   make(map[enode.ID]storage.ContractID),
		quit:             make(chan struct{}),
	}

	// initialize log
	cm.log = log.New("module", "contract manager")

	// initialize contract set
	cs, err := contractset.New(persistDir)
	if err != nil {
		err = fmt.Errorf("error initialize contract set: %s", err.Error())
		return
	}
	cm.activeContracts = cs

	// load the active contracts to the hostToContract mapping
	for _, contract := range cm.activeContracts.RetrieveAllContractsMetaData() {
		cm.hostToContract[contract.EnodeID] = contract.ID
	}

	return
}

// Start will start the contract manager by loading the prior settings, subscribe the the block
// chain change event, save the settings, and set rentPayment payment for storage host manager
func (cm *ContractManager) Start(b storage.ClientBackend) (err error) {
	// initialize client backend
	cm.b = b

	// load prior contract information
	if err = cm.loadSettings(); err != nil && !os.IsNotExist(err) {
		return
	}

	// subscribe block chain change event
	go cm.subscribeChainChangeEvent()

	// save contract information
	if err = cm.saveSettings(); err != nil {
		return
	}

	// set allowance
	if err = cm.hostManager.SetRentPayment(cm.rentPayment); err != nil {
		return
	}

	cm.log.Info("Contract Manager Started")

	return
}

// Stop will send stop signal to threadManager, terminate all
// running go routines
func (cm *ContractManager) Stop() {
	// close the activeContracts related operations first
	if err := cm.activeContracts.Close(); err != nil {
		cm.log.Error("failed to close the contract set", "err", err.Error())
	}

	// send the quit signal to terminate all the running routines
	close(cm.quit)

	// wait until all routines are stopped
	cm.wg.Wait()
	cm.maintenanceWg.Wait()

	// log info
	log.Info("ContractManager Terminated")
}

// SetRateLimits will set the rate limits for the active contracts, which limited the
// data upload, download speed, and the packet size per upload/download
func (cm *ContractManager) SetRateLimits(readBPS int64, writeBPS int64, packetSize uint64) {
	cm.activeContracts.SetRateLimit(readBPS, writeBPS, packetSize)
}

// RetrieveRateLimit will acquire the current rate limit
func (cm *ContractManager) RetrieveRateLimit() (readBPS, writeBPS int64, packetSize uint64) {
	return cm.activeContracts.RetrieveRateLimit()
}

// GetStorageContractSet will be used to get the contract set stored with active contracts
func (cm *ContractManager) GetStorageContractSet() (contractSet *contractset.StorageContractSet) {
	return cm.activeContracts
}

// RetrieveActiveContracts will be used to retrieve all the signed contracts
func (cm *ContractManager) RetrieveActiveContracts() (cms []storage.ContractMetaData) {
	return cm.activeContracts.RetrieveAllContractsMetaData()
}

// RetrieveActiveContract will return the contract meta data based on the contract id provided
func (cm *ContractManager) RetrieveActiveContract(contractID storage.ContractID) (contract storage.ContractMetaData, exists bool) {
	return cm.activeContracts.RetrieveContractMetaData(contractID)
}

<<<<<<< HEAD
// RetrievePeriodCost will get the client's period cost which specifies cost that storage
// client needs to pay within one period cycle. It includes cost for all contracts
func (cm *ContractManager) RetrievePeriodCost() storage.PeriodCost {
	cm.lock.RLock()
	defer cm.lock.RUnlock()
	return cm.periodCost
}

// IsRenewing will return if the contract with the contract ID passed in is renewing
func (cm *ContractManager) IsRenewing(contractID storage.ContractID) (renewing bool) {
	cm.lock.RLock()
	defer cm.lock.RUnlock()

	_, renewing = cm.renewing[contractID]
	return
}

=======
>>>>>>> c5beb99f
// HostHealthMapByID return storage.HostHealthInfoTable for hosts specified by the output
func (cm *ContractManager) HostHealthMapByID(hostIDs []enode.ID) (infoTable storage.HostHealthInfoTable) {
	infoTable = make(storage.HostHealthInfoTable, len(hostIDs))
	// loop through the storage host id provided
	for _, id := range hostIDs {
		// get the storage host information first
		info, exists := cm.hostManager.RetrieveHostInfo(id)
		if !exists {
			continue
		}

		// get the contract id signed with that storage host
		cm.lock.RLock()
		contractID, exists := cm.hostToContract[id]
		cm.lock.RUnlock()
		if !exists {
			continue
		}

		// based on the contractID, get the contract status
		contract, exists := cm.activeContracts.RetrieveContractMetaData(contractID)
		if !exists {
			continue
		}

		// save the information into HostHealthInfo table
		infoTable[id] = storage.HostHealthInfo{
			Offline:      isOffline(info),
			GoodForRenew: contract.Status.RenewAbility,
		}
	}
	return
}

// HostHealthMap returns all storage host information and contract information from active contract list
func (cm *ContractManager) HostHealthMap() (infoTable storage.HostHealthInfoTable) {
	// loop through all active contracts
	infoTable = make(storage.HostHealthInfoTable, len(cm.activeContracts.RetrieveAllContractsMetaData()))
	for _, contract := range cm.activeContracts.RetrieveAllContractsMetaData() {
		// find the storage host based on the enode id
		info, exists := cm.hostManager.RetrieveHostInfo(contract.EnodeID)
		if !exists {
			continue
		}

		// save the information into HostHealthInfo Table
		infoTable[contract.EnodeID] = storage.HostHealthInfo{
			Offline:      isOffline(info),
			GoodForRenew: contract.Status.RenewAbility,
		}
	}

	return
}<|MERGE_RESOLUTION|>--- conflicted
+++ resolved
@@ -171,7 +171,6 @@
 	return cm.activeContracts.RetrieveContractMetaData(contractID)
 }
 
-<<<<<<< HEAD
 // RetrievePeriodCost will get the client's period cost which specifies cost that storage
 // client needs to pay within one period cycle. It includes cost for all contracts
 func (cm *ContractManager) RetrievePeriodCost() storage.PeriodCost {
@@ -180,17 +179,6 @@
 	return cm.periodCost
 }
 
-// IsRenewing will return if the contract with the contract ID passed in is renewing
-func (cm *ContractManager) IsRenewing(contractID storage.ContractID) (renewing bool) {
-	cm.lock.RLock()
-	defer cm.lock.RUnlock()
-
-	_, renewing = cm.renewing[contractID]
-	return
-}
-
-=======
->>>>>>> c5beb99f
 // HostHealthMapByID return storage.HostHealthInfoTable for hosts specified by the output
 func (cm *ContractManager) HostHealthMapByID(hostIDs []enode.ID) (infoTable storage.HostHealthInfoTable) {
 	infoTable = make(storage.HostHealthInfoTable, len(hostIDs))
