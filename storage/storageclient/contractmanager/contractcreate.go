// Copyright 2019 DxChain, All rights reserved.
// Use of this source code is governed by an Apache
// License 2.0 that can be found in the LICENSE file

package contractmanager

import (
	"fmt"

	"github.com/DxChainNetwork/godx/accounts"
	"github.com/DxChainNetwork/godx/common"
	"github.com/DxChainNetwork/godx/core/types"
	"github.com/DxChainNetwork/godx/crypto"
	"github.com/DxChainNetwork/godx/log"
	"github.com/DxChainNetwork/godx/p2p/enode"
	"github.com/DxChainNetwork/godx/rlp"
	"github.com/DxChainNetwork/godx/storage"
	"github.com/DxChainNetwork/godx/storage/storageclient/contractset"
	"github.com/DxChainNetwork/godx/storage/storagehost"
)

func (cm *ContractManager) prepareCreateContract(neededContracts int, clientRemainingFund common.BigInt, rentPayment storage.RentPayment) (terminated bool, err error) {
	// get some random hosts for contract formation
	randomHosts, err := cm.randomHostsForContractForm(neededContracts)
	if err != nil {
		return
	}

	cm.lock.RLock()
	contractFund := rentPayment.Fund.DivUint64(rentPayment.StorageHosts).DivUint64(3)
	contractEndHeight := cm.currentPeriod + rentPayment.Period + rentPayment.RenewWindow
	cm.lock.RUnlock()

	// loop through each host and try to form contract with them
	for _, host := range randomHosts {
		// check if the client has enough fund for forming contract
		if contractFund.Cmp(clientRemainingFund) > 0 {
			err = fmt.Errorf("the contract fund %v is larger than client remaining fund %v. Impossible to create contract",
				contractFund, clientRemainingFund)
			return
		}

		// start to form contract
		formCost, contract, errFormContract := cm.createContract(host, contractFund, contractEndHeight, rentPayment)
		// if contract formation failed, the error do not need to be returned, just try to form the
		// contract with another storage host
		if errFormContract != nil {
			cm.log.Info("trying to form contract with %v, failed: %s", host.EnodeID, errFormContract.Error())
			continue
		}

		// update the client remaining fund, and try to change the newly formed contract's status
		clientRemainingFund = clientRemainingFund.Sub(formCost)
		if err = cm.markNewlyFormedContractStats(contract.ID); err != nil {
			return
		}

		// save persistently
		if failedSave := cm.saveSettings(); failedSave != nil {
			cm.log.Warn("after formed the contract, failed to save the contract manager settings")
		}

		// update the number of needed contracts
		neededContracts--
		if neededContracts <= 0 {
			break
		}

		// check if the maintenance termination signal was sent
		if terminated = cm.checkMaintenanceTermination(); terminated {
			break
		}
	}

	return
}

// createContract will try to create the contract with the host that caller passed in:
// 		1. storage host validation
// 		2. form the contract create parameters
// 		3. start to create the contract
// 		4. update the contract manager fields
func (cm *ContractManager) createContract(host storage.HostInfo, contractFund common.BigInt, contractEndHeight uint64, rentPayment storage.RentPayment) (formCost common.BigInt, newlyCreatedContract storage.ContractMetaData, err error) {
	// 1. storage host validation
	// validate the storage price
	if host.StoragePrice.Cmp(maxHostStoragePrice) > 0 {
		formCost = common.BigInt0
		err = fmt.Errorf("failed to create the contract with host: %v, the storage price is too high", host.EnodeID)
		return
	}

	// validate the storage host max deposit
	if host.MaxDeposit.Cmp(maxHostDeposit) > 0 {
		host.MaxDeposit = maxHostDeposit
	}

	// validate the storage host max duration
	if host.MaxDuration < rentPayment.Period {
		formCost = common.BigInt0
		err = fmt.Errorf("failed to create the contract with host: %v, the max duration is smaller than period", host.EnodeID)
		return
	}

	// 2. form the contract create parameters
	// The reason to get the newest blockHeight here is that during the checking time period
	// many blocks may be generated already, which is unfair to the storage client.
	cm.lock.RLock()
	startHeight := cm.blockHeight
	cm.lock.RUnlock()

	// try to get the clientPaymentAddress. If failed, return error directly and set the contract creation cost
	// to be zero
	var clientPaymentAddress common.Address
	if clientPaymentAddress, err = cm.b.GetPaymentAddress(); err != nil {
		formCost = common.BigInt0
		err = fmt.Errorf("failed to create the contract with host: %v, failed to get the clientPayment address: %s", host.EnodeID, err.Error())
		return
	}

	// form the contract create parameters
	params := storage.ContractParams{
		Allowance:            rentPayment,
		HostEnodeUrl:         host.EnodeURL,
		Funding:              contractFund,
		StartHeight:          startHeight,
		EndHeight:            contractEndHeight,
		ClientPaymentAddress: clientPaymentAddress,
		Host:                 host,
	}

	// 3. create the contract
	if newlyCreatedContract, err = cm.ContractCreate(params); err != nil {
		formCost = common.BigInt0
		err = fmt.Errorf("failed to create the contract with host %v: %s", newlyCreatedContract.EnodeID, err.Error())
		return
	}

	// 4. update the contract manager fields
	cm.lock.Lock()
	// check if the storage client have created another contract with the same storage host
	if _, exists := cm.hostToContract[newlyCreatedContract.EnodeID]; exists {
		cm.lock.Unlock()
		formCost = contractFund
		err = fmt.Errorf("client already formed a contract with the same storage host %v", newlyCreatedContract.EnodeID)
		return
	}

	// if not exists, update the host to contract mapping
	cm.hostToContract[newlyCreatedContract.EnodeID] = newlyCreatedContract.ID
	cm.lock.Unlock()

	formCost = contractFund
	return
}

// randomHostsForContractForm will randomly retrieve some storage hosts from the storage host pool
func (cm *ContractManager) randomHostsForContractForm(neededContracts int) (randomHosts []storage.HostInfo, err error) {
	// for all active contracts, the storage host will be added to be blacklist
	// for all active contracts which are not canceled, good for uploading, and renewing
	// the storage host will be added to the addressBlackList
	var blackList []enode.ID
	var addressBlackList []enode.ID
	activeContracts := cm.activeContracts.RetrieveAllContractsMetaData()

	cm.lock.RLock()
	for _, contract := range activeContracts {
		blackList = append(blackList, contract.EnodeID)

		// update the addressBlackList
		if contract.Status.UploadAbility && contract.Status.RenewAbility && !contract.Status.Canceled {
			addressBlackList = append(addressBlackList, contract.EnodeID)
		}
	}
	cm.lock.RUnlock()

	// randomly retrieve some hosts
	return cm.hostManager.RetrieveRandomHosts(neededContracts*randomStorageHostsFactor+randomStorageHostsBackup, blackList, addressBlackList)
}

// ContractCreate will try to create the contract with the storage host manager provided
// by the caller
func (cm *ContractManager) ContractCreate(params storage.ContractParams) (md storage.ContractMetaData, err error) {
	allowance, funding, clientPaymentAddress, startHeight, endHeight, host := params.Allowance, params.Funding, params.ClientPaymentAddress, params.StartHeight, params.EndHeight, params.Host

	// Calculate the payouts for the client, host, and whole contract
	period := endHeight - startHeight
	expectedStorage := allowance.ExpectedStorage / allowance.StorageHosts
	clientPayout, hostPayout, _, err := ClientPayoutsPreTax(host, funding, common.BigInt0, common.BigInt0, period, expectedStorage)
	if err != nil {
		log.Error("ClientPayoutsPreTax Failed", "err", err)
		return storage.ContractMetaData{}, err
	}
	uc := types.UnlockConditions{
		PaymentAddresses: []common.Address{
			clientPaymentAddress,
			host.PaymentAddress,
		},
		SignaturesRequired: 2,
	}
	// Create storage contract
	storageContract := types.StorageContract{
		FileSize:         0,
		FileMerkleRoot:   common.Hash{}, // no proof possible without data
		WindowStart:      endHeight,
		WindowEnd:        endHeight + host.WindowSize,
		ClientCollateral: types.DxcoinCollateral{DxcoinCharge: types.DxcoinCharge{Value: clientPayout.BigIntPtr(), Address: clientPaymentAddress}},
		HostCollateral:   types.DxcoinCollateral{DxcoinCharge: types.DxcoinCharge{Value: hostPayout.BigIntPtr(), Address: host.PaymentAddress}},
		UnlockHash:       uc.UnlockHash(),
		RevisionNumber:   0,
		ValidProofOutputs: []types.DxcoinCharge{
			// Deposit is returned to client
			{Value: clientPayout.BigIntPtr(), Address: clientPaymentAddress},
			// Deposit is returned to host
			{Value: hostPayout.BigIntPtr(), Address: host.PaymentAddress},
		},
		MissedProofOutputs: []types.DxcoinCharge{
			{Value: clientPayout.BigIntPtr(), Address: clientPaymentAddress},
			{Value: hostPayout.BigIntPtr(), Address: host.PaymentAddress},
		},
	}
	// Increase Successful/Failed interactions accordingly
	defer func() {
		if err != nil {
			cm.hostManager.IncrementFailedInteractions(host.EnodeID)
			err = common.ErrExtend(err, ErrHostFault)
		} else {
			cm.hostManager.IncrementSuccessfulInteractions(host.EnodeID)
		}
	}()

	//Find the wallet based on the account address
	account := accounts.Account{Address: clientPaymentAddress}
	wallet, err := cm.b.AccountManager().Find(account)
	if err != nil {
		return storage.ContractMetaData{}, storagehost.ExtendErr("find client account error", err)
	}
	session, err := cm.b.SetupConnection(host.EnodeURL)
	if err != nil {
		log.Error("setup connection", "err", err)
		return storage.ContractMetaData{}, storagehost.ExtendErr("setup connection with host failed", err)
	}
<<<<<<< HEAD
	defer func() {
		cm.b.Disconnect(session, host.EnodeURL)
	}()
=======
	defer cm.b.Disconnect(session, host.EnodeURL)
>>>>>>> 389552ae

	//Sign the hash of the storage contract
	clientContractSign, err := wallet.SignHash(account, storageContract.RLPHash().Bytes())
	if err != nil {
		return storage.ContractMetaData{}, storagehost.ExtendErr("contract sign by client failed", err)
	}
	// Send the ContractCreate request
	req := storage.ContractCreateRequest{
		StorageContract: storageContract,
		Sign:            clientContractSign,
		Renew:           false,
	}
	if err := session.SendStorageContractCreation(req); err != nil {
		return storage.ContractMetaData{}, err
	}
	var hostSign []byte
	msg, err := session.ReadMsg()
	if err != nil {
		return storage.ContractMetaData{}, err
	}
	// if host send some negotiation error, client should handler it
	if msg.Code == storage.NegotiationErrorMsg {
		var negotiationErr error
		msg.Decode(&negotiationErr)
		return storage.ContractMetaData{}, negotiationErr
	}

	if err := msg.Decode(&hostSign); err != nil {
		return storage.ContractMetaData{}, err
	}
	storageContract.Signatures = [][]byte{clientContractSign, hostSign}

	// Assemble init revision and sign it
	storageContractRevision := types.StorageContractRevision{
		ParentID:              storageContract.RLPHash(),
		UnlockConditions:      uc,
		NewRevisionNumber:     1,
		NewFileSize:           storageContract.FileSize,
		NewFileMerkleRoot:     storageContract.FileMerkleRoot,
		NewWindowStart:        storageContract.WindowStart,
		NewWindowEnd:          storageContract.WindowEnd,
		NewValidProofOutputs:  storageContract.ValidProofOutputs,
		NewMissedProofOutputs: storageContract.MissedProofOutputs,
		NewUnlockHash:         storageContract.UnlockHash,
	}
	clientRevisionSign, err := wallet.SignHash(account, storageContractRevision.RLPHash().Bytes())
	if err != nil {
		return storage.ContractMetaData{}, storagehost.ExtendErr("client sign revision error", err)
	}
	storageContractRevision.Signatures = [][]byte{clientRevisionSign}
	if err := session.SendStorageContractCreationClientRevisionSign(clientRevisionSign); err != nil {
		return storage.ContractMetaData{}, storagehost.ExtendErr("send revision sign by client error", err)
	}
	var hostRevisionSign []byte
	msg, err = session.ReadMsg()
	if err != nil {
		return storage.ContractMetaData{}, err
	}
	// if host send some negotiation error, client should handler it
	if msg.Code == storage.NegotiationErrorMsg {
		var negotiationErr error
		msg.Decode(&negotiationErr)
		return storage.ContractMetaData{}, negotiationErr
	}
	if err := msg.Decode(&hostRevisionSign); err != nil {
		return storage.ContractMetaData{}, err
	}
	storageContractRevision.Signatures = append(storageContractRevision.Signatures, hostRevisionSign)
	scBytes, err := rlp.EncodeToBytes(storageContract)
	if err != nil {
		return storage.ContractMetaData{}, err
	}
	if _, err := cm.b.SendStorageContractCreateTx(clientPaymentAddress, scBytes); err != nil {
		return storage.ContractMetaData{}, storagehost.ExtendErr("Send storage contract creation transaction error", err)
	}
	pubKey, err := crypto.UnmarshalPubkey(host.NodePubKey)
	if err != nil {
		return storage.ContractMetaData{}, storagehost.ExtendErr("Failed to convert the NodePubKey", err)
	}
	// wrap some information about this contract
	header := contractset.ContractHeader{
		ID:                     storage.ContractID(storageContract.ID()),
		EnodeID:                PubkeyToEnodeID(pubKey),
		StartHeight:            startHeight,
		TotalCost:              funding,
		ContractFee:            host.ContractPrice,
		LatestContractRevision: storageContractRevision,
		Status: storage.ContractStatus{
			UploadAbility: true,
			RenewAbility:  true,
		},
	}
	// store this contract info to client local
	meta, err := cm.GetStorageContractSet().InsertContract(header, nil)
	if err != nil {
		return storage.ContractMetaData{}, err
	}
	return meta, nil

}<|MERGE_RESOLUTION|>--- conflicted
+++ resolved
@@ -239,13 +239,7 @@
 		log.Error("setup connection", "err", err)
 		return storage.ContractMetaData{}, storagehost.ExtendErr("setup connection with host failed", err)
 	}
-<<<<<<< HEAD
-	defer func() {
-		cm.b.Disconnect(session, host.EnodeURL)
-	}()
-=======
 	defer cm.b.Disconnect(session, host.EnodeURL)
->>>>>>> 389552ae
 
 	//Sign the hash of the storage contract
 	clientContractSign, err := wallet.SignHash(account, storageContract.RLPHash().Bytes())
