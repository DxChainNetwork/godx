--- conflicted
+++ resolved
@@ -8,123 +8,6 @@
 	"fmt"
 	"github.com/DxChainNetwork/godx/storage"
 )
-
-<<<<<<< HEAD
-// TODO: Refactor the apply update to write page updates. Each page has next Offset
-// 		 Each read will stop at next Offset == -1. Call it paged file.
-=======
-// dxfileUpdate defines the update interface for dxfile update.
-// Two types of update is supported: insertUpdate and deleteUpdate
-type dxfileUpdate interface {
-	apply() error                                    // Apply the content of the update
-	encodeToWalOp() (writeaheadlog.Operation, error) // convert an dxfileUpdate to writeaheadlog.Operation
-	fileName() string                                // filePath returns the filePath associated with the update
-}
-
-// insertUpdate defines an insert dxfile instruction, including filePath, Offset, and Data to write
-type (
-	insertUpdate struct {
-		Filename string
-		Offset   uint64
-		Data     []byte
-	}
-
-	// deleteUpdate defines a delete dxfile instruction, just the filePath to be deleted
-	deleteUpdate struct {
-		Filename string
-	}
-)
-
-// EncodeToWalOp convert an insertUpdate to wal.Operation
-func (iu *insertUpdate) encodeToWalOp() (writeaheadlog.Operation, error) {
-	data, err := rlp.EncodeToBytes(*iu)
-	if err != nil {
-		return writeaheadlog.Operation{}, err
-	}
-	return writeaheadlog.Operation{
-		Name: OpInsertFile,
-		Data: data,
-	}, err
-}
-
-// apply will open or create the file defined by iu.filePath, and write iu.Data at iu.Offset
-func (iu *insertUpdate) apply() error {
-	// open the file
-	f, err := os.OpenFile(iu.Filename, os.O_RDWR|os.O_CREATE, 0600)
-	defer f.Close()
-	if err != nil {
-		return fmt.Errorf("failed to apply insertUpdate: %v", err)
-	}
-	// write Data
-	if n, err := f.WriteAt(iu.Data, int64(iu.Offset)); err != nil {
-		return fmt.Errorf("failed to write insertUpdate Data: %v", err)
-	} else if n < len(iu.Data) {
-		return fmt.Errorf("failed to write full Data of an insertUpdate: %v", err)
-	}
-	return f.Sync()
-}
-
-func (iu *insertUpdate) fileName() string {
-	return iu.Filename
-}
-
-// encodeToWalOp will encode a deleteUpdate to writeaheadlog.Operation
-func (du *deleteUpdate) encodeToWalOp() (writeaheadlog.Operation, error) {
-	data, err := rlp.EncodeToBytes(*du)
-	if err != nil {
-		return writeaheadlog.Operation{}, err
-	}
-	return writeaheadlog.Operation{
-		Name: OpDeleteFile,
-		Data: data,
-	}, nil
-}
-
-// apply remove the file specified by deleteUpdate.filePath
-func (du *deleteUpdate) apply() error {
-	err := os.Remove(du.Filename)
-	if os.IsNotExist(err) {
-		return nil
-	}
-	return err
-}
-
-func (du *deleteUpdate) fileName() string {
-	return du.Filename
-}
-
-// decodeFromWalOp will decode the wal.Operation to a specified type of dxfileUpdate based on the op.Name field
-func decodeFromWalOp(op writeaheadlog.Operation) (dxfileUpdate, error) {
-	switch op.Name {
-	case OpInsertFile:
-		return decodeOpToInsertUpdate(op)
-	case OpDeleteFile:
-		return decodeOpToDeleteUpdate(op)
-	default:
-		return nil, fmt.Errorf("invalid op.Name: %v", op.Name)
-	}
-}
-
-// decodeOpToDeleteUpdate decode the wal.Operation to a deleteUpdate
-func decodeOpToDeleteUpdate(op writeaheadlog.Operation) (*deleteUpdate, error) {
-	var du deleteUpdate
-	err := rlp.DecodeBytes(op.Data, &du)
-	if err != nil {
-		return nil, err
-	}
-	return &du, nil
-}
-
-// decodeOpToInsertUpdate decode the op to an insertUpdate
-func decodeOpToInsertUpdate(op writeaheadlog.Operation) (*insertUpdate, error) {
-	var iu insertUpdate
-	err := rlp.DecodeBytes(op.Data, &iu)
-	if err != nil {
-		return nil, err
-	}
-	return &iu, nil
-}
->>>>>>> 462b1df2
 
 // createInsertUpdate create a DxFile insertion update.
 func (df *DxFile) createInsertUpdate(offset uint64, data []byte) (*storage.InsertUpdate, error) {
