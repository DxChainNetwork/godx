--- conflicted
+++ resolved
@@ -164,7 +164,7 @@
 		sectors[sectorIndex] = make([]*Sector, len(df.segments[segmentIndex].Sectors[sectorIndex]))
 		for i, sector := range df.segments[segmentIndex].Sectors[sectorIndex] {
 			sectors[sectorIndex][i] = &Sector{
-				HostID: 	sector.HostID,
+				HostID:     sector.HostID,
 				MerkleRoot: sector.MerkleRoot,
 			}
 		}
@@ -284,11 +284,7 @@
 			continue
 		}
 		segHealth := df.segmentHealth(i, table)
-<<<<<<< HEAD
-		if segHealth >= 100 {
-=======
 		if segHealth >= StuckThreshold {
->>>>>>> dadaec37
 			continue
 		}
 		df.segments[i].Stuck = true
