--- conflicted
+++ resolved
@@ -5,55 +5,10 @@
 package storageclient
 
 import (
-	"errors"
 	"math/big"
-
-	"github.com/DxChainNetwork/godx/storage/storageclient/proto"
 
 	"github.com/DxChainNetwork/godx/core/types"
 )
-
-// calculate client and host collateral
-<<<<<<< HEAD
-func ClientPayoutsPreTax(host StorageHostEntry, funding, basePrice, baseCollateral *big.Int, period, expectedStorage uint64) (clientPayout, hostPayout, hostCollateral *big.Int, err error) {
-=======
-func ClientPayoutsPreTax(host proto.StorageHostEntry, funding, basePrice, baseCollateral *big.Int, period, expectedStorage uint64) (clientPayout, hostPayout, hostCollateral *big.Int, err error) {
-
-	// Divide by zero check.
->>>>>>> cb903ed6
-	if host.StoragePrice.Sign() == 0 {
-		host.StoragePrice.SetInt64(1)
-	}
-
-	if funding.Cmp(host.ContractPrice) <= 0 {
-		err = errors.New("underflow detected, funding < contractPrice")
-		return
-	}
-
-	// calculate clientPayout.
-	clientPayout = new(big.Int).Sub(funding, host.ContractPrice)
-	clientPayout = clientPayout.Sub(clientPayout, basePrice)
-
-	// calculate hostCollateral
-	maxStorageSizeTime := new(big.Int).Div(clientPayout, host.StoragePrice)
-	maxStorageSizeTime = maxStorageSizeTime.Mul(maxStorageSizeTime, host.Collateral)
-	hostCollateral = maxStorageSizeTime.Add(maxStorageSizeTime, baseCollateral)
-	host.Collateral = host.Collateral.Mul(host.Collateral, new(big.Int).SetUint64(period))
-	host.Collateral = host.Collateral.Mul(host.Collateral, new(big.Int).SetUint64(expectedStorage))
-	maxClientCollateral := host.Collateral.Mul(host.Collateral, new(big.Int).SetUint64(5))
-	if hostCollateral.Cmp(maxClientCollateral) > 0 {
-		hostCollateral = maxClientCollateral
-	}
-
-	if hostCollateral.Cmp(host.MaxCollateral) > 0 {
-		hostCollateral = host.MaxCollateral
-	}
-
-	// calculate hostPayout.
-	hostCollateral.Add(hostCollateral, host.ContractPrice)
-	hostPayout = hostCollateral.Add(hostCollateral, basePrice)
-	return
-}
 
 // update current storage contract revision with its revision number incremented, and cost transferred from the client to the host.
 func NewRevision(current types.StorageContractRevision, cost *big.Int) types.StorageContractRevision {
