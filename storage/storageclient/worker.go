// Copyright 2019 DxChain, All rights reserved.
// Use of this source code is governed by an Apache
// License 2.0 that can be found in the LICENSE file

package storageclient

import (
	"sync"
	"time"

	"github.com/DxChainNetwork/godx/log"
	"github.com/DxChainNetwork/godx/p2p/enode"
	"github.com/DxChainNetwork/godx/storage"

	"github.com/pkg/errors"
)

var (
	// ErrNoContractsWithHost will be used when the client has no contract with host
	// the worker will be terminated
	ErrNoContractsWithHost = errors.New("no contract with host which is need to terminate")

	// ErrUnableRetrieveHostInfo is used when host information cannot be retrieved
	// worker will be terminated
	ErrUnableRetrieveHostInfo = errors.New("can't retrieve host info")

	// ErrContractRenewing is used when client and host is renewing contract
	// the worker will return directly
	ErrContractRenewing = errors.New("client and host is renewing contract")
)

// Listen for a work on a certain host.
type worker struct {

	// The contract and host used by this worker.
	contract storage.ContractMetaData
	hostID   enode.ID
	client   *StorageClient

	// How many failures in a row?
	ownedDownloadConsecutiveFailures int

	// the time that last failure
	ownedDownloadRecentFailure time.Time

	// Notifications of new download work. Takes priority over uploads.
	downloadChan chan struct{}

	downloadSegments []*unfinishedDownloadSegment
	downloadMu       sync.Mutex

	// Has downloading been terminated for this worker?
	downloadTerminated bool

	// pending upload segment in heap
	pendingSegments []*unfinishedUploadSegment

	uploadChan                chan struct{} // Notifications of new segment
	uploadConsecutiveFailures int           // How many times in a row uploading has failed.
	uploadRecentFailure       time.Time     // How recent was the last failure?
	uploadTerminated          bool          // Have we stopped uploading?

	// Worker will shut down if a signal is sent down this channel.
	killChan chan struct{}
	mu       sync.Mutex
}

// ActivateWorkerPool will grab the set of contracts from the contract manager and
// update the worker pool to match.
func (client *StorageClient) activateWorkerPool() {
	// get all contracts in client
	contractMap := client.contractManager.GetStorageContractSet().Contracts()

	// new a worker for a contract that haven't a worker
	for id, contract := range contractMap {
		client.lock.Lock()
		_, exists := client.workerPool[id]
		if !exists {
			worker := &worker{
				contract:     contract.Metadata(),
				hostID:       contract.Header().EnodeID,
				downloadChan: make(chan struct{}, 1),
				uploadChan:   make(chan struct{}, 1),
				killChan:     make(chan struct{}),
				client:       client,
			}
			client.workerPool[id] = worker

			// start worker goroutine
			if err := client.tm.Add(); err != nil {
				log.Error("storage client failed to add in worker progress", "error", err)
				client.lock.Unlock()
				break
			}
			go func() {
				defer client.tm.Done()
				worker.workLoop()
			}()

		}
		client.lock.Unlock()
	}

	// Remove a worker for any worker that is not in the set of new contracts.
	client.lock.Lock()
	for id, worker := range client.workerPool {
		_, exists := contractMap[storage.ContractID(id)]
		if !exists {
<<<<<<< HEAD
			delete(client.sessionSet, id)
=======
>>>>>>> c5beb99f
			delete(client.workerPool, id)
			close(worker.killChan)
		}
	}
	client.lock.Unlock()
}

// WorkLoop repeatedly issues task to a worker, will stop when receive stop or kill signal
func (w *worker) workLoop() {
	defer w.killUploading()
	defer w.killDownloading()

	for {
		downloadSegment := w.nextDownloadSegment()
		if downloadSegment != nil {
			err := w.download(downloadSegment)
			if err == ErrNoContractsWithHost || err == ErrUnableRetrieveHostInfo {
				break
			}

			if err == ErrContractRenewing {
				<-time.After(50 * time.Millisecond)
			}
			if err != nil {
				return
			}
			continue
		}

		segment, sectorIndex := w.nextUploadSegment()
		if segment != nil {
			err := w.upload(segment, sectorIndex)
			if err == ErrNoContractsWithHost || err == ErrUnableRetrieveHostInfo {
				break
			}

			// the client is renewing, we wait for some millisecond
			if err == ErrContractRenewing {
				<-time.After(50 * time.Millisecond)
			}
			if err != nil {
				return
			}
			continue
		}

		// keep listening for a new upload/download task, or a stop signal
		select {
		case <-w.downloadChan:
			continue
		case <-w.uploadChan:
			continue
		case <-w.killChan:
			return
		case <-w.client.tm.StopChan():
			return
		}
	}
}

// Drop all of the download task given to the worker.
func (w *worker) killDownloading() {
	w.downloadMu.Lock()
	var removedSegments []*unfinishedDownloadSegment
	for i := 0; i < len(w.downloadSegments); i++ {
		removedSegments = append(removedSegments, w.downloadSegments[i])
	}
	w.downloadSegments = w.downloadSegments[:0]
	w.downloadTerminated = true
	w.downloadMu.Unlock()

	// close connection after downloading
	for i := 0; i < len(removedSegments); i++ {
		removedSegments[i].removeWorker()
	}
}

// Add a segment to the worker's queue.
func (w *worker) queueDownloadSegment(uds *unfinishedDownloadSegment) {
	w.downloadMu.Lock()
	terminated := w.downloadTerminated
	if !terminated {

		// accept the segment and notify client that there is a new download.
		w.downloadSegments = append(w.downloadSegments, uds)
		select {
		case w.downloadChan <- struct{}{}:
		default:
		}
	}
	w.downloadMu.Unlock()

	// if the worker has terminated, remove it from the uds
	if terminated {
		uds.removeWorker()
	}
}

// Pull the next potential segment out of the work queue for downloading.
func (w *worker) nextDownloadSegment() *unfinishedDownloadSegment {
	w.downloadMu.Lock()
	defer w.downloadMu.Unlock()

	if len(w.downloadSegments) == 0 {
		return nil
	}
	nextSegment := w.downloadSegments[0]
	w.downloadSegments = w.downloadSegments[1:]
	return nextSegment
}

func (w *worker) checkConnection() (storage.Peer, *storage.HostInfo, error) {
	// check this contract whether is renewing
	contractID := w.contract.ID

	// get the storage host information
	hostInfo, err := w.updateWorkerContractID(contractID)
	if err != nil {
		return nil, nil, err
	}

	// set up the connection
	sp, err := w.client.SetupConnection(hostInfo.EnodeURL)

	// start contract revision, if failed, meaning the
	// renewing is started
	if ok := sp.TryToRenewOrRevise(); !ok {
		return nil, nil, errors.New("the contract is currently renewing or revising")
	}

	return sp, hostInfo, err
}

// Actually perform a download task
func (w *worker) download(uds *unfinishedDownloadSegment) error {
	sp, hostInfo, err := w.checkConnection()
	defer sp.RevisionOrRenewingDone()

	if err != nil {
		w.client.log.Error("failed to check the connection", "err", err)
		return err
	}

	// check the uds whether can be the worker performed
	uds = w.processDownloadSegment(uds)
	if uds == nil {
		return err
	}

	// whether download success or fail, we should remove the worker at last
	defer uds.removeWorker()

	// for not supporting partial encoding, we need to download the whole sector every time.
	fetchOffset, fetchLength := 0, storage.SectorSize
	root := uds.segmentMap[w.hostID.String()].root

	// call rpc request the data from host, if get error, unregister the worker.
	sectorData, err := w.client.Download(sp, root, uint32(fetchOffset), uint32(fetchLength), hostInfo)
	if err != nil {
		w.client.log.Error("worker failed to download sector", "error", err)
		uds.unregisterWorker(w)
		return err
	}

	// decrypt the sector
	key := uds.clientFile.CipherKey()
	decryptedSector, err := key.DecryptInPlace(sectorData)
	if err != nil {
		w.client.log.Error("worker failed to decrypt sector", "error", err)
		uds.unregisterWorker(w)
		return err
	}

	// mark the sector as completed
	sectorIndex := uds.segmentMap[w.hostID.String()].index
	uds.mu.Lock()
	uds.markSectorCompleted(sectorIndex)
	uds.sectorsRegistered--

	// if the num of sectorsCompleted has not reached the required min sector num,
	// go on keeping the decrypted sector.
	if uds.sectorsCompleted <= uds.erasureCode.MinSectors() {
		uds.physicalSegmentData[sectorIndex] = decryptedSector
		w.client.log.Debug("received a sector,but not enough to recover", "sectors_completed", uds.sectorsCompleted)
	}

	// recover the logical data
	if uds.sectorsCompleted == uds.erasureCode.MinSectors() {
		go uds.recoverLogicalData()
		w.client.log.Debug("received enough sectors to recover", "sectors_completed", uds.sectorsCompleted)
	}

	uds.mu.Unlock()

	return nil
}

// Check the given download segment whether there is work to do, and update its info
func (w *worker) processDownloadSegment(uds *unfinishedDownloadSegment) *unfinishedDownloadSegment {
	uds.mu.Lock()
	segmentComplete := uds.sectorsCompleted >= uds.erasureCode.MinSectors() || uds.download.isComplete()
	segmentFailed := uds.sectorsCompleted+uds.workersRemaining < uds.erasureCode.MinSectors()
	sectorData, workerHasSector := uds.segmentMap[w.hostID.String()]

	sectorCompleted := uds.completedSectors[sectorData.index]

	// if the given segment downloading complete/fail, or no sector associated with host for downloading,
	// or the sector has completed, the worker should be removed.
	if segmentComplete || segmentFailed || w.onDownloadCooldown() || !workerHasSector || sectorCompleted {
		uds.mu.Unlock()
		uds.removeWorker()
		return nil
	}
	defer uds.mu.Unlock()

	// if need more sector, and the sector has not been fetched yet,
	// should register the worker and return the segment for downloading.
	sectorTaken := uds.sectorUsage[sectorData.index]
	sectorsInProgress := uds.sectorsRegistered + uds.sectorsCompleted
	desiredSectorsInProgress := uds.erasureCode.MinSectors() + uds.overdrive
	workersDesired := sectorsInProgress < desiredSectorsInProgress && !sectorTaken
	if workersDesired {
		uds.sectorsRegistered++
		uds.sectorUsage[sectorData.index] = true
		return uds
	}

	// put this worker on standby for this segment, we can use it to download later.
	uds.workersStandby = append(uds.workersStandby, w)
	return nil
}

// Return true if the worker is on cooldown for download failure.
func (w *worker) onDownloadCooldown() bool {
	requiredCooldown := DownloadFailureCooldown
	for i := 0; i < w.ownedDownloadConsecutiveFailures && i < MaxConsecutivePenalty; i++ {
		requiredCooldown *= 2
	}
	return time.Now().Before(w.ownedDownloadRecentFailure.Add(requiredCooldown))
}

// Remove the worker from an unfinished download segment,
// and then un-register the sectors that it grabbed.
//
// NOTE: This function should only be called when a worker download fails.
func (uds *unfinishedDownloadSegment) unregisterWorker(w *worker) {
	uds.mu.Lock()
	uds.sectorsRegistered--
	sectorIndex := uds.segmentMap[w.hostID.String()].index
	uds.sectorUsage[sectorIndex] = false
	uds.mu.Unlock()
}

func (w *worker) updateWorkerContractID(contractID storage.ContractID) (*storage.HostInfo, error) {
	hostInfo, ok := w.client.storageHostManager.RetrieveHostInfo(w.hostID)
	if !ok {
		return nil, ErrUnableRetrieveHostInfo
	}

	cm := w.client.contractManager
	if _, exist := cm.RetrieveActiveContract(contractID); exist {
		return &hostInfo, nil
	}

	scs := cm.GetStorageContractSet()
	renewContractID := scs.GetContractIDByHostID(w.hostID)
	if contract, exist := cm.RetrieveActiveContract(renewContractID); exist {
		w.contract = contract
		w.hostID = contract.EnodeID
		return &hostInfo, nil
	} else {
		return nil, ErrNoContractsWithHost
	}
}<|MERGE_RESOLUTION|>--- conflicted
+++ resolved
@@ -106,10 +106,6 @@
 	for id, worker := range client.workerPool {
 		_, exists := contractMap[storage.ContractID(id)]
 		if !exists {
-<<<<<<< HEAD
-			delete(client.sessionSet, id)
-=======
->>>>>>> c5beb99f
 			delete(client.workerPool, id)
 			close(worker.killChan)
 		}
