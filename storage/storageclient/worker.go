// Copyright 2019 DxChain, All rights reserved.
// Use of this source code is governed by an Apache
// License 2.0 that can be found in the LICENSE file

package storageclient

import (
<<<<<<< HEAD
=======
	"encoding/binary"
	"github.com/DxChainNetwork/godx/crypto/merkle"
>>>>>>> d23be280
	"sync"
	"time"

<<<<<<< HEAD
	"github.com/DxChainNetwork/godx/common"
=======
	"github.com/DxChainNetwork/godx/crypto"
>>>>>>> d23be280
	"github.com/DxChainNetwork/godx/log"
	"github.com/DxChainNetwork/godx/p2p/enode"
	"github.com/DxChainNetwork/godx/storage"
)

<<<<<<< HEAD
// Listen for a work on a certain host.
=======
// A worker is responsible for uploading and downloading file segments
>>>>>>> d23be280
type worker struct {

	// The contract and host used by this worker.
	contract storage.ContractMetaData
	hostID   enode.ID
	client   *StorageClient

	// How many failures in a row?
	ownedDownloadConsecutiveFailures int

	// the time that last failure
	ownedDownloadRecentFailure time.Time

	// Notifications of new download work. Takes priority over uploads.
	downloadChan chan struct{}

	downloadSegments []*unfinishedDownloadSegment
	downloadMu       sync.Mutex

	// Has downloading been terminated for this worker?
	downloadTerminated bool

	// pending upload segment in heap
	pendingSegments []*unfinishedUploadSegment

	uploadChan                chan struct{} // Notifications of new segment
	uploadConsecutiveFailures int           // How many times in a row uploading has failed.
	uploadRecentFailure       time.Time     // How recent was the last failure?
	uploadTerminated          bool          // Have we stopped uploading?

	// Worker will shut down if a signal is sent down this channel.
	killChan chan struct{}
	mu       sync.Mutex
}

// ActivateWorkerPool will grab the set of contracts from the contract manager and
// update the worker pool to match.
func (sc *StorageClient) activateWorkerPool() {
	// get all contracts in client
	contractMap := sc.contractManager.GetStorageContractSet().Contracts()

	// new a worker for a contract that haven't a worker
	for id, contract := range contractMap {
<<<<<<< HEAD
		c.lock.Lock()
		_, exists := c.workerPool[id]
		if !exists {
			h := contract.Header()
			clientContract := storage.ContractMetaData{
				ID:                     id,
				EnodeID:                h.EnodeID,
				StartHeight:            h.StartHeight,
				EndHeight:              h.LatestContractRevision.NewWindowStart,
				LatestContractRevision: h.LatestContractRevision,
				UploadCost:             h.UploadCost,
				DownloadCost:           h.DownloadCost,
				StorageCost:            h.StorageCost,
				TotalCost:              contract.Header().TotalCost,
				GasCost:                h.GasFee,
				ContractFee:            h.ContractFee,
				Status:                 h.Status,

				// the amount remaining in the contract that the client can spend.
				ContractBalance: common.PtrBigInt(h.LatestContractRevision.NewValidProofOutputs[0].Value),
			}

=======
		sc.lock.Lock()
		if _, exist := sc.workerPool[id]; exist {
>>>>>>> d23be280
			worker := &worker{
				contract:     contract.Metadata(),
				hostID:       contract.Header().EnodeID,
				downloadChan: make(chan struct{}, 1),
				uploadChan:   make(chan struct{}, 1),
				killChan:     make(chan struct{}),
				client:       sc,
			}
			sc.workerPool[id] = worker

			// start worker goroutine
			if err := sc.tm.Add(); err != nil {
				log.Error("storage client failed to add in worker progress", "error", err)
				break
			}
			go func() {
				defer sc.tm.Done()
				worker.workLoop()
			}()

		}
		sc.lock.Unlock()
	}

	// Remove a worker for any worker that is not in the set of new contracts.
	sc.lock.Lock()
	for id, worker := range sc.workerPool {
		_, exists := contractMap[storage.ContractID(id)]
		if !exists {
			delete(sc.sessionSet, id)
			delete(sc.workerPool, id)
			close(worker.killChan)
		}
	}
	sc.lock.Unlock()
}

<<<<<<< HEAD
// WorkLoop repeatedly issues task to a worker, will stop when receive stop or kill signal
=======
// workLoop repeatedly issues task to a worker, will stop when receive stop or kill signal
// this model ensure that we can only do upload or download at the same time, not both
>>>>>>> d23be280
func (w *worker) workLoop() {
	defer w.killUploading()
	defer w.killDownloading()

	for {
		downloadSegment := w.nextDownloadSegment()
		if downloadSegment != nil {
			w.download(downloadSegment)
			continue
		}

		segment, sectorIndex := w.nextUploadSegment()
		if segment != nil {
			w.upload(segment, sectorIndex)
			continue
		}

		// keep listening for a new upload/download task, or a stop signal
		select {
		case <-w.downloadChan:
			continue
		case <-w.uploadChan:
			continue
		case <-w.killChan:
			return
		case <-w.client.tm.StopChan():
			return
		}
	}
}

// Drop all of the download task given to the worker.
func (w *worker) killDownloading() {
	w.downloadMu.Lock()
	var removedSegments []*unfinishedDownloadSegment
	for i := 0; i < len(w.downloadSegments); i++ {
		removedSegments = append(removedSegments, w.downloadSegments[i])
	}
	w.downloadSegments = w.downloadSegments[:0]
	w.downloadTerminated = true
	w.downloadMu.Unlock()
	for i := 0; i < len(removedSegments); i++ {
		removedSegments[i].removeWorker()
	}
}

// Add a segment to the worker's queue.
func (w *worker) queueDownloadSegment(uds *unfinishedDownloadSegment) {
	w.downloadMu.Lock()
	terminated := w.downloadTerminated
	if !terminated {

		// accept the segment and notify client that there is a new download.
		w.downloadSegments = append(w.downloadSegments, uds)
		select {
		case w.downloadChan <- struct{}{}:
		default:
		}
	}
	w.downloadMu.Unlock()

	// if the worker has terminated, remove it from the uds
	if terminated {
		uds.removeWorker()
	}
}

// Pull the next potential segment out of the work queue for downloading.
func (w *worker) nextDownloadSegment() *unfinishedDownloadSegment {
	w.downloadMu.Lock()
	defer w.downloadMu.Unlock()

	if len(w.downloadSegments) == 0 {
		return nil
	}
	nextSegment := w.downloadSegments[0]
	w.downloadSegments = w.downloadSegments[1:]
	return nextSegment
}

// Actually perform a download task
func (w *worker) download(uds *unfinishedDownloadSegment) {

	// check this contract whether is renewing
	contractID := w.contract.ID
	if w.client.contractManager.IsRenewing(contractID) {
		w.client.log.Debug("renew contract is doing, can't download")
		return
	}

	// check the uds whether can be the worker performed
	uds = w.processDownloadSegment(uds)
	if uds == nil {
		return
	}

	// whether download success or fail, we should remove the worker at last
	defer uds.removeWorker()

	// for not supporting partial encoding, we need to download the whole sector every time.
	fetchOffset, fetchLength := 0, storage.SectorSize
	root := uds.segmentMap[w.hostID.String()].root

	// setup connection
	hostInfo, exist := w.client.storageHostManager.RetrieveHostInfo(w.hostID)
	if !exist {
		w.client.log.Error("the host not exist in client", "host_id", w.hostID.String())
		return
	}
	session, err := w.client.ethBackend.SetupConnection(hostInfo.EnodeURL)
	if err != nil {
		w.client.log.Error("failed to connect host for file downloading", "host_url", hostInfo.EnodeURL)
		return
	}
	defer w.client.ethBackend.Disconnect(session, hostInfo.EnodeURL)

	// call rpc request the data from host, if get error, unregister the worker.
	sectorData, err := w.client.Download(session, root, uint32(fetchOffset), uint32(fetchLength))
	if err != nil {
		w.client.log.Debug("worker failed to download sector", "error", err)
		uds.unregisterWorker(w)
		return
	}

<<<<<<< HEAD
=======
	// record the amount of all data transferred between download connection
	atomic.AddUint64(&uds.download.atomicTotalDataTransferred, uds.sectorSize)

	// calculate a seed for twofishgcm
	sectorIndex := uds.segmentMap[w.hostID.String()].index
	segmentIndexBytes := make([]byte, 8)
	binary.PutUvarint(segmentIndexBytes, uds.segmentIndex)
	sectorIndexBytes := make([]byte, 8)
	binary.PutUvarint(sectorIndexBytes, sectorIndex)
	seed := crypto.Keccak256(segmentIndexBytes, sectorIndexBytes)

	// create a twofishgcm key
	key, err := crypto.NewCipherKey(crypto.GCMCipherCode, seed)
	if err != nil {
		w.client.log.Error("failed to new cipher key", "error", err)
		return
	}

	if uint64(fetchOffset/merkle.LeafSize) == 0 {
		w.client.log.Error("twofish doesn't support a blockIndex != 0")
		return
	}

>>>>>>> d23be280
	// decrypt the sector
	key := uds.clientFile.CipherKey()
	decryptedSector, err := key.DecryptInPlace(sectorData)
	if err != nil {
		w.client.log.Debug("worker failed to decrypt sector", "error", err)
		uds.unregisterWorker(w)
		return
	}

	// mark the sector as completed
	sectorIndex := uds.segmentMap[w.hostID.String()].index
	uds.mu.Lock()
	uds.markSectorCompleted(sectorIndex)
	uds.sectorsRegistered--

	// as soon as the num of sectors completed reached the minimal num of sectors that erasureCode need,
	// we can recover the original data
	if uds.sectorsCompleted >= uds.erasureCode.MinSectors() {

		// recover the logical data
		go uds.recoverLogicalData()
		w.client.log.Debug("received enough sectors to recover", "sectors_completed", uds.sectorsCompleted)
	} else {

		// this a accumulation processing, every time we receive a sector
		uds.physicalSegmentData[sectorIndex] = decryptedSector
		w.client.log.Debug("received a sector,but not enough to recover", "sector_len", len(sectorData), "sectors_completed", uds.sectorsCompleted)
	}
	uds.mu.Unlock()
}

// Check the given download segment whether there is work to do, and update its info
func (w *worker) processDownloadSegment(uds *unfinishedDownloadSegment) *unfinishedDownloadSegment {
	uds.mu.Lock()
	segmentComplete := uds.sectorsCompleted >= uds.erasureCode.MinSectors() || uds.download.isComplete()
	segmentFailed := uds.sectorsCompleted+uds.workersRemaining < uds.erasureCode.MinSectors()
	sectorData, workerHasSector := uds.segmentMap[w.hostID.String()]

	sectorCompleted := uds.completedSectors[sectorData.index]

	// if the given segment downloading complete/fail, or no sector associated with host for downloading,
	// or the sector has completed, the worker should be removed.
	if segmentComplete || segmentFailed || w.onDownloadCooldown() || !workerHasSector || sectorCompleted {
		uds.mu.Unlock()
		uds.removeWorker()
		return nil
	}
	defer uds.mu.Unlock()

	// if need more sector, and the sector has not been fetched yet,
	// should register the worker and return the segment for downloading.
	sectorTaken := uds.sectorUsage[sectorData.index]
	sectorsInProgress := uds.sectorsRegistered + uds.sectorsCompleted
	desiredSectorsInProgress := uds.erasureCode.MinSectors() + uds.overdrive
	workersDesired := sectorsInProgress < desiredSectorsInProgress && !sectorTaken
	if workersDesired {
		uds.sectorsRegistered++
		uds.sectorUsage[sectorData.index] = true
		return uds
	}

	// put this worker on standby for this segment, we can use it to download later.
	uds.workersStandby = append(uds.workersStandby, w)
	return nil
}

// Return true if the worker is on cooldown for download failure.
func (w *worker) onDownloadCooldown() bool {
	requiredCooldown := DownloadFailureCooldown
	for i := 0; i < w.ownedDownloadConsecutiveFailures && i < MaxConsecutivePenalty; i++ {
		requiredCooldown *= 2
	}
	return time.Now().Before(w.ownedDownloadRecentFailure.Add(requiredCooldown))
}

<<<<<<< HEAD
// Remove the worker from an unfinished download segment,
=======
// calculate the offset and length of the sector we need to download for a successful recovery of the requested data.
func sectorOffsetAndLength(segmentFetchOffset, segmentFetchLength uint64, rs erasurecode.ErasureCoder) (uint64, uint64) {
	segmentIndex, numSegments := segmentsForRecovery(segmentFetchOffset, segmentFetchLength, rs)
	return uint64(segmentIndex * merkle.LeafSize), uint64(numSegments * merkle.LeafSize)
}

// calculates how many segments we need in total to recover the requested data,
// and the first segment.
func segmentsForRecovery(segmentFetchOffset, segmentFetchLength uint64, rs erasurecode.ErasureCoder) (uint64, uint64) {
	// not support partial encoding
	return 0, uint64(storage.SectorSize) / merkle.LeafSize
}

// remove the worker from an unfinished download segment,
>>>>>>> d23be280
// and then un-register the sectors that it grabbed.
//
// NOTE: This function should only be called when a worker download fails.
func (uds *unfinishedDownloadSegment) unregisterWorker(w *worker) {
	uds.mu.Lock()
	uds.sectorsRegistered--
	sectorIndex := uds.segmentMap[w.hostID.String()].index
	uds.sectorUsage[sectorIndex] = false
	uds.mu.Unlock()
}<|MERGE_RESOLUTION|>--- conflicted
+++ resolved
@@ -5,29 +5,15 @@
 package storageclient
 
 import (
-<<<<<<< HEAD
-=======
-	"encoding/binary"
-	"github.com/DxChainNetwork/godx/crypto/merkle"
->>>>>>> d23be280
 	"sync"
 	"time"
 
-<<<<<<< HEAD
-	"github.com/DxChainNetwork/godx/common"
-=======
-	"github.com/DxChainNetwork/godx/crypto"
->>>>>>> d23be280
 	"github.com/DxChainNetwork/godx/log"
 	"github.com/DxChainNetwork/godx/p2p/enode"
 	"github.com/DxChainNetwork/godx/storage"
 )
 
-<<<<<<< HEAD
 // Listen for a work on a certain host.
-=======
-// A worker is responsible for uploading and downloading file segments
->>>>>>> d23be280
 type worker struct {
 
 	// The contract and host used by this worker.
@@ -71,33 +57,9 @@
 
 	// new a worker for a contract that haven't a worker
 	for id, contract := range contractMap {
-<<<<<<< HEAD
-		c.lock.Lock()
-		_, exists := c.workerPool[id]
+		sc.lock.Lock()
+		_, exists := sc.workerPool[id]
 		if !exists {
-			h := contract.Header()
-			clientContract := storage.ContractMetaData{
-				ID:                     id,
-				EnodeID:                h.EnodeID,
-				StartHeight:            h.StartHeight,
-				EndHeight:              h.LatestContractRevision.NewWindowStart,
-				LatestContractRevision: h.LatestContractRevision,
-				UploadCost:             h.UploadCost,
-				DownloadCost:           h.DownloadCost,
-				StorageCost:            h.StorageCost,
-				TotalCost:              contract.Header().TotalCost,
-				GasCost:                h.GasFee,
-				ContractFee:            h.ContractFee,
-				Status:                 h.Status,
-
-				// the amount remaining in the contract that the client can spend.
-				ContractBalance: common.PtrBigInt(h.LatestContractRevision.NewValidProofOutputs[0].Value),
-			}
-
-=======
-		sc.lock.Lock()
-		if _, exist := sc.workerPool[id]; exist {
->>>>>>> d23be280
 			worker := &worker{
 				contract:     contract.Metadata(),
 				hostID:       contract.Header().EnodeID,
@@ -135,12 +97,7 @@
 	sc.lock.Unlock()
 }
 
-<<<<<<< HEAD
 // WorkLoop repeatedly issues task to a worker, will stop when receive stop or kill signal
-=======
-// workLoop repeatedly issues task to a worker, will stop when receive stop or kill signal
-// this model ensure that we can only do upload or download at the same time, not both
->>>>>>> d23be280
 func (w *worker) workLoop() {
 	defer w.killUploading()
 	defer w.killDownloading()
@@ -265,32 +222,6 @@
 		return
 	}
 
-<<<<<<< HEAD
-=======
-	// record the amount of all data transferred between download connection
-	atomic.AddUint64(&uds.download.atomicTotalDataTransferred, uds.sectorSize)
-
-	// calculate a seed for twofishgcm
-	sectorIndex := uds.segmentMap[w.hostID.String()].index
-	segmentIndexBytes := make([]byte, 8)
-	binary.PutUvarint(segmentIndexBytes, uds.segmentIndex)
-	sectorIndexBytes := make([]byte, 8)
-	binary.PutUvarint(sectorIndexBytes, sectorIndex)
-	seed := crypto.Keccak256(segmentIndexBytes, sectorIndexBytes)
-
-	// create a twofishgcm key
-	key, err := crypto.NewCipherKey(crypto.GCMCipherCode, seed)
-	if err != nil {
-		w.client.log.Error("failed to new cipher key", "error", err)
-		return
-	}
-
-	if uint64(fetchOffset/merkle.LeafSize) == 0 {
-		w.client.log.Error("twofish doesn't support a blockIndex != 0")
-		return
-	}
-
->>>>>>> d23be280
 	// decrypt the sector
 	key := uds.clientFile.CipherKey()
 	decryptedSector, err := key.DecryptInPlace(sectorData)
@@ -366,24 +297,7 @@
 	return time.Now().Before(w.ownedDownloadRecentFailure.Add(requiredCooldown))
 }
 
-<<<<<<< HEAD
 // Remove the worker from an unfinished download segment,
-=======
-// calculate the offset and length of the sector we need to download for a successful recovery of the requested data.
-func sectorOffsetAndLength(segmentFetchOffset, segmentFetchLength uint64, rs erasurecode.ErasureCoder) (uint64, uint64) {
-	segmentIndex, numSegments := segmentsForRecovery(segmentFetchOffset, segmentFetchLength, rs)
-	return uint64(segmentIndex * merkle.LeafSize), uint64(numSegments * merkle.LeafSize)
-}
-
-// calculates how many segments we need in total to recover the requested data,
-// and the first segment.
-func segmentsForRecovery(segmentFetchOffset, segmentFetchLength uint64, rs erasurecode.ErasureCoder) (uint64, uint64) {
-	// not support partial encoding
-	return 0, uint64(storage.SectorSize) / merkle.LeafSize
-}
-
-// remove the worker from an unfinished download segment,
->>>>>>> d23be280
 // and then un-register the sectors that it grabbed.
 //
 // NOTE: This function should only be called when a worker download fails.
