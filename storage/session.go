--- conflicted
+++ resolved
@@ -135,11 +135,7 @@
 		rw:           rw,
 		version:      version,
 		clientDisc:   make(chan error),
-<<<<<<< HEAD
 		revisionDone: make(chan struct{}, 1),
-=======
-		revisionDone: make(chan struct{}),
->>>>>>> 59c69f28
 	}
 }
 
@@ -271,11 +267,7 @@
 // send this msg to notify the other node that we want stop the negotiation
 func (s *Session) SendStopMsg() error {
 	s.Log().Debug("Sending negotiation stop msg")
-<<<<<<< HEAD
-	return p2p.Send(s.rw, NegotiationStopMsg, "EOF")
-=======
 	return p2p.Send(s.rw, NegotiationStopMsg, "revision stop")
->>>>>>> 59c69f28
 }
 
 func (s *Session) IsClosed() bool {
