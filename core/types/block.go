// Copyright 2014 The go-ethereum Authors
// This file is part of the go-ethereum library.
//
// The go-ethereum library is free software: you can redistribute it and/or modify
// it under the terms of the GNU Lesser General Public License as published by
// the Free Software Foundation, either version 3 of the License, or
// (at your option) any later version.
//
// The go-ethereum library is distributed in the hope that it will be useful,
// but WITHOUT ANY WARRANTY; without even the implied warranty of
// MERCHANTABILITY or FITNESS FOR A PARTICULAR PURPOSE. See the
// GNU Lesser General Public License for more details.
//
// You should have received a copy of the GNU Lesser General Public License
// along with the go-ethereum library. If not, see <http://www.gnu.org/licenses/>.

// Package types contains data types related to Ethereum consensus.
package types

import (
	"encoding/binary"
	"encoding/json"
	"errors"
	"io"
	"math/big"
	"sort"
	"sync/atomic"
	"time"
	"unsafe"

	"github.com/DxChainNetwork/godx/common"
	"github.com/DxChainNetwork/godx/common/hexutil"
	"github.com/DxChainNetwork/godx/rlp"
	"golang.org/x/crypto/sha3"
)

var (
	EmptyRootHash  = DeriveSha(Transactions{})
	EmptyUncleHash = CalcUncleHash(nil)
)

// A BlockNonce is a 64-bit hash which proves (combined with the
// mix-hash) that a sufficient amount of computation has been carried
// out on a block.
type BlockNonce [8]byte

// EncodeNonce converts the given integer to a block nonce.
func EncodeNonce(i uint64) BlockNonce {
	var n BlockNonce
	binary.BigEndian.PutUint64(n[:], i)
	return n
}

// Uint64 returns the integer value of a block nonce.
func (n BlockNonce) Uint64() uint64 {
	return binary.BigEndian.Uint64(n[:])
}

// MarshalText encodes n as a hex string with 0x prefix.
func (n BlockNonce) MarshalText() ([]byte, error) {
	return hexutil.Bytes(n[:]).MarshalText()
}

// UnmarshalText implements encoding.TextUnmarshaler.
func (n *BlockNonce) UnmarshalText(input []byte) error {
	return hexutil.UnmarshalFixedText("BlockNonce", input, n[:])
}

//go:generate gencodec -type Header -field-override headerMarshaling -out gen_header_json.go

// Header represents a block header in the Ethereum blockchain.
type Header struct {
<<<<<<< HEAD
	ParentHash  common.Hash       `json:"parentHash"       gencodec:"required"` // Hash pointer to the previous block
	UncleHash   common.Hash       `json:"sha3Uncles"       gencodec:"required"` // Hash pointer to the uncle
	Validator   common.Address    `json:"validator"        gencodec:"required"`
	Coinbase    common.Address    `json:"coinbase"         gencodec:"required"` // Address of the coinbase
	Root        common.Hash       `json:"stateRoot"        gencodec:"required"` // stateRoot
	TxHash      common.Hash       `json:"transactionsRoot" gencodec:"required"` // txRoot
	ReceiptHash common.Hash       `json:"receiptsRoot"     gencodec:"required"` // Receipt root
	DposContext *DposContextProto `json:"dposContext"      gencodec:"required" rlp:"nil"`
	Bloom       Bloom             `json:"logsBloom"        gencodec:"required"` //
	Difficulty  *big.Int          `json:"difficulty"       gencodec:"required"` // Difficulty of the current block
	Number      *big.Int          `json:"number"           gencodec:"required"` // Block height
	GasLimit    uint64            `json:"gasLimit"         gencodec:"required"` // Total gases could be spent
	GasUsed     uint64            `json:"gasUsed"          gencodec:"required"` // Gas spent in transactions from this block
	Time        *big.Int          `json:"timestamp"        gencodec:"required"` // timestamp
	Extra       []byte            `json:"extraData"        gencodec:"required"` // Extra info
	MixDigest   common.Hash       `json:"mixHash"`                              // Signature?
	Nonce       BlockNonce        `json:"nonce"`                                // Number used for PoW
=======
	ParentHash  common.Hash      `json:"parentHash"       gencodec:"required"` // Hash pointer to the previous block
	UncleHash   common.Hash      `json:"sha3Uncles"       gencodec:"required"` // Hash pointer to the uncle
	Validator   common.Address   `json:"validator"        gencodec:"required"`
	Coinbase    common.Address   `json:"coinbase"         gencodec:"required"` // Address of the coinbase
	Root        common.Hash      `json:"stateRoot"        gencodec:"required"` // stateRoot
	TxHash      common.Hash      `json:"transactionsRoot" gencodec:"required"` // txRoot
	ReceiptHash common.Hash      `json:"receiptsRoot"     gencodec:"required"` // Receipt root
	DposContext *DposContextRoot `json:"dposContext"      gencodec:"required"`
	Bloom       Bloom            `json:"logsBloom"        gencodec:"required"` //
	Difficulty  *big.Int         `json:"difficulty"       gencodec:"required"` // Difficulty of the current block
	Number      *big.Int         `json:"number"           gencodec:"required"` // Block height
	GasLimit    uint64           `json:"gasLimit"         gencodec:"required"` // Total gases could be spent
	GasUsed     uint64           `json:"gasUsed"          gencodec:"required"` // Gas spent in transactions from this block
	Time        *big.Int         `json:"timestamp"        gencodec:"required"` // timestamp
	Extra       []byte           `json:"extraData"        gencodec:"required"` // Extra info
	MixDigest   common.Hash      `json:"mixHash"`                              // Signature?
	Nonce       BlockNonce       `json:"nonce"`                                // Number used for PoW
>>>>>>> cf96e3f6
}

// field type overrides for gencodec
type headerMarshaling struct {
	Difficulty *hexutil.Big
	Number     *hexutil.Big
	GasLimit   hexutil.Uint64
	GasUsed    hexutil.Uint64
	Time       *hexutil.Big
	Extra      hexutil.Bytes
	Hash       common.Hash `json:"hash"` // adds call to Hash() in MarshalJSON
}

// Hash returns the block hash of the header, which is simply the keccak256 hash of its
// RLP encoding.
func (h *Header) Hash() common.Hash {
	return rlpHash(h)
}

// size returns the approximate memory used by all internal contents. It is used
// to approximate and limit the memory consumption of various caches.
func (h *Header) Size() common.StorageSize {
	return common.StorageSize(unsafe.Sizeof(*h)) + common.StorageSize(len(h.Extra)+(h.Difficulty.BitLen()+h.Number.BitLen()+h.Time.BitLen())/8)
}

var _ = (*headerMarshaling)(nil)

// MarshalJSON marshals as JSON.
func (h Header) MarshalJSON() ([]byte, error) {
	type Header struct {
		ParentHash  common.Hash      `json:"parentHash"       gencodec:"required"`
		UncleHash   common.Hash      `json:"sha3Uncles"       gencodec:"required"`
		Validator   common.Address   `json:"validator"        gencodec:"required"`
		Coinbase    common.Address   `json:"coinbase"         gencodec:"required"`
		Root        common.Hash      `json:"stateRoot"        gencodec:"required"`
		TxHash      common.Hash      `json:"transactionsRoot" gencodec:"required"`
		ReceiptHash common.Hash      `json:"receiptsRoot"     gencodec:"required"`
		DposContext *DposContextRoot `json:"dposContext"      gencodec:"required"`
		Bloom       Bloom            `json:"logsBloom"        gencodec:"required"`
		Difficulty  *hexutil.Big     `json:"difficulty"       gencodec:"required"`
		Number      *hexutil.Big     `json:"number"           gencodec:"required"`
		GasLimit    hexutil.Uint64   `json:"gasLimit"         gencodec:"required"`
		GasUsed     hexutil.Uint64   `json:"gasUsed"          gencodec:"required"`
		Time        *hexutil.Big     `json:"timestamp"        gencodec:"required"`
		Extra       hexutil.Bytes    `json:"extraData"        gencodec:"required"`
		MixDigest   common.Hash      `json:"mixHash"`
		Nonce       BlockNonce       `json:"nonce"`
		Hash        common.Hash      `json:"hash"`
	}
	var enc Header
	enc.ParentHash = h.ParentHash
	enc.UncleHash = h.UncleHash
	enc.Validator = h.Validator
	enc.Coinbase = h.Coinbase
	enc.Root = h.Root
	enc.TxHash = h.TxHash
	enc.ReceiptHash = h.ReceiptHash
	enc.DposContext = h.DposContext
	enc.Bloom = h.Bloom
	enc.Difficulty = (*hexutil.Big)(h.Difficulty)
	enc.Number = (*hexutil.Big)(h.Number)
	enc.GasLimit = hexutil.Uint64(h.GasLimit)
	enc.GasUsed = hexutil.Uint64(h.GasUsed)
	enc.Time = (*hexutil.Big)(h.Time)
	enc.Extra = h.Extra
	enc.MixDigest = h.MixDigest
	enc.Nonce = h.Nonce
	enc.Hash = h.Hash()
	return json.Marshal(&enc)
}

// UnmarshalJSON unmarshals from JSON.
func (h *Header) UnmarshalJSON(input []byte) error {
	type Header struct {
		ParentHash  *common.Hash     `json:"parentHash"       gencodec:"required"`
		UncleHash   *common.Hash     `json:"sha3Uncles"       gencodec:"required"`
		Validator   *common.Address  `json:"validator"        gencodec:"required"`
		Coinbase    *common.Address  `json:"coinbase"         gencodec:"required"`
		Root        *common.Hash     `json:"stateRoot"        gencodec:"required"`
		TxHash      *common.Hash     `json:"transactionsRoot" gencodec:"required"`
		ReceiptHash *common.Hash     `json:"receiptsRoot"     gencodec:"required"`
		DposContext *DposContextRoot `json:"dposContext"      gencodec:"required"`
		Bloom       *Bloom           `json:"logsBloom"        gencodec:"required"`
		Difficulty  *hexutil.Big     `json:"difficulty"       gencodec:"required"`
		Number      *hexutil.Big     `json:"number"           gencodec:"required"`
		GasLimit    *hexutil.Uint64  `json:"gasLimit"         gencodec:"required"`
		GasUsed     *hexutil.Uint64  `json:"gasUsed"          gencodec:"required"`
		Time        *hexutil.Big     `json:"timestamp"        gencodec:"required"`
		Extra       *hexutil.Bytes   `json:"extraData"        gencodec:"required"`
		MixDigest   *common.Hash     `json:"mixHash"`
		Nonce       *BlockNonce      `json:"nonce"`
	}

	var dec Header
	if err := json.Unmarshal(input, &dec); err != nil {
		return err
	}

	if dec.ParentHash == nil {
		return errors.New("missing required field 'parentHash' for Header")
	}
	h.ParentHash = *dec.ParentHash

	if dec.UncleHash == nil {
		return errors.New("missing required field 'sha3Uncles' for Header")
	}
	h.UncleHash = *dec.UncleHash

	if dec.Validator == nil {
		return errors.New("missing required filed 'validator' for Header")
	}
	h.Validator = *dec.Validator

	if dec.Coinbase == nil {
		return errors.New("missing required field 'coinbase' for Header")
	}
	h.Coinbase = *dec.Coinbase

	if dec.Root == nil {
		return errors.New("missing required field 'stateRoot' for Header")
	}
	h.Root = *dec.Root

	if dec.TxHash == nil {
		return errors.New("missing required field 'transactionsRoot' for Header")
	}
	h.TxHash = *dec.TxHash

	if dec.ReceiptHash == nil {
		return errors.New("missing required field 'receiptsRoot' for Header")
	}
	h.ReceiptHash = *dec.ReceiptHash

	if dec.Bloom == nil {
		return errors.New("missing required field 'logsBloom' for Header")
	}
	h.Bloom = *dec.Bloom

	if dec.DposContext == nil {
		return errors.New("missing required filed 'dposContext' for Header")
	}
	h.DposContext = dec.DposContext

	if dec.Difficulty == nil {
		return errors.New("missing required field 'difficulty' for Header")
	}
	h.Difficulty = (*big.Int)(dec.Difficulty)

	if dec.Number == nil {
		return errors.New("missing required field 'number' for Header")
	}
	h.Number = (*big.Int)(dec.Number)

	if dec.GasLimit == nil {
		return errors.New("missing required field 'gasLimit' for Header")
	}
	h.GasLimit = uint64(*dec.GasLimit)

	if dec.GasUsed == nil {
		return errors.New("missing required field 'gasUsed' for Header")
	}
	h.GasUsed = uint64(*dec.GasUsed)

	if dec.Time == nil {
		return errors.New("missing required field 'timestamp' for Header")
	}
	h.Time = (*big.Int)(dec.Time)

	if dec.Extra == nil {
		return errors.New("missing required field 'extraData' for Header")
	}
	h.Extra = *dec.Extra

	if dec.MixDigest != nil {
		h.MixDigest = *dec.MixDigest
	}

	if dec.Nonce != nil {
		h.Nonce = *dec.Nonce
	}
	return nil
}

func rlpHash(x interface{}) (h common.Hash) {
	hw := sha3.NewLegacyKeccak256()
	rlp.Encode(hw, x)
	hw.Sum(h[:0])
	return h
}

// Body is a simple (mutable, non-safe) data container for storing and moving
// a block's data contents (transactions and uncles) together.
type Body struct {
	Transactions []*Transaction
	Uncles       []*Header
}

// Block represents an entire block in the Ethereum blockchain.
type Block struct {
	header       *Header
	uncles       []*Header
	transactions Transactions

	// dpos consensus context
	dposContext *DposContext

	// caches
	hash atomic.Value
	size atomic.Value

	// Td is used by package core to store the total difficulty
	// of the chain up to and including the block.
	td *big.Int

	// These fields are used by package eth to track
	// inter-peer block relay.
	ReceivedAt   time.Time
	ReceivedFrom interface{}
}

// DeprecatedTd is an old relic for extracting the TD of a block. It is in the
// code solely to facilitate upgrading the database from the old format to the
// new, after which it should be deleted. Do not use!
// Deprecated: relic method to get difficulty. do not use
func (b *Block) DeprecatedTd() *big.Int {
	return b.td
}

// [deprecated by eth/63]
// StorageBlock defines the RLP encoding of a Block stored in the
// state database. The StorageBlock encoding contains fields that
// would otherwise need to be recomputed.
type StorageBlock Block

// "external" block encoding. used for eth protocol, etc.
type extblock struct {
	Header *Header
	Txs    []*Transaction
	Uncles []*Header
}

// [deprecated by eth/63]
// "storage" block encoding. used for database.
type storageblock struct {
	Header *Header
	Txs    []*Transaction
	Uncles []*Header
	TD     *big.Int
}

// NewBlock creates a new block. The input data is copied,
// changes to header and to the field values will not affect the
// block.
//
// The values of TxHash, UncleHash, ReceiptHash and Bloom in header
// are ignored and set to values derived from the given txs, uncles
// and receipts.
func NewBlock(header *Header, txs []*Transaction, uncles []*Header, receipts []*Receipt) *Block {
	b := &Block{header: CopyHeader(header), td: new(big.Int)}

	// TODO: panic if len(txs) != len(receipts)
	if len(txs) == 0 {
		b.header.TxHash = EmptyRootHash
	} else {
		b.header.TxHash = DeriveSha(Transactions(txs))
		b.transactions = make(Transactions, len(txs))
		copy(b.transactions, txs)
	}

	if len(receipts) == 0 {
		b.header.ReceiptHash = EmptyRootHash
	} else {
		b.header.ReceiptHash = DeriveSha(Receipts(receipts))
		b.header.Bloom = CreateBloom(receipts)
	}

	if len(uncles) == 0 {
		b.header.UncleHash = EmptyUncleHash
	} else {
		b.header.UncleHash = CalcUncleHash(uncles)
		b.uncles = make([]*Header, len(uncles))
		for i := range uncles {
			b.uncles[i] = CopyHeader(uncles[i])
		}
	}

	return b
}

// NewBlockWithHeader creates a block with the given header data. The
// header data is copied, changes to header and to the field values
// will not affect the block.
func NewBlockWithHeader(header *Header) *Block {
	return &Block{header: CopyHeader(header)}
}

// CopyHeader creates a deep copy of a block header to prevent side effects from
// modifying a header variable.
func CopyHeader(h *Header) *Header {
	cpy := *h
	if cpy.Time = new(big.Int); h.Time != nil {
		cpy.Time.Set(h.Time)
	}
	if cpy.Difficulty = new(big.Int); h.Difficulty != nil {
		cpy.Difficulty.Set(h.Difficulty)
	}
	if cpy.Number = new(big.Int); h.Number != nil {
		cpy.Number.Set(h.Number)
	}
	if len(h.Extra) > 0 {
		cpy.Extra = make([]byte, len(h.Extra))
		copy(cpy.Extra, h.Extra)
	}

	// add dposContextRoot to header
	cpy.DposContext = &DposContextRoot{}
	if h.DposContext != nil {
		cpy.DposContext = h.DposContext
	}

	return &cpy
}

// DecodeRLP decodes the Ethereum RLP block format to original block
func (b *Block) DecodeRLP(s *rlp.Stream) error {
	var eb extblock
	_, size, _ := s.Kind()
	if err := s.Decode(&eb); err != nil {
		return err
	}
	b.header, b.uncles, b.transactions = eb.Header, eb.Uncles, eb.Txs
	b.size.Store(common.StorageSize(rlp.ListSize(size)))
	return nil
}

// EncodeRLP serializes b into the Ethereum RLP block format.
func (b *Block) EncodeRLP(w io.Writer) error {
	return rlp.Encode(w, extblock{
		Header: b.header,
		Txs:    b.transactions,
		Uncles: b.uncles,
	})
}

// [deprecated by eth/63]
func (b *StorageBlock) DecodeRLP(s *rlp.Stream) error {
	var sb storageblock
	if err := s.Decode(&sb); err != nil {
		return err
	}
	b.header, b.uncles, b.transactions, b.td = sb.Header, sb.Uncles, sb.Txs, sb.TD
	return nil
}

// TODO: copies

func (b *Block) Uncles() []*Header          { return b.uncles }
func (b *Block) Transactions() Transactions { return b.transactions }

func (b *Block) Transaction(hash common.Hash) *Transaction {
	for _, transaction := range b.transactions {
		if transaction.Hash() == hash {
			return transaction
		}
	}
	return nil
}

func (b *Block) Number() *big.Int     { return new(big.Int).Set(b.header.Number) }
func (b *Block) GasLimit() uint64     { return b.header.GasLimit }
func (b *Block) GasUsed() uint64      { return b.header.GasUsed }
func (b *Block) Difficulty() *big.Int { return new(big.Int).Set(b.header.Difficulty) }
func (b *Block) Time() *big.Int       { return new(big.Int).Set(b.header.Time) }

func (b *Block) NumberU64() uint64         { return b.header.Number.Uint64() }
func (b *Block) MixDigest() common.Hash    { return b.header.MixDigest }
func (b *Block) Nonce() uint64             { return binary.BigEndian.Uint64(b.header.Nonce[:]) }
func (b *Block) Bloom() Bloom              { return b.header.Bloom }
func (b *Block) Coinbase() common.Address  { return b.header.Coinbase }
func (b *Block) Root() common.Hash         { return b.header.Root }
func (b *Block) ParentHash() common.Hash   { return b.header.ParentHash }
func (b *Block) TxHash() common.Hash       { return b.header.TxHash }
func (b *Block) ReceiptHash() common.Hash  { return b.header.ReceiptHash }
func (b *Block) UncleHash() common.Hash    { return b.header.UncleHash }
func (b *Block) Extra() []byte             { return common.CopyBytes(b.header.Extra) }
func (b *Block) Validator() common.Address { return b.header.Validator }
func (b *Block) DposCtx() *DposContext     { return b.dposContext }

func (b *Block) Header() *Header { return CopyHeader(b.header) }

// Body returns the non-header content of the block.
func (b *Block) Body() *Body { return &Body{b.transactions, b.uncles} }

// size returns the true RLP encoded storage size of the block, either by encoding
// and returning it, or returning a previsouly cached value.
func (b *Block) Size() common.StorageSize {
	if size := b.size.Load(); size != nil {
		return size.(common.StorageSize)
	}
	c := writeCounter(0)
	rlp.Encode(&c, b)
	b.size.Store(common.StorageSize(c))
	return common.StorageSize(c)
}

type writeCounter common.StorageSize

func (c *writeCounter) Write(b []byte) (int, error) {
	*c += writeCounter(len(b))
	return len(b), nil
}

func CalcUncleHash(uncles []*Header) common.Hash {
	return rlpHash(uncles)
}

func (b *Block) SetDposCtx(dposCtx *DposContext) {
	b.dposContext = dposCtx
}

// WithSeal returns a new block with the data from b but the header replaced with
// the sealed one.
func (b *Block) WithSeal(header *Header) *Block {
	cpy := *header

	return &Block{
		header:       &cpy,
		transactions: b.transactions,
		uncles:       b.uncles,
		dposContext:  b.dposContext,
	}
}

// WithBody returns a new block with the given transaction and uncle contents.
func (b *Block) WithBody(transactions []*Transaction, uncles []*Header) *Block {
	block := &Block{
		header:       CopyHeader(b.header),
		transactions: make([]*Transaction, len(transactions)),
		uncles:       make([]*Header, len(uncles)),
	}
	copy(block.transactions, transactions)
	for i := range uncles {
		block.uncles[i] = CopyHeader(uncles[i])
	}
	return block
}

// Hash returns the keccak256 hash of b's header.
// The hash is computed on the first call and cached thereafter.
func (b *Block) Hash() common.Hash {
	if hash := b.hash.Load(); hash != nil {
		return hash.(common.Hash)
	}
	v := b.header.Hash()
	b.hash.Store(v)
	return v
}

type Blocks []*Block

// BlockBy is the function to be used for block sorting.
type BlockBy func(b1, b2 *Block) bool

// Sort is the public function to be used for sorting Blocks
func (b BlockBy) Sort(blocks Blocks) {
	bs := blockSorter{
		blocks: blocks,
		by:     b,
	}
	sort.Sort(bs)
}

// BlockSorter is the implementation for Sorter interface.
// The comparator algorithm is defined by 'bs.by'
type blockSorter struct {
	blocks Blocks
	by     func(b1, b2 *Block) bool
}

func (self blockSorter) Len() int { return len(self.blocks) }
func (self blockSorter) Swap(i, j int) {
	self.blocks[i], self.blocks[j] = self.blocks[j], self.blocks[i]
}
func (self blockSorter) Less(i, j int) bool { return self.by(self.blocks[i], self.blocks[j]) }

// Number is the default BlockBy function, which compares b.header.Number
// and return blocks in increasing order
func Number(b1, b2 *Block) bool { return b1.header.Number.Cmp(b2.header.Number) < 0 }<|MERGE_RESOLUTION|>--- conflicted
+++ resolved
@@ -70,25 +70,6 @@
 
 // Header represents a block header in the Ethereum blockchain.
 type Header struct {
-<<<<<<< HEAD
-	ParentHash  common.Hash       `json:"parentHash"       gencodec:"required"` // Hash pointer to the previous block
-	UncleHash   common.Hash       `json:"sha3Uncles"       gencodec:"required"` // Hash pointer to the uncle
-	Validator   common.Address    `json:"validator"        gencodec:"required"`
-	Coinbase    common.Address    `json:"coinbase"         gencodec:"required"` // Address of the coinbase
-	Root        common.Hash       `json:"stateRoot"        gencodec:"required"` // stateRoot
-	TxHash      common.Hash       `json:"transactionsRoot" gencodec:"required"` // txRoot
-	ReceiptHash common.Hash       `json:"receiptsRoot"     gencodec:"required"` // Receipt root
-	DposContext *DposContextProto `json:"dposContext"      gencodec:"required" rlp:"nil"`
-	Bloom       Bloom             `json:"logsBloom"        gencodec:"required"` //
-	Difficulty  *big.Int          `json:"difficulty"       gencodec:"required"` // Difficulty of the current block
-	Number      *big.Int          `json:"number"           gencodec:"required"` // Block height
-	GasLimit    uint64            `json:"gasLimit"         gencodec:"required"` // Total gases could be spent
-	GasUsed     uint64            `json:"gasUsed"          gencodec:"required"` // Gas spent in transactions from this block
-	Time        *big.Int          `json:"timestamp"        gencodec:"required"` // timestamp
-	Extra       []byte            `json:"extraData"        gencodec:"required"` // Extra info
-	MixDigest   common.Hash       `json:"mixHash"`                              // Signature?
-	Nonce       BlockNonce        `json:"nonce"`                                // Number used for PoW
-=======
 	ParentHash  common.Hash      `json:"parentHash"       gencodec:"required"` // Hash pointer to the previous block
 	UncleHash   common.Hash      `json:"sha3Uncles"       gencodec:"required"` // Hash pointer to the uncle
 	Validator   common.Address   `json:"validator"        gencodec:"required"`
@@ -106,7 +87,6 @@
 	Extra       []byte           `json:"extraData"        gencodec:"required"` // Extra info
 	MixDigest   common.Hash      `json:"mixHash"`                              // Signature?
 	Nonce       BlockNonce       `json:"nonce"`                                // Number used for PoW
->>>>>>> cf96e3f6
 }
 
 // field type overrides for gencodec
