--- conflicted
+++ resolved
@@ -192,20 +192,12 @@
 // Copy creates a new DposContext which has the same content with old one
 func (dc *DposContext) Copy() *DposContext {
 	return &DposContext{
-<<<<<<< HEAD
+		db:            dc.DB(),
 		epochTrie:     dc.db.CopyTrie(dc.epochTrie),
 		delegateTrie:  dc.db.CopyTrie(dc.delegateTrie),
 		voteTrie:      dc.db.CopyTrie(dc.voteTrie),
 		candidateTrie: dc.db.CopyTrie(dc.candidateTrie),
 		minedCntTrie:  dc.db.CopyTrie(dc.minedCntTrie),
-=======
-		db:            dc.DB(),
-		epochTrie:     &epochTrie,
-		delegateTrie:  &delegateTrie,
-		voteTrie:      &voteTrie,
-		candidateTrie: &candidateTrie,
-		minedCntTrie:  &minedCntTrie,
->>>>>>> a27a7f53
 	}
 }
 
