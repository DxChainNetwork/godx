--- conflicted
+++ resolved
@@ -76,20 +76,12 @@
 		RevisionNumber: 111,
 	}
 
-<<<<<<< HEAD
 	sigsScByHost, err := crypto.Sign(sc.RLPHash().Bytes(), prvKeyHost)
-=======
-	sigsScByHost, err := SignStorageContract(sc, prvKeyHost)
->>>>>>> 892d23b9
 	if err != nil {
 		t.Errorf("host failed to sign host announce: %v", err)
 	}
 
-<<<<<<< HEAD
 	sigsScByClient, err := crypto.Sign(sc.RLPHash().Bytes(), prvKeyClient)
-=======
-	sigsScByClient, err := SignStorageContract(sc, prvKeyClient)
->>>>>>> 892d23b9
 	if err != nil {
 		t.Errorf("client failed to sign host announce: %v", err)
 	}
