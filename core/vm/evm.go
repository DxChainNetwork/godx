// Copyright 2014 The go-ethereum Authors
// This file is part of the go-ethereum library.
//
// The go-ethereum library is free software: you can redistribute it and/or modify
// it under the terms of the GNU Lesser General Public License as published by
// the Free Software Foundation, either version 3 of the License, or
// (at your option) any later version.
//
// The go-ethereum library is distributed in the hope that it will be useful,
// but WITHOUT ANY WARRANTY; without even the implied warranty of
// MERCHANTABILITY or FITNESS FOR A PARTICULAR PURPOSE. See the
// GNU Lesser General Public License for more details.
//
// You should have received a copy of the GNU Lesser General Public License
// along with the go-ethereum library. If not, see <http://www.gnu.org/licenses/>.

package vm

import (
	"errors"
	"math/big"
	"sync/atomic"
	"time"

	"github.com/DxChainNetwork/godx/common"
	"github.com/DxChainNetwork/godx/core/types"
	"github.com/DxChainNetwork/godx/crypto"
	"github.com/DxChainNetwork/godx/ethdb"
	"github.com/DxChainNetwork/godx/log"
	"github.com/DxChainNetwork/godx/params"
	"github.com/DxChainNetwork/godx/rlp"
)

// emptyCodeHash is used by create to ensure deployment is disallowed to already
// deployed contract addresses (relevant after the account abstraction).
var (
	emptyCodeHash = crypto.Keccak256Hash(nil)

	errUnknownStorageContractTx = errors.New("unknown storage contract tx")
)

type (
	// CanTransferFunc is the signature of a transfer guard function
	CanTransferFunc func(StateDB, common.Address, *big.Int) bool
	// TransferFunc is the signature of a transfer function
	TransferFunc func(StateDB, common.Address, common.Address, *big.Int)
	// GetHashFunc returns the nth block hash in the blockchain
	// and is used by the BLOCKHASH EVM op code.
	GetHashFunc func(uint64) common.Hash
)

// run runs the given contract and takes care of running precompiles with a fallback to the byte code interpreter.
func run(evm *EVM, contract *Contract, input []byte, readOnly bool) ([]byte, error) {
	if contract.CodeAddr != nil {
		precompiles := PrecompiledContractsHomestead
		if evm.ChainConfig().IsByzantium(evm.BlockNumber) {
			precompiles = PrecompiledContractsByzantium
		}
		if p := precompiles[*contract.CodeAddr]; p != nil {
			return RunPrecompiledContract(p, input, contract)
		}
	}
	for _, interpreter := range evm.interpreters {
		if interpreter.CanRun(contract.Code) {
			if evm.interpreter != interpreter {
				// Ensure that the interpreter pointer is set back
				// to its current value upon return.
				defer func(i Interpreter) {
					evm.interpreter = i
				}(evm.interpreter)
				evm.interpreter = interpreter
			}
			return interpreter.Run(contract, input, readOnly)
		}
	}
	return nil, ErrNoCompatibleInterpreter
}

// Context provides the EVM with auxiliary information. Once provided
// it shouldn't be modified.
type Context struct {
	// CanTransfer returns whether the account contains
	// sufficient ether to transfer the value
	CanTransfer CanTransferFunc
	// Transfer transfers ether from one account to the other
	Transfer TransferFunc
	// GetHash returns the hash corresponding to n
	GetHash GetHashFunc

	// Message information
	Origin   common.Address // Provides information for ORIGIN
	GasPrice *big.Int       // Provides information for GASPRICE

	// Block information
	Coinbase    common.Address // Provides information for COINBASE
	GasLimit    uint64         // Provides information for GASLIMIT
	BlockNumber *big.Int       // Provides information for NUMBER
	Time        *big.Int       // Provides information for TIME
	Difficulty  *big.Int       // Provides information for DIFFICULTY
}

// EVM is the Ethereum Virtual Machine base object and provides
// the necessary tools to run a contract on the given state with
// the provided context. It should be noted that any error
// generated through any of the calls should be considered a
// revert-state-and-consume-all-gas operation, no checks on
// specific errors should ever be performed. The interpreter makes
// sure that any errors generated are to be considered faulty code.
//
// The EVM should never be reused and is not thread safe.
type EVM struct {
	// Context provides auxiliary blockchain related information
	Context
	// StateDB gives access to the underlying state
	StateDB StateDB
	// Depth is the current call stack
	depth int

	// chainConfig contains information about the current chain
	chainConfig *params.ChainConfig
	// chain rules contains the chain rules for the current epoch
	chainRules params.Rules
	// virtual machine configuration options used to initialise the
	// evm.
	vmConfig Config
	// global (to this context) ethereum virtual machine
	// used throughout the execution of the tx.
	interpreters []Interpreter
	interpreter  Interpreter
	// abort is used to abort the EVM calling operations
	// NOTE: must be set atomically
	abort int32
	// callGasTemp holds the gas available for the current call. This is needed because the
	// available gas is calculated in gasCall* according to the 63/64 rule and later
	// applied in opCall*.
	callGasTemp uint64
}

// NewEVM returns a new EVM. The returned EVM is not thread safe and should
// only ever be used *once*.
func NewEVM(ctx Context, statedb StateDB, chainConfig *params.ChainConfig, vmConfig Config) *EVM {
	evm := &EVM{
		Context:      ctx,
		StateDB:      statedb,
		vmConfig:     vmConfig,
		chainConfig:  chainConfig,
		chainRules:   chainConfig.Rules(ctx.BlockNumber),
		interpreters: make([]Interpreter, 0, 1),
	}

	if chainConfig.IsEWASM(ctx.BlockNumber) {
		// to be implemented by EVM-C and Wagon PRs.
		// if vmConfig.EWASMInterpreter != "" {
		//  extIntOpts := strings.Split(vmConfig.EWASMInterpreter, ":")
		//  path := extIntOpts[0]
		//  options := []string{}
		//  if len(extIntOpts) > 1 {
		//    options = extIntOpts[1..]
		//  }
		//  evm.interpreters = append(evm.interpreters, NewEVMVCInterpreter(evm, vmConfig, options))
		// } else {
		// 	evm.interpreters = append(evm.interpreters, NewEWASMInterpreter(evm, vmConfig))
		// }
		panic("No supported ewasm interpreter yet.")
	}

	// vmConfig.EVMInterpreter will be used by EVM-C, it won't be checked here
	// as we always want to have the built-in EVM as the failover option.
	evm.interpreters = append(evm.interpreters, NewEVMInterpreter(evm, vmConfig))
	evm.interpreter = evm.interpreters[0]

	return evm
}

// Cancel cancels any running EVM operation. This may be called concurrently and
// it's safe to be called multiple times.
func (evm *EVM) Cancel() {
	atomic.StoreInt32(&evm.abort, 1)
}

// Interpreter returns the current interpreter
func (evm *EVM) Interpreter() Interpreter {
	return evm.interpreter
}

// Call executes the contract associated with the addr with the given input as
// parameters. It also handles any necessary value transfer required and takes
// the necessary steps to create accounts and reverses the state in case of an
// execution error or failed value transfer.
func (evm *EVM) Call(caller ContractRef, addr common.Address, input []byte, gas uint64, value *big.Int) (ret []byte, leftOverGas uint64, err error) {
	if evm.vmConfig.NoRecursion && evm.depth > 0 {
		return nil, gas, nil
	}

	// Fail if we're trying to execute above the call depth limit
	if evm.depth > int(params.CallCreateDepth) {
		return nil, gas, ErrDepth
	}
	// Fail if we're trying to transfer more than the available balance
	if !evm.Context.CanTransfer(evm.StateDB, caller.Address(), value) {
		return nil, gas, ErrInsufficientBalance
	}

	var (
		to       = AccountRef(addr)
		snapshot = evm.StateDB.Snapshot()
	)
	if !evm.StateDB.Exist(addr) {
		precompiles := PrecompiledContractsHomestead
		if evm.ChainConfig().IsByzantium(evm.BlockNumber) {
			precompiles = PrecompiledContractsByzantium
		}
		if precompiles[addr] == nil && evm.ChainConfig().IsEIP158(evm.BlockNumber) && value.Sign() == 0 {
			// Calling a non existing account, don't do anything, but ping the tracer
			if evm.vmConfig.Debug && evm.depth == 0 {
				evm.vmConfig.Tracer.CaptureStart(caller.Address(), addr, false, input, gas, value)
				evm.vmConfig.Tracer.CaptureEnd(ret, 0, 0, nil)
			}
			return nil, gas, nil
		}
		evm.StateDB.CreateAccount(addr)
	}
	evm.Transfer(evm.StateDB, caller.Address(), to.Address(), value)
	// Initialise a new contract and set the code that is to be used by the EVM.
	// The contract is a scoped environment for this execution context only.
	contract := NewContract(caller, to, value, gas)
	contract.SetCallCode(&addr, evm.StateDB.GetCodeHash(addr), evm.StateDB.GetCode(addr))

	// Even if the account has no code, we need to continue because it might be a precompile
	start := time.Now()

	// Capture the tracer start/end events in debug mode
	if evm.vmConfig.Debug && evm.depth == 0 {
		evm.vmConfig.Tracer.CaptureStart(caller.Address(), addr, false, input, gas, value)

		defer func() { // Lazy evaluation of the parameters
			evm.vmConfig.Tracer.CaptureEnd(ret, gas-contract.Gas, time.Since(start), err)
		}()
	}
	ret, err = run(evm, contract, input, false)

	// When an error was returned by the EVM or when setting the creation code
	// above we revert to the snapshot and consume any gas remaining. Additionally
	// when we're in homestead this also counts for code storage gas errors.
	if err != nil {
		evm.StateDB.RevertToSnapshot(snapshot)
		if err != errExecutionReverted {
			contract.UseGas(contract.Gas)
		}
	}
	return ret, contract.Gas, err
}

// CallCode executes the contract associated with the addr with the given input
// as parameters. It also handles any necessary value transfer required and takes
// the necessary steps to create accounts and reverses the state in case of an
// execution error or failed value transfer.
//
// CallCode differs from Call in the sense that it executes the given address'
// code with the caller as context.
func (evm *EVM) CallCode(caller ContractRef, addr common.Address, input []byte, gas uint64, value *big.Int) (ret []byte, leftOverGas uint64, err error) {
	if evm.vmConfig.NoRecursion && evm.depth > 0 {
		return nil, gas, nil
	}

	// Fail if we're trying to execute above the call depth limit
	if evm.depth > int(params.CallCreateDepth) {
		return nil, gas, ErrDepth
	}
	// Fail if we're trying to transfer more than the available balance
	if !evm.CanTransfer(evm.StateDB, caller.Address(), value) {
		return nil, gas, ErrInsufficientBalance
	}

	var (
		snapshot = evm.StateDB.Snapshot()
		to       = AccountRef(caller.Address())
	)
	// initialise a new contract and set the code that is to be used by the
	// EVM. The contract is a scoped environment for this execution context
	// only.
	contract := NewContract(caller, to, value, gas)
	contract.SetCallCode(&addr, evm.StateDB.GetCodeHash(addr), evm.StateDB.GetCode(addr))

	ret, err = run(evm, contract, input, false)
	if err != nil {
		evm.StateDB.RevertToSnapshot(snapshot)
		if err != errExecutionReverted {
			contract.UseGas(contract.Gas)
		}
	}
	return ret, contract.Gas, err
}

// DelegateCall executes the contract associated with the addr with the given input
// as parameters. It reverses the state in case of an execution error.
//
// DelegateCall differs from CallCode in the sense that it executes the given address'
// code with the caller as context and the caller is set to the caller of the caller.
func (evm *EVM) DelegateCall(caller ContractRef, addr common.Address, input []byte, gas uint64) (ret []byte, leftOverGas uint64, err error) {
	if evm.vmConfig.NoRecursion && evm.depth > 0 {
		return nil, gas, nil
	}
	// Fail if we're trying to execute above the call depth limit
	if evm.depth > int(params.CallCreateDepth) {
		return nil, gas, ErrDepth
	}

	var (
		snapshot = evm.StateDB.Snapshot()
		to       = AccountRef(caller.Address())
	)

	// Initialise a new contract and make initialise the delegate values
	contract := NewContract(caller, to, nil, gas).AsDelegate()
	contract.SetCallCode(&addr, evm.StateDB.GetCodeHash(addr), evm.StateDB.GetCode(addr))

	ret, err = run(evm, contract, input, false)
	if err != nil {
		evm.StateDB.RevertToSnapshot(snapshot)
		if err != errExecutionReverted {
			contract.UseGas(contract.Gas)
		}
	}
	return ret, contract.Gas, err
}

// StaticCall executes the contract associated with the addr with the given input
// as parameters while disallowing any modifications to the state during the call.
// Opcodes that attempt to perform such modifications will result in exceptions
// instead of performing the modifications.
func (evm *EVM) StaticCall(caller ContractRef, addr common.Address, input []byte, gas uint64) (ret []byte, leftOverGas uint64, err error) {
	if evm.vmConfig.NoRecursion && evm.depth > 0 {
		return nil, gas, nil
	}
	// Fail if we're trying to execute above the call depth limit
	if evm.depth > int(params.CallCreateDepth) {
		return nil, gas, ErrDepth
	}

	var (
		to       = AccountRef(addr)
		snapshot = evm.StateDB.Snapshot()
	)
	// Initialise a new contract and set the code that is to be used by the
	// EVM. The contract is a scoped environment for this execution context
	// only.
	contract := NewContract(caller, to, new(big.Int), gas)
	contract.SetCallCode(&addr, evm.StateDB.GetCodeHash(addr), evm.StateDB.GetCode(addr))

	// We do an AddBalance of zero here, just in order to trigger a touch.
	// This doesn't matter on Mainnet, where all empties are gone at the time of Byzantium,
	// but is the correct thing to do and matters on other networks, in tests, and potential
	// future scenarios
	evm.StateDB.AddBalance(addr, bigZero)

	// When an error was returned by the EVM or when setting the creation code
	// above we revert to the snapshot and consume any gas remaining. Additionally
	// when we're in Homestead this also counts for code storage gas errors.
	ret, err = run(evm, contract, input, true)
	if err != nil {
		evm.StateDB.RevertToSnapshot(snapshot)
		if err != errExecutionReverted {
			contract.UseGas(contract.Gas)
		}
	}
	return ret, contract.Gas, err
}

type codeAndHash struct {
	code []byte
	hash common.Hash
}

func (c *codeAndHash) Hash() common.Hash {
	if c.hash == (common.Hash{}) {
		c.hash = crypto.Keccak256Hash(c.code)
	}
	return c.hash
}

// create creates a new contract using code as deployment code.
func (evm *EVM) create(caller ContractRef, codeAndHash *codeAndHash, gas uint64, value *big.Int, address common.Address) ([]byte, common.Address, uint64, error) {
	// Depth check execution. Fail if we're trying to execute above the
	// limit.
	if evm.depth > int(params.CallCreateDepth) {
		return nil, common.Address{}, gas, ErrDepth
	}
	if !evm.CanTransfer(evm.StateDB, caller.Address(), value) {
		return nil, common.Address{}, gas, ErrInsufficientBalance
	}
	nonce := evm.StateDB.GetNonce(caller.Address())
	evm.StateDB.SetNonce(caller.Address(), nonce+1)

	// Ensure there's no existing contract already at the designated address
	contractHash := evm.StateDB.GetCodeHash(address)
	if evm.StateDB.GetNonce(address) != 0 || (contractHash != (common.Hash{}) && contractHash != emptyCodeHash) {
		return nil, common.Address{}, 0, ErrContractAddressCollision
	}
	// Create a new account on the state
	snapshot := evm.StateDB.Snapshot()
	evm.StateDB.CreateAccount(address)
	if evm.ChainConfig().IsEIP158(evm.BlockNumber) {
		evm.StateDB.SetNonce(address, 1)
	}
	evm.Transfer(evm.StateDB, caller.Address(), address, value)

	// initialise a new contract and set the code that is to be used by the
	// EVM. The contract is a scoped environment for this execution context
	// only.
	contract := NewContract(caller, AccountRef(address), value, gas)
	contract.SetCodeOptionalHash(&address, codeAndHash)

	if evm.vmConfig.NoRecursion && evm.depth > 0 {
		return nil, address, gas, nil
	}

	if evm.vmConfig.Debug && evm.depth == 0 {
		evm.vmConfig.Tracer.CaptureStart(caller.Address(), address, true, codeAndHash.code, gas, value)
	}
	start := time.Now()

	ret, err := run(evm, contract, nil, false)

	// check whether the max code size has been exceeded
	maxCodeSizeExceeded := evm.ChainConfig().IsEIP158(evm.BlockNumber) && len(ret) > params.MaxCodeSize
	// if the contract creation ran successfully and no errors were returned
	// calculate the gas required to store the code. If the code could not
	// be stored due to not enough gas set an error and let it be handled
	// by the error checking condition below.
	if err == nil && !maxCodeSizeExceeded {
		createDataGas := uint64(len(ret)) * params.CreateDataGas
		if contract.UseGas(createDataGas) {
			evm.StateDB.SetCode(address, ret)
		} else {
			err = ErrCodeStoreOutOfGas
		}
	}

	// When an error was returned by the EVM or when setting the creation code
	// above we revert to the snapshot and consume any gas remaining. Additionally
	// when we're in homestead this also counts for code storage gas errors.
	if maxCodeSizeExceeded || (err != nil && (evm.ChainConfig().IsHomestead(evm.BlockNumber) || err != ErrCodeStoreOutOfGas)) {
		evm.StateDB.RevertToSnapshot(snapshot)
		if err != errExecutionReverted {
			contract.UseGas(contract.Gas)
		}
	}
	// Assign err if contract code size exceeds the max while the err is still empty.
	if maxCodeSizeExceeded && err == nil {
		err = errMaxCodeSizeExceeded
	}
	if evm.vmConfig.Debug && evm.depth == 0 {
		evm.vmConfig.Tracer.CaptureEnd(ret, gas-contract.Gas, time.Since(start), err)
	}
	return ret, address, contract.Gas, err

}

// Create creates a new contract using code as deployment code.
func (evm *EVM) Create(caller ContractRef, code []byte, gas uint64, value *big.Int) (ret []byte, contractAddr common.Address, leftOverGas uint64, err error) {
	contractAddr = crypto.CreateAddress(caller.Address(), evm.StateDB.GetNonce(caller.Address()))
	return evm.create(caller, &codeAndHash{code: code}, gas, value, contractAddr)
}

// Create2 creates a new contract using code as deployment code.
//
// The different between Create2 with Create is Create2 uses sha3(0xff ++ msg.sender ++ salt ++ sha3(init_code))[12:]
// instead of the usual sender-and-nonce-hash as the address where the contract is initialized at.
func (evm *EVM) Create2(caller ContractRef, code []byte, gas uint64, endowment *big.Int, salt *big.Int) (ret []byte, contractAddr common.Address, leftOverGas uint64, err error) {
	codeAndHash := &codeAndHash{code: code}
	contractAddr = crypto.CreateAddress2(caller.Address(), common.BigToHash(salt), codeAndHash.Hash().Bytes())
	return evm.create(caller, codeAndHash, gas, endowment, contractAddr)
}

// ChainConfig returns the environment's chain configuration
func (evm *EVM) ChainConfig() *params.ChainConfig { return evm.chainConfig }

<<<<<<< HEAD
=======
// ApplyStorageContractTransaction distinguish and execute transactions
>>>>>>> 892d23b9
func (evm *EVM) ApplyStorageContractTransaction(caller ContractRef, txType string, data []byte, gas uint64) (ret []byte, leftOverGas uint64, err error) {

	switch txType {
	case HostAnnounceTransaction:
		return evm.HostAnnounceTx(caller, data, gas)
<<<<<<< HEAD
	case FormContractTransaction:
		return evm.FormContractTx(caller, data, gas)
=======
	case ContractCreateTransaction:
		return evm.ContractCreateTx(caller, data, gas)
>>>>>>> 892d23b9
	case CommitRevisionTransaction:
		return evm.CommitRevisionTx(caller, data, gas)
	case StorageProofTransaction:
		return evm.StorageProofTx(caller, data, gas)
<<<<<<< HEAD
	case ContractRenewTransaction:
		return evm.ContractRenewTx(caller, data, gas)
=======
>>>>>>> 892d23b9
	default:
		return nil, gas, errUnknownStorageContractTx
	}

}

<<<<<<< HEAD
=======
// HostAnnounceTx host declares its own information on the chain
>>>>>>> 892d23b9
func (evm *EVM) HostAnnounceTx(caller ContractRef, data []byte, gas uint64) ([]byte, uint64, error) {
	log.Info("enter host announce tx executing ... ")
	var (
		snapshot = evm.StateDB.Snapshot()
		err      error
	)

	scSet := types.StorageContractSet{}
	gasDecode, resultDecode := RemainGas(gas, rlp.DecodeBytes, data, &scSet)
	errDec, _ := resultDecode[0].(error)
	if errDec != nil {
		return nil, gasDecode, errDec
	}

	HostInfo := scSet.HostAnnounce
	gasCheck, resultCheck := RemainGas(gasDecode, CheckMultiSignatures, HostInfo, uint64(0), [][]byte{HostInfo.Signature})
	errCheck, _ := resultCheck[0].(error)
	if errCheck != nil {
		log.Error("failed to check signature for host announce", "err", errCheck)
		return nil, gasCheck, errCheck
	}

	// go back state DB if something is wrong above
	if err != nil {
		evm.StateDB.RevertToSnapshot(snapshot)
		return nil, gasCheck, err
	}

	log.Info("host announce tx execution done", "remain_gas", gas, "host_address", HostInfo.NetAddress)

	// return remain gas if everything is ok
	return nil, gasCheck, nil
}

<<<<<<< HEAD
func (evm *EVM) FormContractTx(caller ContractRef, data []byte, gas uint64) ([]byte, uint64, error) {
=======
// ContractCreateTx client sends a contract transaction with host
func (evm *EVM) ContractCreateTx(caller ContractRef, data []byte, gas uint64) ([]byte, uint64, error) {
>>>>>>> 892d23b9
	log.Info("enter form contract tx executing ... ")
	var (
		snapshot = evm.StateDB.Snapshot()
		err      error
		db       = evm.StateDB.Database().TrieDB().DiskDB().(ethdb.Database)
	)

	defer func() {
		if errInfo := recover(); errInfo != nil {
			err = errInfo.(error)
			log.Error("something wrong when executing form contract tx", "err", errInfo)
		}
	}()

	// rlp decode and calculate gas used
	scSet := types.StorageContractSet{}
	gasRemainDecode, resultDecode := RemainGas(gas, rlp.DecodeBytes, data, &scSet)
	errDecode, _ := resultDecode[0].(error)
	if errDecode != nil {
		return nil, gasRemainDecode, errDecode
	}

	storageContract := scSet.StorageContract

	// check form contract and calculate gas used
	currentHeight := evm.BlockNumber.Uint64()
	gasRemainCheck, resultCheck := RemainGas(gasRemainDecode, CheckFormContract, evm, storageContract, uint64(currentHeight))
	errCheck, _ := resultCheck[0].(error)
	if errCheck != nil {
		log.Error("failed to check form contract", "err", errCheck)
		return nil, gasRemainCheck, errCheck
	}

	// store file contract info to local DB and calculate gas used
	scID := storageContract.ID()
	gasRemainStore, resultStore := RemainGas(gasRemainCheck, StoreStorageContract, db, scID, storageContract)
	errStore, _ := resultStore[0].(error)
	if errStore != nil {
		return nil, gasRemainStore, errStore
	}

	// store file contract ID to local DB and calculate gas used
	gasRemainStoreExpire, resultStoreExpire := RemainGas(gasRemainStore, StoreExpireStorageContract, db, scID, storageContract.WindowEnd)
	errStoreExpire, _ := resultStoreExpire[0].(error)
	if errStoreExpire != nil {
		return nil, gasRemainStoreExpire, errStoreExpire
	}

	// deduct the collateral and deposit it to the public account
	clientAddr := storageContract.ClientCollateral.Address
	hostAddr := storageContract.HostCollateral.Address
	clientCollateralAmount := storageContract.ClientCollateral.Value
	hostCollateralAmount := storageContract.HostCollateral.Value
	evm.StateDB.SubBalance(clientAddr, clientCollateralAmount)
	evm.StateDB.SubBalance(hostAddr, hostCollateralAmount)

	// go back state DB and delete file contract from local DB if something is wrong above
	if err != nil {
		evm.StateDB.RevertToSnapshot(snapshot)
		errDel := DeleteStorageContract(db, scID)
		if errDel != nil {
			log.Error("failed to delete file contract from db", "error", errDel, "file_contract_id", common.Hash(scID).Hex())
		}
		errDelExp := DeleteExpireStorageContract(db, scID, storageContract.WindowEnd)
		if errDelExp != nil {
			log.Error("failed to delete expire file contract from db", "error", errDelExp, "file_contract_id", common.Hash(scID).Hex())
		}
		return nil, gasRemainStoreExpire, err
	}

	log.Info("form contract tx execution done", "remain_gas", gasRemainStoreExpire, "file_contract_id", common.Hash(scID).Hex())

	// return remain gas if everything is ok
	return nil, gasRemainStoreExpire, nil
}

<<<<<<< HEAD
=======
// CommitRevisionTx host sends a revision transaction
>>>>>>> 892d23b9
func (evm *EVM) CommitRevisionTx(caller ContractRef, data []byte, gas uint64) ([]byte, uint64, error) {
	log.Info("enter file contract reversion tx executing ... ")
	var (
		snapshot = evm.StateDB.Snapshot()
		err      error
	)

	scSet := types.StorageContractSet{}
	gasRemainDecode, resultDecode := RemainGas(gas, rlp.DecodeBytes, data, &scSet)
	errDec, _ := resultDecode[0].(error)
	if errDec != nil {
		return nil, gasRemainDecode, errDec
	}

	storageContractRevision := scSet.StorageContractRevision

	// check file contract reversion and calculate gas used
	currentHeight := evm.BlockNumber.Uint64()
	gasRemainCheck, resultCheck := RemainGas(gasRemainDecode, CheckReversionContract, evm, storageContractRevision, uint64(currentHeight))
	errCheck, _ := resultCheck[0].(error)
	if errCheck != nil {
		log.Error("failed to check file contract reversion", "err", errCheck)
		return nil, gasRemainCheck, errCheck
	}

	db := evm.StateDB.Database().TrieDB().DiskDB().(ethdb.Database)
	scID := storageContractRevision.ParentID
	oldStorageContract, errGet := GetStorageContract(db, scID)
	if errGet != nil {
		return nil, gasRemainCheck, errGet
	}

	newStorageContract := types.StorageContract{
		FileSize:           storageContractRevision.NewFileSize,
		FileMerkleRoot:     storageContractRevision.NewFileMerkleRoot,
		WindowStart:        storageContractRevision.NewWindowStart,
		WindowEnd:          storageContractRevision.NewWindowEnd,
		ClientCollateral:   oldStorageContract.ClientCollateral,
		HostCollateral:     oldStorageContract.HostCollateral,
		ValidProofOutputs:  storageContractRevision.NewValidProofOutputs,
		MissedProofOutputs: storageContractRevision.NewMissedProofOutputs,
		UnlockHash:         storageContractRevision.NewUnlockHash,
		RevisionNumber:     storageContractRevision.NewRevisionNumber,
	}

	DeleteStorageContract(db, scID)
	DeleteExpireStorageContract(db, scID, oldStorageContract.WindowEnd)

	gasRemainStore, resultStore := RemainGas(gasRemainCheck, StoreStorageContract, db, scID, newStorageContract)
	errStore, _ := resultStore[0].(error)
	if errStore != nil {
		return nil, gasRemainStore, errStore
	}

	gasRemainStoreExpire, resultStoreExpire := RemainGas(gasRemainStore, StoreExpireStorageContract, db, scID, newStorageContract.WindowEnd)
	errStoreExpire, _ := resultStoreExpire[0].(error)
	if errStore != nil {
		return nil, gasRemainStoreExpire, errStoreExpire
	}

	// go back state DB if something is wrong above
	if err != nil {
		evm.StateDB.RevertToSnapshot(snapshot)
		errDel := DeleteStorageContract(db, scID)
		if errDel != nil {
			log.Error("failed to delete file contract from db", "error", errDel, "file_contract_id", common.Hash(scID).Hex())
		}
		errDelExp := DeleteExpireStorageContract(db, scID, newStorageContract.WindowEnd)
		if errDelExp != nil {
			log.Error("failed to delete expire file contract from db", "error", errDelExp, "file_contract_id", common.Hash(scID).Hex())
		}
		return nil, gasRemainStoreExpire, err
	}

	log.Info("file contract reversion tx execution done", "remain_gas", gasRemainStoreExpire, "file_contract_id", common.Hash(scID).Hex())

	return nil, gasRemainStoreExpire, nil
}

<<<<<<< HEAD
=======
// StorageProofTx host send storage certificate transaction
>>>>>>> 892d23b9
func (evm *EVM) StorageProofTx(caller ContractRef, data []byte, gas uint64) ([]byte, uint64, error) {
	log.Info("enter storage proof tx executing ... ")
	var (
		snapshot = evm.StateDB.Snapshot()
		err      error
	)

	scSet := types.StorageContractSet{}
	gasRemainDec, resultDec := RemainGas(gas, rlp.DecodeBytes, data, &scSet)
	errDec, _ := resultDec[0].(error)
	if errDec != nil {
		return nil, gasRemainDec, errDec
	}

	sp := scSet.StorageProof
	currentHeight := evm.BlockNumber.Uint64()
	gasRemainCheck, resultCheck := RemainGas(gasRemainDec, CheckStorageProof, evm, sp, uint64(currentHeight))
	errCheck, _ := resultCheck[0].(error)
	if errCheck != nil {
		return nil, gasRemainCheck, errCheck
	}

	db := evm.StateDB.Database().TrieDB().DiskDB().(ethdb.Database)
	sc, errGet := GetStorageContract(db, sp.ParentID)
	if errGet != nil {
		return nil, gasRemainCheck, errGet
	}

	// effect valid proof outputs, first for client, second for host
	for _, vpo := range sc.ValidProofOutputs {
		evm.StateDB.AddBalance(vpo.Address, vpo.Value)
	}

	errDel := DeleteStorageContract(db, sp.ParentID)
	if errDel != nil {
		log.Error("failed to delete file contract for storage proof", "error", errDel)
	}
	errDelExp := DeleteExpireStorageContract(db, sp.ParentID, uint64(currentHeight))
	if errDelExp != nil {
		log.Error("failed to delete expire file contract for storage proof", "error", errDelExp)
	}

	// TODO: 全局的 err 根本没用到，其他的合约交易处理一样，后续需要调整下 。。
	if err != nil {
		evm.StateDB.RevertToSnapshot(snapshot)
		return nil, gasRemainCheck, err
	}

	log.Info("storage proof tx execution done", "file_contract_id", common.Hash(sp.ParentID).Hex())

	return nil, gasRemainCheck, nil
<<<<<<< HEAD
}

func (evm *EVM) ContractRenewTx(caller ContractRef, data []byte, gas uint64) ([]byte, uint64, error) {

	var (
		//标记一个锚
		snapshot = evm.StateDB.Snapshot()
		err      error
	)
	if err != nil {
		//如果出错，DB回滚
		evm.StateDB.RevertToSnapshot(snapshot)

	}
	return nil, gas, err

=======
>>>>>>> 892d23b9
}<|MERGE_RESOLUTION|>--- conflicted
+++ resolved
@@ -476,41 +476,25 @@
 // ChainConfig returns the environment's chain configuration
 func (evm *EVM) ChainConfig() *params.ChainConfig { return evm.chainConfig }
 
-<<<<<<< HEAD
-=======
 // ApplyStorageContractTransaction distinguish and execute transactions
->>>>>>> 892d23b9
 func (evm *EVM) ApplyStorageContractTransaction(caller ContractRef, txType string, data []byte, gas uint64) (ret []byte, leftOverGas uint64, err error) {
 
 	switch txType {
 	case HostAnnounceTransaction:
 		return evm.HostAnnounceTx(caller, data, gas)
-<<<<<<< HEAD
-	case FormContractTransaction:
-		return evm.FormContractTx(caller, data, gas)
-=======
 	case ContractCreateTransaction:
 		return evm.ContractCreateTx(caller, data, gas)
->>>>>>> 892d23b9
 	case CommitRevisionTransaction:
 		return evm.CommitRevisionTx(caller, data, gas)
 	case StorageProofTransaction:
 		return evm.StorageProofTx(caller, data, gas)
-<<<<<<< HEAD
-	case ContractRenewTransaction:
-		return evm.ContractRenewTx(caller, data, gas)
-=======
->>>>>>> 892d23b9
 	default:
 		return nil, gas, errUnknownStorageContractTx
 	}
 
 }
 
-<<<<<<< HEAD
-=======
 // HostAnnounceTx host declares its own information on the chain
->>>>>>> 892d23b9
 func (evm *EVM) HostAnnounceTx(caller ContractRef, data []byte, gas uint64) ([]byte, uint64, error) {
 	log.Info("enter host announce tx executing ... ")
 	var (
@@ -545,12 +529,8 @@
 	return nil, gasCheck, nil
 }
 
-<<<<<<< HEAD
-func (evm *EVM) FormContractTx(caller ContractRef, data []byte, gas uint64) ([]byte, uint64, error) {
-=======
 // ContractCreateTx client sends a contract transaction with host
 func (evm *EVM) ContractCreateTx(caller ContractRef, data []byte, gas uint64) ([]byte, uint64, error) {
->>>>>>> 892d23b9
 	log.Info("enter form contract tx executing ... ")
 	var (
 		snapshot = evm.StateDB.Snapshot()
@@ -627,10 +607,7 @@
 	return nil, gasRemainStoreExpire, nil
 }
 
-<<<<<<< HEAD
-=======
 // CommitRevisionTx host sends a revision transaction
->>>>>>> 892d23b9
 func (evm *EVM) CommitRevisionTx(caller ContractRef, data []byte, gas uint64) ([]byte, uint64, error) {
 	log.Info("enter file contract reversion tx executing ... ")
 	var (
@@ -710,10 +687,7 @@
 	return nil, gasRemainStoreExpire, nil
 }
 
-<<<<<<< HEAD
-=======
 // StorageProofTx host send storage certificate transaction
->>>>>>> 892d23b9
 func (evm *EVM) StorageProofTx(caller ContractRef, data []byte, gas uint64) ([]byte, uint64, error) {
 	log.Info("enter storage proof tx executing ... ")
 	var (
@@ -765,23 +739,4 @@
 	log.Info("storage proof tx execution done", "file_contract_id", common.Hash(sp.ParentID).Hex())
 
 	return nil, gasRemainCheck, nil
-<<<<<<< HEAD
-}
-
-func (evm *EVM) ContractRenewTx(caller ContractRef, data []byte, gas uint64) ([]byte, uint64, error) {
-
-	var (
-		//标记一个锚
-		snapshot = evm.StateDB.Snapshot()
-		err      error
-	)
-	if err != nil {
-		//如果出错，DB回滚
-		evm.StateDB.RevertToSnapshot(snapshot)
-
-	}
-	return nil, gas, err
-
-=======
->>>>>>> 892d23b9
 }