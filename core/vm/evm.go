// Copyright 2014 The go-ethereum Authors
// This file is part of the go-ethereum library.
//
// The go-ethereum library is free software: you can redistribute it and/or modify
// it under the terms of the GNU Lesser General Public License as published by
// the Free Software Foundation, either version 3 of the License, or
// (at your option) any later version.
//
// The go-ethereum library is distributed in the hope that it will be useful,
// but WITHOUT ANY WARRANTY; without even the implied warranty of
// MERCHANTABILITY or FITNESS FOR A PARTICULAR PURPOSE. See the
// GNU Lesser General Public License for more details.
//
// You should have received a copy of the GNU Lesser General Public License
// along with the go-ethereum library. If not, see <http://www.gnu.org/licenses/>.

package vm

import (
	"bytes"
	"errors"
	"math/big"
	"strconv"
	"sync/atomic"
	"time"

	"github.com/DxChainNetwork/godx/common"
	"github.com/DxChainNetwork/godx/core/types"
	"github.com/DxChainNetwork/godx/crypto"
	"github.com/DxChainNetwork/godx/log"
	"github.com/DxChainNetwork/godx/params"
	"github.com/DxChainNetwork/godx/rlp"
)

// emptyCodeHash is used by create to ensure deployment is disallowed to already
// deployed contract addresses (relevant after the account abstraction).
var (
	emptyCodeHash = crypto.Keccak256Hash(nil)

	errUnknownStorageContractTx = errors.New("unknown storage contract tx")
)

type (
	// CanTransferFunc is the signature of a transfer guard function
	CanTransferFunc func(StateDB, common.Address, *big.Int) bool
	// TransferFunc is the signature of a transfer function
	TransferFunc func(StateDB, common.Address, common.Address, *big.Int)
	// GetHashFunc returns the nth block hash in the blockchain
	// and is used by the BLOCKHASH EVM op code.
	GetHashFunc func(uint64) common.Hash
)

// run runs the given contract and takes care of running precompiles with a fallback to the byte code interpreter.
func run(evm *EVM, contract *Contract, input []byte, readOnly bool) ([]byte, error) {
	if contract.CodeAddr != nil {
		precompiles := PrecompiledContractsHomestead
		if evm.ChainConfig().IsByzantium(evm.BlockNumber) {
			precompiles = PrecompiledContractsByzantium
		}
		if p := precompiles[*contract.CodeAddr]; p != nil {
			return RunPrecompiledContract(p, input, contract)
		}
	}
	for _, interpreter := range evm.interpreters {
		if interpreter.CanRun(contract.Code) {
			if evm.interpreter != interpreter {
				// Ensure that the interpreter pointer is set back
				// to its current value upon return.
				defer func(i Interpreter) {
					evm.interpreter = i
				}(evm.interpreter)
				evm.interpreter = interpreter
			}
			return interpreter.Run(contract, input, readOnly)
		}
	}
	return nil, ErrNoCompatibleInterpreter
}

// Context provides the EVM with auxiliary information. Once provided
// it shouldn't be modified.
type Context struct {
	// CanTransfer returns whether the account contains
	// sufficient ether to transfer the value
	CanTransfer CanTransferFunc
	// Transfer transfers ether from one account to the other
	Transfer TransferFunc
	// GetHash returns the hash corresponding to n
	GetHash GetHashFunc

	// Message information
	Origin   common.Address // Provides information for ORIGIN
	GasPrice *big.Int       // Provides information for GASPRICE

	// Block information
	Coinbase    common.Address // Provides information for COINBASE
	GasLimit    uint64         // Provides information for GASLIMIT
	BlockNumber *big.Int       // Provides information for NUMBER
	Time        *big.Int       // Provides information for TIME
	Difficulty  *big.Int       // Provides information for DIFFICULTY
}

// EVM is the Ethereum Virtual Machine base object and provides
// the necessary tools to run a contract on the given state with
// the provided context. It should be noted that any error
// generated through any of the calls should be considered a
// revert-state-and-consume-all-gas operation, no checks on
// specific errors should ever be performed. The interpreter makes
// sure that any errors generated are to be considered faulty code.
//
// The EVM should never be reused and is not thread safe.
type EVM struct {
	// Context provides auxiliary blockchain related information
	Context
	// StateDB gives access to the underlying state
	StateDB StateDB
	// Depth is the current call stack
	depth int

	// chainConfig contains information about the current chain
	chainConfig *params.ChainConfig
	// chain rules contains the chain rules for the current epoch
	chainRules params.Rules
	// virtual machine configuration options used to initialise the
	// evm.
	vmConfig Config
	// global (to this context) ethereum virtual machine
	// used throughout the execution of the tx.
	interpreters []Interpreter
	interpreter  Interpreter
	// abort is used to abort the EVM calling operations
	// NOTE: must be set atomically
	abort int32
	// callGasTemp holds the gas available for the current call. This is needed because the
	// available gas is calculated in gasCall* according to the 63/64 rule and later
	// applied in opCall*.
	callGasTemp uint64
}

// NewEVM returns a new EVM. The returned EVM is not thread safe and should
// only ever be used *once*.
func NewEVM(ctx Context, statedb StateDB, chainConfig *params.ChainConfig, vmConfig Config) *EVM {
	evm := &EVM{
		Context:      ctx,
		StateDB:      statedb,
		vmConfig:     vmConfig,
		chainConfig:  chainConfig,
		chainRules:   chainConfig.Rules(ctx.BlockNumber),
		interpreters: make([]Interpreter, 0, 1),
	}

	if chainConfig.IsEWASM(ctx.BlockNumber) {
		// to be implemented by EVM-C and Wagon PRs.
		// if vmConfig.EWASMInterpreter != "" {
		//  extIntOpts := strings.Split(vmConfig.EWASMInterpreter, ":")
		//  path := extIntOpts[0]
		//  options := []string{}
		//  if len(extIntOpts) > 1 {
		//    options = extIntOpts[1..]
		//  }
		//  evm.interpreters = append(evm.interpreters, NewEVMVCInterpreter(evm, vmConfig, options))
		// } else {
		// 	evm.interpreters = append(evm.interpreters, NewEWASMInterpreter(evm, vmConfig))
		// }
		panic("No supported ewasm interpreter yet.")
	}

	// vmConfig.EVMInterpreter will be used by EVM-C, it won't be checked here
	// as we always want to have the built-in EVM as the failover option.
	evm.interpreters = append(evm.interpreters, NewEVMInterpreter(evm, vmConfig))
	evm.interpreter = evm.interpreters[0]

	return evm
}

// Cancel cancels any running EVM operation. This may be called concurrently and
// it's safe to be called multiple times.
func (evm *EVM) Cancel() {
	atomic.StoreInt32(&evm.abort, 1)
}

// Interpreter returns the current interpreter
func (evm *EVM) Interpreter() Interpreter {
	return evm.interpreter
}

// Call executes the contract associated with the addr with the given input as
// parameters. It also handles any necessary value transfer required and takes
// the necessary steps to create accounts and reverses the state in case of an
// execution error or failed value transfer.
func (evm *EVM) Call(caller ContractRef, addr common.Address, input []byte, gas uint64, value *big.Int) (ret []byte, leftOverGas uint64, err error) {
	if evm.vmConfig.NoRecursion && evm.depth > 0 {
		return nil, gas, nil
	}

	// Fail if we're trying to execute above the call depth limit
	if evm.depth > int(params.CallCreateDepth) {
		return nil, gas, ErrDepth
	}
	// Fail if we're trying to transfer more than the available balance
	if !evm.Context.CanTransfer(evm.StateDB, caller.Address(), value) {
		return nil, gas, ErrInsufficientBalance
	}

	var (
		to       = AccountRef(addr)
		snapshot = evm.StateDB.Snapshot()
	)
	if !evm.StateDB.Exist(addr) {
		precompiles := PrecompiledContractsHomestead
		if evm.ChainConfig().IsByzantium(evm.BlockNumber) {
			precompiles = PrecompiledContractsByzantium
		}
		if precompiles[addr] == nil && evm.ChainConfig().IsEIP158(evm.BlockNumber) && value.Sign() == 0 {
			// Calling a non existing account, don't do anything, but ping the tracer
			if evm.vmConfig.Debug && evm.depth == 0 {
				evm.vmConfig.Tracer.CaptureStart(caller.Address(), addr, false, input, gas, value)
				evm.vmConfig.Tracer.CaptureEnd(ret, 0, 0, nil)
			}
			return nil, gas, nil
		}
		evm.StateDB.CreateAccount(addr)
	}
	evm.Transfer(evm.StateDB, caller.Address(), to.Address(), value)
	// Initialise a new contract and set the code that is to be used by the EVM.
	// The contract is a scoped environment for this execution context only.
	contract := NewContract(caller, to, value, gas)
	contract.SetCallCode(&addr, evm.StateDB.GetCodeHash(addr), evm.StateDB.GetCode(addr))

	// Even if the account has no code, we need to continue because it might be a precompile
	start := time.Now()

	// Capture the tracer start/end events in debug mode
	if evm.vmConfig.Debug && evm.depth == 0 {
		evm.vmConfig.Tracer.CaptureStart(caller.Address(), addr, false, input, gas, value)

		defer func() { // Lazy evaluation of the parameters
			evm.vmConfig.Tracer.CaptureEnd(ret, gas-contract.Gas, time.Since(start), err)
		}()
	}
	ret, err = run(evm, contract, input, false)

	// When an error was returned by the EVM or when setting the creation code
	// above we revert to the snapshot and consume any gas remaining. Additionally
	// when we're in homestead this also counts for code storage gas errors.
	if err != nil {
		evm.StateDB.RevertToSnapshot(snapshot)
		if err != errExecutionReverted {
			contract.UseGas(contract.Gas)
		}
	}
	return ret, contract.Gas, err
}

// CallCode executes the contract associated with the addr with the given input
// as parameters. It also handles any necessary value transfer required and takes
// the necessary steps to create accounts and reverses the state in case of an
// execution error or failed value transfer.
//
// CallCode differs from Call in the sense that it executes the given address'
// code with the caller as context.
func (evm *EVM) CallCode(caller ContractRef, addr common.Address, input []byte, gas uint64, value *big.Int) (ret []byte, leftOverGas uint64, err error) {
	if evm.vmConfig.NoRecursion && evm.depth > 0 {
		return nil, gas, nil
	}

	// Fail if we're trying to execute above the call depth limit
	if evm.depth > int(params.CallCreateDepth) {
		return nil, gas, ErrDepth
	}
	// Fail if we're trying to transfer more than the available balance
	if !evm.CanTransfer(evm.StateDB, caller.Address(), value) {
		return nil, gas, ErrInsufficientBalance
	}

	var (
		snapshot = evm.StateDB.Snapshot()
		to       = AccountRef(caller.Address())
	)
	// initialise a new contract and set the code that is to be used by the
	// EVM. The contract is a scoped environment for this execution context
	// only.
	contract := NewContract(caller, to, value, gas)
	contract.SetCallCode(&addr, evm.StateDB.GetCodeHash(addr), evm.StateDB.GetCode(addr))

	ret, err = run(evm, contract, input, false)
	if err != nil {
		evm.StateDB.RevertToSnapshot(snapshot)
		if err != errExecutionReverted {
			contract.UseGas(contract.Gas)
		}
	}
	return ret, contract.Gas, err
}

// DelegateCall executes the contract associated with the addr with the given input
// as parameters. It reverses the state in case of an execution error.
//
// DelegateCall differs from CallCode in the sense that it executes the given address'
// code with the caller as context and the caller is set to the caller of the caller.
func (evm *EVM) DelegateCall(caller ContractRef, addr common.Address, input []byte, gas uint64) (ret []byte, leftOverGas uint64, err error) {
	if evm.vmConfig.NoRecursion && evm.depth > 0 {
		return nil, gas, nil
	}
	// Fail if we're trying to execute above the call depth limit
	if evm.depth > int(params.CallCreateDepth) {
		return nil, gas, ErrDepth
	}

	var (
		snapshot = evm.StateDB.Snapshot()
		to       = AccountRef(caller.Address())
	)

	// Initialise a new contract and make initialise the delegate values
	contract := NewContract(caller, to, nil, gas).AsDelegate()
	contract.SetCallCode(&addr, evm.StateDB.GetCodeHash(addr), evm.StateDB.GetCode(addr))

	ret, err = run(evm, contract, input, false)
	if err != nil {
		evm.StateDB.RevertToSnapshot(snapshot)
		if err != errExecutionReverted {
			contract.UseGas(contract.Gas)
		}
	}
	return ret, contract.Gas, err
}

// StaticCall executes the contract associated with the addr with the given input
// as parameters while disallowing any modifications to the state during the call.
// Opcodes that attempt to perform such modifications will result in exceptions
// instead of performing the modifications.
func (evm *EVM) StaticCall(caller ContractRef, addr common.Address, input []byte, gas uint64) (ret []byte, leftOverGas uint64, err error) {
	if evm.vmConfig.NoRecursion && evm.depth > 0 {
		return nil, gas, nil
	}
	// Fail if we're trying to execute above the call depth limit
	if evm.depth > int(params.CallCreateDepth) {
		return nil, gas, ErrDepth
	}

	var (
		to       = AccountRef(addr)
		snapshot = evm.StateDB.Snapshot()
	)
	// Initialise a new contract and set the code that is to be used by the
	// EVM. The contract is a scoped environment for this execution context
	// only.
	contract := NewContract(caller, to, new(big.Int), gas)
	contract.SetCallCode(&addr, evm.StateDB.GetCodeHash(addr), evm.StateDB.GetCode(addr))

	// We do an AddBalance of zero here, just in order to trigger a touch.
	// This doesn't matter on Mainnet, where all empties are gone at the time of Byzantium,
	// but is the correct thing to do and matters on other networks, in tests, and potential
	// future scenarios
	evm.StateDB.AddBalance(addr, bigZero)

	// When an error was returned by the EVM or when setting the creation code
	// above we revert to the snapshot and consume any gas remaining. Additionally
	// when we're in Homestead this also counts for code storage gas errors.
	ret, err = run(evm, contract, input, true)
	if err != nil {
		evm.StateDB.RevertToSnapshot(snapshot)
		if err != errExecutionReverted {
			contract.UseGas(contract.Gas)
		}
	}
	return ret, contract.Gas, err
}

type codeAndHash struct {
	code []byte
	hash common.Hash
}

func (c *codeAndHash) Hash() common.Hash {
	if c.hash == (common.Hash{}) {
		c.hash = crypto.Keccak256Hash(c.code)
	}
	return c.hash
}

// create creates a new contract using code as deployment code.
func (evm *EVM) create(caller ContractRef, codeAndHash *codeAndHash, gas uint64, value *big.Int, address common.Address) ([]byte, common.Address, uint64, error) {
	// Depth check execution. Fail if we're trying to execute above the
	// limit.
	if evm.depth > int(params.CallCreateDepth) {
		return nil, common.Address{}, gas, ErrDepth
	}
	if !evm.CanTransfer(evm.StateDB, caller.Address(), value) {
		return nil, common.Address{}, gas, ErrInsufficientBalance
	}
	nonce := evm.StateDB.GetNonce(caller.Address())
	evm.StateDB.SetNonce(caller.Address(), nonce+1)

	// Ensure there's no existing contract already at the designated address
	contractHash := evm.StateDB.GetCodeHash(address)
	if evm.StateDB.GetNonce(address) != 0 || (contractHash != (common.Hash{}) && contractHash != emptyCodeHash) {
		return nil, common.Address{}, 0, ErrContractAddressCollision
	}
	// Create a new account on the state
	snapshot := evm.StateDB.Snapshot()
	evm.StateDB.CreateAccount(address)
	if evm.ChainConfig().IsEIP158(evm.BlockNumber) {
		evm.StateDB.SetNonce(address, 1)
	}
	evm.Transfer(evm.StateDB, caller.Address(), address, value)

	// initialise a new contract and set the code that is to be used by the
	// EVM. The contract is a scoped environment for this execution context
	// only.
	contract := NewContract(caller, AccountRef(address), value, gas)
	contract.SetCodeOptionalHash(&address, codeAndHash)

	if evm.vmConfig.NoRecursion && evm.depth > 0 {
		return nil, address, gas, nil
	}

	if evm.vmConfig.Debug && evm.depth == 0 {
		evm.vmConfig.Tracer.CaptureStart(caller.Address(), address, true, codeAndHash.code, gas, value)
	}
	start := time.Now()

	ret, err := run(evm, contract, nil, false)

	// check whether the max code size has been exceeded
	maxCodeSizeExceeded := evm.ChainConfig().IsEIP158(evm.BlockNumber) && len(ret) > params.MaxCodeSize
	// if the contract creation ran successfully and no errors were returned
	// calculate the gas required to store the code. If the code could not
	// be stored due to not enough gas set an error and let it be handled
	// by the error checking condition below.
	if err == nil && !maxCodeSizeExceeded {
		createDataGas := uint64(len(ret)) * params.CreateDataGas
		if contract.UseGas(createDataGas) {
			evm.StateDB.SetCode(address, ret)
		} else {
			err = ErrCodeStoreOutOfGas
		}
	}

	// When an error was returned by the EVM or when setting the creation code
	// above we revert to the snapshot and consume any gas remaining. Additionally
	// when we're in homestead this also counts for code storage gas errors.
	if maxCodeSizeExceeded || (err != nil && (evm.ChainConfig().IsHomestead(evm.BlockNumber) || err != ErrCodeStoreOutOfGas)) {
		evm.StateDB.RevertToSnapshot(snapshot)
		if err != errExecutionReverted {
			contract.UseGas(contract.Gas)
		}
	}
	// Assign err if contract code size exceeds the max while the err is still empty.
	if maxCodeSizeExceeded && err == nil {
		err = errMaxCodeSizeExceeded
	}
	if evm.vmConfig.Debug && evm.depth == 0 {
		evm.vmConfig.Tracer.CaptureEnd(ret, gas-contract.Gas, time.Since(start), err)
	}
	return ret, address, contract.Gas, err

}

// Create creates a new contract using code as deployment code.
func (evm *EVM) Create(caller ContractRef, code []byte, gas uint64, value *big.Int) (ret []byte, contractAddr common.Address, leftOverGas uint64, err error) {
	contractAddr = crypto.CreateAddress(caller.Address(), evm.StateDB.GetNonce(caller.Address()))
	return evm.create(caller, &codeAndHash{code: code}, gas, value, contractAddr)
}

// Create2 creates a new contract using code as deployment code.
//
// The different between Create2 with Create is Create2 uses sha3(0xff ++ msg.sender ++ salt ++ sha3(init_code))[12:]
// instead of the usual sender-and-nonce-hash as the address where the contract is initialized at.
func (evm *EVM) Create2(caller ContractRef, code []byte, gas uint64, endowment *big.Int, salt *big.Int) (ret []byte, contractAddr common.Address, leftOverGas uint64, err error) {
	codeAndHash := &codeAndHash{code: code}
	contractAddr = crypto.CreateAddress2(caller.Address(), common.BigToHash(salt), codeAndHash.Hash().Bytes())
	return evm.create(caller, codeAndHash, gas, endowment, contractAddr)
}

// ChainConfig returns the environment's chain configuration
func (evm *EVM) ChainConfig() *params.ChainConfig { return evm.chainConfig }

// ApplyStorageContractTransaction distinguish and execute transactions
func (evm *EVM) ApplyStorageContractTransaction(caller ContractRef, txType string, data []byte, gas uint64) (ret []byte, leftOverGas uint64, err error) {
	switch txType {
	case HostAnnounceTransaction:
		return evm.HostAnnounceTx(caller, data, gas)
	case ContractCreateTransaction:
<<<<<<< HEAD
		return evm.CreateContractTx(caller, data, gas)
=======
		return evm.ContractCreateTx(caller, data, gas)
>>>>>>> 892d23b9
	case CommitRevisionTransaction:
		return evm.CommitRevisionTx(caller, data, gas)
	case StorageProofTransaction:
		return evm.StorageProofTx(caller, data, gas)
	default:
		return nil, gas, errUnknownStorageContractTx
	}
}

// HostAnnounceTx host declares its own information on the chain
func (evm *EVM) HostAnnounceTx(caller ContractRef, data []byte, gas uint64) ([]byte, uint64, error) {
	log.Info("enter host announce tx executing ... ")
	var (
		snapshot = evm.StateDB.Snapshot()
		err      error
	)

	ha := types.HostAnnouncement{}
	gasDecode, resultDecode := RemainGas(gas, rlp.DecodeBytes, data, &ha)
	errDec, _ := resultDecode[0].(error)
	if errDec != nil {
		return nil, gasDecode, errDec
	}

	gasCheck, resultCheck := RemainGas(gasDecode, CheckMultiSignatures, ha, uint64(0), [][]byte{ha.Signature})
	errCheck, _ := resultCheck[0].(error)
	if errCheck != nil {
		log.Error("failed to check signature for host announce", "err", errCheck)
		return nil, gasCheck, errCheck
	}

	// go back state DB if something is wrong above
	if err != nil {
		evm.StateDB.RevertToSnapshot(snapshot)
		return nil, gasCheck, err
	}

	log.Info("host announce tx execution done", "remain_gas", gas, "host_address", ha.NetAddress)

	// return remain gas if everything is ok
	return nil, gasCheck, nil
}

<<<<<<< HEAD
func (evm *EVM) CreateContractTx(caller ContractRef, data []byte, gas uint64) ([]byte, uint64, error) {
=======
// ContractCreateTx client sends a contract transaction with host
func (evm *EVM) ContractCreateTx(caller ContractRef, data []byte, gas uint64) ([]byte, uint64, error) {
>>>>>>> 892d23b9
	log.Info("enter form contract tx executing ... ")
	var (
		state    = evm.StateDB
		snapshot = state.Snapshot()
	)

	// rlp decode and calculate gas used
	sc := types.StorageContract{}
	gasRemainDecode, resultDecode := RemainGas(gas, rlp.DecodeBytes, data, &sc)
	errDecode, _ := resultDecode[0].(error)
	if errDecode != nil {
		return nil, gasRemainDecode, errDecode
	}

	// create the expired storage contract status address (e.g. "expired_storage_contract_1500")
	windowEndStr := strconv.FormatUint(sc.WindowEnd, 10)
	statusAddr := common.BytesToAddress([]byte(StrPrefixExpSC + windowEndStr))

	// create storage contract address, directly use the contract ID
	scID := sc.ID()
	scIDBytes := scID.Bytes()
	contractAddr := common.BytesToAddress(scIDBytes[12:])

	// if the account not exist, create it
	if !state.Exist(statusAddr) {
		state.CreateAccount(statusAddr)
	}

	// check if this storage contract exist
	if state.Exist(contractAddr) {
		return nil, gasRemainDecode, errors.New("this storage contract already exist")
	}
	state.CreateAccount(contractAddr)

	// check form contract and calculate gas used
	currentHeight := evm.BlockNumber.Uint64()
	gasRemainCheck, resultCheck := RemainGas(gasRemainDecode, CheckFormContract, state, sc, uint64(currentHeight))
	errCheck, _ := resultCheck[0].(error)
	if errCheck != nil {
		state.RevertToSnapshot(snapshot)
		log.Error("failed to check form contract", "err", errCheck)
		return nil, gasRemainCheck, errCheck
	}

	// set balances
	clientAddr := sc.ClientCollateral.Address
	hostAddr := sc.HostCollateral.Address
	clientCollateralAmount := sc.ClientCollateral.Value
	hostCollateralAmount := sc.HostCollateral.Value
	state.SubBalance(clientAddr, clientCollateralAmount)
	state.SubBalance(hostAddr, hostCollateralAmount)

	totalCollateral := clientCollateralAmount.Add(clientCollateralAmount, hostCollateralAmount)
	state.AddBalance(contractAddr, totalCollateral)

	// mark this new storage contract as not proofed
	statusTrie := state.StorageTrie(statusAddr)
	err := statusTrie.TryUpdate(scIDBytes, NotProofedStatus)
	if err != nil {
		state.RevertToSnapshot(snapshot)
		return nil, gasRemainCheck, err
	}

	// store storage contract in this contractAddr's state
	trie := state.StorageTrie(contractAddr)
	err = trie.TryUpdate(BytesClientCollateral, sc.ClientCollateral.Value.Bytes())
	if err != nil {
		state.RevertToSnapshot(snapshot)
		return nil, gasRemainCheck, err
	}

	err = trie.TryUpdate(BytesHostCollateral, sc.HostCollateral.Value.Bytes())
	if err != nil {
		state.RevertToSnapshot(snapshot)
		return nil, gasRemainCheck, err
	}

	buffer := bytes.Buffer{}
	buffer.WriteString(strconv.FormatUint(sc.FileSize, 10))
	err = trie.TryUpdate(BytesFileSize, buffer.Bytes())
	buffer.Reset()
	if err != nil {
		state.RevertToSnapshot(snapshot)
		return nil, gasRemainCheck, err
	}

	err = trie.TryUpdate(BytesUnlockHash, sc.UnlockHash.Bytes())
	if err != nil {
		state.RevertToSnapshot(snapshot)
		return nil, gasRemainCheck, err
	}

	err = trie.TryUpdate(BytesFileMerkleRoot, sc.FileMerkleRoot.Bytes())
	if err != nil {
		state.RevertToSnapshot(snapshot)
		return nil, gasRemainCheck, err
	}

	buffer.WriteString(strconv.FormatUint(sc.RevisionNumber, 10))
	err = trie.TryUpdate(BytesRevisionNumber, buffer.Bytes())
	buffer.Reset()
	if err != nil {
		state.RevertToSnapshot(snapshot)
		return nil, gasRemainCheck, err
	}

	buffer.WriteString(strconv.FormatUint(sc.WindowStart, 10))
	err = trie.TryUpdate(BytesWindowStart, buffer.Bytes())
	buffer.Reset()
	if err != nil {
		state.RevertToSnapshot(snapshot)
		return nil, gasRemainCheck, err
	}

	buffer.WriteString(strconv.FormatUint(sc.WindowEnd, 10))
	err = trie.TryUpdate(BytesWindowEnd, buffer.Bytes())
	buffer.Reset()
	if err != nil {
		state.RevertToSnapshot(snapshot)
		return nil, gasRemainCheck, err
	}

	vpoBytes, err := rlp.EncodeToBytes(sc.ValidProofOutputs)
	if err != nil {
		state.RevertToSnapshot(snapshot)
		return nil, gasRemainCheck, err
	}
	err = trie.TryUpdate(BytesValidProofOutputs, vpoBytes)
	if err != nil {
		state.RevertToSnapshot(snapshot)
		return nil, gasRemainCheck, err
	}

	mpoBytes, err := rlp.EncodeToBytes(sc.MissedProofOutputs)
	if err != nil {
		state.RevertToSnapshot(snapshot)
		return nil, gasRemainCheck, err
	}
	err = trie.TryUpdate(BytesMissedProofOutputs, mpoBytes)
	if err != nil {
		state.RevertToSnapshot(snapshot)
		return nil, gasRemainCheck, err
	}

	// return remain gas if everything is ok
	log.Info("form contract tx execution done", "remain_gas", gasRemainCheck, "file_contract_id", scID.Hex())
	return nil, gasRemainCheck, nil
}

// CommitRevisionTx host sends a revision transaction
func (evm *EVM) CommitRevisionTx(caller ContractRef, data []byte, gas uint64) ([]byte, uint64, error) {
	log.Info("enter file contract reversion tx executing ... ")
	var (
		state    = evm.StateDB
		snapshot = state.Snapshot()
	)

	scr := types.StorageContractRevision{}
	gasRemainDecode, resultDecode := RemainGas(gas, rlp.DecodeBytes, data, &scr)
	errDec, _ := resultDecode[0].(error)
	if errDec != nil {
		return nil, gasRemainDecode, errDec
	}

	// check if the account exist
	contractAddr := common.BytesToAddress(scr.ParentID.Bytes()[12:])
	if !state.Exist(contractAddr) {
		return nil, gasRemainDecode, errors.New("no this storage contract account")
	}

	// check file contract reversion and calculate gas used
	currentHeight := evm.BlockNumber.Uint64()
	gasRemainCheck, resultCheck := RemainGas(gasRemainDecode, CheckReversionContract, state, scr, uint64(currentHeight), contractAddr)
	errCheck, _ := resultCheck[0].(error)
	if errCheck != nil {
		log.Error("failed to check file contract reversion", "err", errCheck)
		return nil, gasRemainCheck, errCheck
	}

	// update revision info
	trie := state.StorageTrie(contractAddr)
	buffer := bytes.Buffer{}
	buffer.WriteString(strconv.FormatUint(scr.NewFileSize, 10))
	err := trie.TryUpdate(BytesFileSize, buffer.Bytes())
	buffer.Reset()
	if err != nil {
		state.RevertToSnapshot(snapshot)
		return nil, gasRemainCheck, errCheck
	}

	err = trie.TryUpdate(BytesFileMerkleRoot, scr.NewFileMerkleRoot.Bytes())
	if err != nil {
		state.RevertToSnapshot(snapshot)
		return nil, gasRemainCheck, errCheck
	}

	buffer.WriteString(strconv.FormatUint(scr.NewRevisionNumber, 10))
	err = trie.TryUpdate(BytesRevisionNumber, buffer.Bytes())
	buffer.Reset()
	if err != nil {
		state.RevertToSnapshot(snapshot)
		return nil, gasRemainCheck, errCheck
	}

	buffer.WriteString(strconv.FormatUint(scr.NewWindowStart, 10))
	err = trie.TryUpdate(BytesWindowStart, buffer.Bytes())
	buffer.Reset()
	if err != nil {
		state.RevertToSnapshot(snapshot)
		return nil, gasRemainCheck, errCheck
	}

	buffer.WriteString(strconv.FormatUint(scr.NewWindowEnd, 10))
	err = trie.TryUpdate(BytesWindowEnd, buffer.Bytes())
	if err != nil {
		state.RevertToSnapshot(snapshot)
		return nil, gasRemainCheck, errCheck
	}
	buffer.Reset()

	vpoBytes, err := rlp.EncodeToBytes(scr.NewValidProofOutputs)
	if err != nil {
		return nil, gasRemainCheck, err
	}
	err = trie.TryUpdate(BytesValidProofOutputs, vpoBytes)
	if err != nil {
		state.RevertToSnapshot(snapshot)
		return nil, gasRemainCheck, errCheck
	}

	mpoBytes, err := rlp.EncodeToBytes(scr.NewMissedProofOutputs)
	if err != nil {
		state.RevertToSnapshot(snapshot)
		return nil, gasRemainCheck, errCheck
	}
	err = trie.TryUpdate(BytesMissedProofOutputs, mpoBytes)
	if err != nil {
		state.RevertToSnapshot(snapshot)
		return nil, gasRemainCheck, errCheck
	}

	err = trie.TryUpdate(BytesUnlockHash, scr.NewUnlockHash.Bytes())
	if err != nil {
		state.RevertToSnapshot(snapshot)
		return nil, gasRemainCheck, errCheck
	}

	log.Info("file contract reversion tx execution done", "remain_gas", gasRemainCheck, "file_contract_id", scr.ParentID.Hex())
	return nil, gasRemainCheck, nil
}

// StorageProofTx host send storage certificate transaction
func (evm *EVM) StorageProofTx(caller ContractRef, data []byte, gas uint64) ([]byte, uint64, error) {
	log.Info("enter storage proof tx executing ... ")
	var (
		state    = evm.StateDB
		snapshot = state.Snapshot()
	)

	sp := types.StorageProof{}
	gasRemainDec, resultDec := RemainGas(gas, rlp.DecodeBytes, data, &sp)
	errDec, _ := resultDec[0].(error)
	if errDec != nil {
		return nil, gasRemainDec, errDec
	}

	currentHeight := evm.BlockNumber.Uint64()

	contractAddr := common.BytesToAddress(sp.ParentID[12:])
	if !state.Exist(contractAddr) {
		return nil, gasRemainDec, errors.New("no this storage contract account")
	}

	// retrieve origin data in storage contract
	trie := state.StorageTrie(contractAddr)
	windowEndBytes, err := trie.TryGet(BytesWindowEnd)
	if err != nil {
		return nil, gasRemainDec, err
	}

	validOutputsBytes, err := trie.TryGet(BytesValidProofOutputs)
	if err != nil {
		return nil, gasRemainDec, err
	}

	vpos := []types.DxcoinCharge{}
	err = rlp.DecodeBytes(validOutputsBytes, &vpos)
	if err != nil {
		return nil, gasRemainDec, err
	}

	statusAddr := common.BytesToAddress(append([]byte(StrPrefixExpSC), windowEndBytes...))

<<<<<<< HEAD
	gasRemainCheck, resultCheck := RemainGas(gasRemainDec, CheckStorageProof, state, sp, uint64(currentHeight), statusAddr, contractAddr)
	errCheck, _ := resultCheck[0].(error)
	if errCheck != nil {
		return nil, gasRemainCheck, errCheck
	}

	// effect valid proof outputs, first for client, second for host
	totalVale := new(big.Int).SetInt64(0)
	for _, vpo := range vpos {
		state.AddBalance(vpo.Address, vpo.Value)
		totalVale.Add(totalVale, vpo.Value)
	}
	state.SubBalance(contractAddr, totalVale)

	// set completed for this storage contract
	statusTrie := state.StorageTrie(statusAddr)
	err = statusTrie.TryUpdate(sp.ParentID.Bytes(), ProofedStatus)
	if err != nil {
		state.RevertToSnapshot(snapshot)
		return nil, gasRemainCheck, errCheck
	}

	log.Info("storage proof tx execution done", "file_contract_id", sp.ParentID.Hex())
=======
>>>>>>> 892d23b9
	return nil, gasRemainCheck, nil
}<|MERGE_RESOLUTION|>--- conflicted
+++ resolved
@@ -483,11 +483,7 @@
 	case HostAnnounceTransaction:
 		return evm.HostAnnounceTx(caller, data, gas)
 	case ContractCreateTransaction:
-<<<<<<< HEAD
 		return evm.CreateContractTx(caller, data, gas)
-=======
-		return evm.ContractCreateTx(caller, data, gas)
->>>>>>> 892d23b9
 	case CommitRevisionTransaction:
 		return evm.CommitRevisionTx(caller, data, gas)
 	case StorageProofTransaction:
@@ -531,12 +527,7 @@
 	return nil, gasCheck, nil
 }
 
-<<<<<<< HEAD
 func (evm *EVM) CreateContractTx(caller ContractRef, data []byte, gas uint64) ([]byte, uint64, error) {
-=======
-// ContractCreateTx client sends a contract transaction with host
-func (evm *EVM) ContractCreateTx(caller ContractRef, data []byte, gas uint64) ([]byte, uint64, error) {
->>>>>>> 892d23b9
 	log.Info("enter form contract tx executing ... ")
 	var (
 		state    = evm.StateDB
@@ -830,7 +821,6 @@
 
 	statusAddr := common.BytesToAddress(append([]byte(StrPrefixExpSC), windowEndBytes...))
 
-<<<<<<< HEAD
 	gasRemainCheck, resultCheck := RemainGas(gasRemainDec, CheckStorageProof, state, sp, uint64(currentHeight), statusAddr, contractAddr)
 	errCheck, _ := resultCheck[0].(error)
 	if errCheck != nil {
@@ -854,7 +844,5 @@
 	}
 
 	log.Info("storage proof tx execution done", "file_contract_id", sp.ParentID.Hex())
-=======
->>>>>>> 892d23b9
 	return nil, gasRemainCheck, nil
 }