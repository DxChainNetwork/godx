--- conflicted
+++ resolved
@@ -40,12 +40,8 @@
 	ContractCreateTransaction = "ContractCreate"
 	//CommitRevisionTransaction host commit revision transaction tag
 	CommitRevisionTransaction = "CommitRevision"
-<<<<<<< HEAD
-	StorageProofTransaction   = "StorageProof"
-=======
 	//StorageProofTransaction host storage proof  transaction tag
 	StorageProofTransaction = "StorageProof"
->>>>>>> 892d23b9
 )
 
 //PrecompiledEVMFileContracts currently contains the transaction types required for four storage contracts
