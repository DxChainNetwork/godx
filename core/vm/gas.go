--- conflicted
+++ resolved
@@ -22,7 +22,6 @@
 
 	"github.com/DxChainNetwork/godx/common"
 	"github.com/DxChainNetwork/godx/core/types"
-	"github.com/DxChainNetwork/godx/ethdb"
 	"github.com/DxChainNetwork/godx/params"
 )
 
@@ -101,13 +100,8 @@
 		result = append(result, nil)
 		return gas, result
 
-<<<<<<< HEAD
-		//CheckFormContract
+		//CheckContractCreate
 	case func(StateDB, types.StorageContract, uint64) error:
-=======
-		//CheckContractCreate
-	case func(*EVM, types.StorageContract, uint64) error:
->>>>>>> 892d23b9
 		if gas < params.CheckFileGas {
 			result = append(result, errGasCalculationInsufficient)
 			return gas, result
@@ -134,13 +128,9 @@
 			result = append(result, errGasCalculationInsufficient)
 			return gas, result
 		}
-<<<<<<< HEAD
+
 		if len(args) != 6 {
-			result = append(result, GasCalculationParamsNumberWorng)
-=======
-		if len(args) != 5 {
 			result = append(result, errGasCalculationParamsNumberWrong)
->>>>>>> 892d23b9
 			return gas, result
 		}
 		state, _ := args[2].(StateDB)
@@ -162,13 +152,9 @@
 			result = append(result, errGasCalculationInsufficient)
 			return gas, result
 		}
-<<<<<<< HEAD
+
 		if len(args) != 7 {
-			result = append(result, GasCalculationParamsNumberWorng)
-=======
-		if len(args) != 5 {
 			result = append(result, errGasCalculationParamsNumberWrong)
->>>>>>> 892d23b9
 			return gas, result
 		}
 		state, _ := args[2].(StateDB)
@@ -177,55 +163,7 @@
 		statusAddr, _ := args[5].(common.Address)
 		contractAddr, _ := args[6].(common.Address)
 		gas -= params.CheckFileGas
-<<<<<<< HEAD
 		err := i(state, sp, bl, statusAddr, contractAddr)
-=======
-		err := i(evm, sp, bl)
-		if err != nil {
-			result = append(result, err)
-			return gas, result
-		}
-		result = append(result, nil)
-		return gas, result
-
-		//StoreStorageContract
-	case func(ethdb.Database, common.Hash, types.StorageContract) error:
-		if gas < params.SstoreSetGas {
-			result = append(result, errGasCalculationInsufficient)
-			return gas, result
-		}
-		if len(args) != 5 {
-			result = append(result, errGasCalculationParamsNumberWrong)
-			return gas, result
-		}
-		db, _ := args[2].(ethdb.Database)
-		scid, _ := args[3].(common.Hash)
-		sc, _ := args[4].(types.StorageContract)
-		gas -= params.SstoreSetGas
-		err := i(db, scid, sc)
-		if err != nil {
-			result = append(result, err)
-			return gas, result
-		}
-		result = append(result, nil)
-		return gas, result
-
-		//StoreExpireStorageContract
-	case func(ethdb.Database, common.Hash, uint64) error:
-		if gas < params.SstoreSetGas {
-			result = append(result, errGasCalculationInsufficient)
-			return gas, result
-		}
-		if len(args) != 5 {
-			result = append(result, errGasCalculationParamsNumberWrong)
-			return gas, result
-		}
-		db, _ := args[2].(ethdb.Database)
-		scid, _ := args[3].(common.Hash)
-		height, _ := args[4].(uint64)
-		gas -= params.SstoreSetGas
-		err := i(db, scid, height)
->>>>>>> 892d23b9
 		if err != nil {
 			result = append(result, err)
 			return gas, result
