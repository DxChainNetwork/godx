// Copyright 2015 The go-ethereum Authors
// This file is part of the go-ethereum library.
//
// The go-ethereum library is free software: you can redistribute it and/or modify
// it under the terms of the GNU Lesser General Public License as published by
// the Free Software Foundation, either version 3 of the License, or
// (at your option) any later version.
//
// The go-ethereum library is distributed in the hope that it will be useful,
// but WITHOUT ANY WARRANTY; without even the implied warranty of
// MERCHANTABILITY or FITNESS FOR A PARTICULAR PURPOSE. See the
// GNU Lesser General Public License for more details.
//
// You should have received a copy of the GNU Lesser General Public License
// along with the go-ethereum library. If not, see <http://www.gnu.org/licenses/>.

package vm

import (
	"errors"
<<<<<<< HEAD
	"github.com/DxChainNetwork/godx/common"
	"math/big"

	"github.com/DxChainNetwork/godx/ethdb"

	"github.com/DxChainNetwork/godx/core/types"
=======
	"math/big"

	"github.com/DxChainNetwork/godx/common"
	"github.com/DxChainNetwork/godx/core/types"
	"github.com/DxChainNetwork/godx/ethdb"
>>>>>>> 892d23b9
	"github.com/DxChainNetwork/godx/params"
)

// Gas costs
const (
	GasQuickStep   uint64 = 2
	GasFastestStep uint64 = 3
	GasFastStep    uint64 = 5
	GasMidStep     uint64 = 8
	GasSlowStep    uint64 = 10
	GasExtStep     uint64 = 20

	GasReturn       uint64 = 0
	GasStop         uint64 = 0
	GasContractByte uint64 = 200
)

var (
<<<<<<< HEAD
	GasCalculationParamsNumberWorng = errors.New("The parameter was wrong.")
	GasCalculationinsufficient      = errors.New("This gas is insufficient")
=======
	errGasCalculationParamsNumberWrong = errors.New("the parameter was wrong")
	errGasCalculationInsufficient      = errors.New("this gas is insufficient")
>>>>>>> 892d23b9
)

// calcGas returns the actual gas cost of the call.
//
// The cost of gas was changed during the homestead price change HF. To allow for EIP150
// to be implemented. The returned gas is gas - base * 63 / 64.
func callGas(gasTable params.GasTable, availableGas, base uint64, callCost *big.Int) (uint64, error) {
	if gasTable.CreateBySuicide > 0 {
		availableGas = availableGas - base
		gas := availableGas - availableGas/64
		// If the bit length exceeds 64 bit we know that the newly calculated "gas" for EIP150
		// is smaller than the requested amount. Therefor we return the new gas instead
		// of returning an error.
		if callCost.BitLen() > 64 || gas < callCost.Uint64() {
			return gas, nil
		}
	}
	if callCost.BitLen() > 64 {
		return 0, errGasUintOverflow
	}

	return callCost.Uint64(), nil
}

<<<<<<< HEAD
// calculate the gas of storage contract execution
=======
// RemainGas calculate the gas of storage contract execution
>>>>>>> 892d23b9
func RemainGas(args ...interface{}) (uint64, []interface{}) {
	result := make([]interface{}, 0)
	gas, ok := args[0].(uint64)
	if len(args) < 2 || !ok {
<<<<<<< HEAD
		result = append(result, GasCalculationParamsNumberWorng)
=======
		result = append(result, errGasCalculationParamsNumberWrong)
>>>>>>> 892d23b9
		return gas, result
	}

	switch i := args[1].(type) {

	// rlp.DecodeBytes
	case func([]byte, interface{}) error:
		if gas < params.DecodeGas {
<<<<<<< HEAD
			result = append(result, GasCalculationinsufficient)
			return gas, result
		}
		if len(args) != 4 {
			result = append(result, GasCalculationParamsNumberWorng)
=======
			result = append(result, errGasCalculationInsufficient)
			return gas, result
		}
		if len(args) != 4 {
			result = append(result, errGasCalculationParamsNumberWrong)
>>>>>>> 892d23b9
			return gas, result
		}
		paramsPre, ok := args[2].([]byte)
		if !ok {
			return gas, result
		}
		gas -= params.DecodeGas
		err := i(paramsPre, args[3])
		if err != nil {
			result = append(result, err)
			return gas, result
		}
		result = append(result, nil)
		return gas, result

<<<<<<< HEAD
		//CheckFormContract
	case func(*EVM, types.StorageContract, uint64) error:
		if gas < params.CheckFileGas {
			result = append(result, GasCalculationinsufficient)
			return gas, result
		}
		if len(args) != 5 {
			result = append(result, GasCalculationParamsNumberWorng)
=======
		//CheckContractCreate
	case func(*EVM, types.StorageContract, uint64) error:
		if gas < params.CheckFileGas {
			result = append(result, errGasCalculationInsufficient)
			return gas, result
		}
		if len(args) != 5 {
			result = append(result, errGasCalculationParamsNumberWrong)
>>>>>>> 892d23b9
			return gas, result
		}
		evm, _ := args[2].(*EVM)
		fc, _ := args[3].(types.StorageContract)
		bl, _ := args[4].(uint64)
		gas -= params.CheckFileGas
		err := i(evm, fc, bl)
		if err != nil {
			result = append(result, err)
			return gas, result
		}
		result = append(result, nil)
		return gas, result

		//CheckReversionContract
	case func(*EVM, types.StorageContractRevision, uint64) error:
		if gas < params.CheckFileGas {
<<<<<<< HEAD
			result = append(result, GasCalculationinsufficient)
			return gas, result
		}
		if len(args) != 5 {
			result = append(result, GasCalculationParamsNumberWorng)
=======
			result = append(result, errGasCalculationInsufficient)
			return gas, result
		}
		if len(args) != 5 {
			result = append(result, errGasCalculationParamsNumberWrong)
>>>>>>> 892d23b9
			return gas, result
		}
		evm, _ := args[2].(*EVM)
		scr, _ := args[3].(types.StorageContractRevision)
		bl, _ := args[4].(uint64)
		gas -= params.CheckFileGas
		err := i(evm, scr, bl)
		if err != nil {
			result = append(result, err)
			return gas, result
		}
		result = append(result, nil)
		return gas, result

		//CheckStorageProof
	case func(*EVM, types.StorageProof, uint64) error:
		if gas < params.CheckFileGas {
<<<<<<< HEAD
			result = append(result, GasCalculationinsufficient)
			return gas, result
		}
		if len(args) != 5 {
			result = append(result, GasCalculationParamsNumberWorng)
=======
			result = append(result, errGasCalculationInsufficient)
			return gas, result
		}
		if len(args) != 5 {
			result = append(result, errGasCalculationParamsNumberWrong)
>>>>>>> 892d23b9
			return gas, result
		}
		evm, _ := args[2].(*EVM)
		sp, _ := args[3].(types.StorageProof)
		bl, _ := args[4].(uint64)
		gas -= params.CheckFileGas
		err := i(evm, sp, bl)
		if err != nil {
			result = append(result, err)
			return gas, result
		}
		result = append(result, nil)
		return gas, result

		//StoreStorageContract
	case func(ethdb.Database, common.Hash, types.StorageContract) error:
		if gas < params.SstoreSetGas {
<<<<<<< HEAD
			result = append(result, GasCalculationinsufficient)
			return gas, result
		}
		if len(args) != 5 {
			result = append(result, GasCalculationParamsNumberWorng)
=======
			result = append(result, errGasCalculationInsufficient)
			return gas, result
		}
		if len(args) != 5 {
			result = append(result, errGasCalculationParamsNumberWrong)
>>>>>>> 892d23b9
			return gas, result
		}
		db, _ := args[2].(ethdb.Database)
		scid, _ := args[3].(common.Hash)
		sc, _ := args[4].(types.StorageContract)
		gas -= params.SstoreSetGas
		err := i(db, scid, sc)
		if err != nil {
			result = append(result, err)
			return gas, result
		}
		result = append(result, nil)
		return gas, result

		//StoreExpireStorageContract
	case func(ethdb.Database, common.Hash, uint64) error:
		if gas < params.SstoreSetGas {
<<<<<<< HEAD
			result = append(result, GasCalculationinsufficient)
			return gas, result
		}
		if len(args) != 5 {
			result = append(result, GasCalculationParamsNumberWorng)
=======
			result = append(result, errGasCalculationInsufficient)
			return gas, result
		}
		if len(args) != 5 {
			result = append(result, errGasCalculationParamsNumberWrong)
>>>>>>> 892d23b9
			return gas, result
		}
		db, _ := args[2].(ethdb.Database)
		scid, _ := args[3].(common.Hash)
		height, _ := args[4].(uint64)
		gas -= params.SstoreSetGas
		err := i(db, scid, height)
		if err != nil {
			result = append(result, err)
			return gas, result
		}
		result = append(result, nil)
		return gas, result

		//CheckMultiSignatures
	case func(interface{}, uint64, [][]byte) error:
		if gas < params.CheckMultiSignaturesGas {
<<<<<<< HEAD
			result = append(result, GasCalculationinsufficient)
			return gas, result
		}
		if len(args) != 5 {
			result = append(result, GasCalculationParamsNumberWorng)
=======
			result = append(result, errGasCalculationInsufficient)
			return gas, result
		}
		if len(args) != 5 {
			result = append(result, errGasCalculationParamsNumberWrong)
>>>>>>> 892d23b9
			return gas, result
		}
		bl, _ := args[4].(uint64)
		arrsig, _ := args[4].([][]byte)
		gas -= params.CheckMultiSignaturesGas
		err := i(args[2], bl, arrsig)
		if err != nil {
			result = append(result, err)
			return gas, result
		}
		result = append(result, nil)
		return gas, result
	default:
<<<<<<< HEAD
		result = append(result, GasCalculationParamsNumberWorng)
=======
		result = append(result, errGasCalculationParamsNumberWrong)
>>>>>>> 892d23b9
		return gas, result
	}

}<|MERGE_RESOLUTION|>--- conflicted
+++ resolved
@@ -18,20 +18,11 @@
 
 import (
 	"errors"
-<<<<<<< HEAD
-	"github.com/DxChainNetwork/godx/common"
-	"math/big"
-
-	"github.com/DxChainNetwork/godx/ethdb"
-
-	"github.com/DxChainNetwork/godx/core/types"
-=======
 	"math/big"
 
 	"github.com/DxChainNetwork/godx/common"
 	"github.com/DxChainNetwork/godx/core/types"
 	"github.com/DxChainNetwork/godx/ethdb"
->>>>>>> 892d23b9
 	"github.com/DxChainNetwork/godx/params"
 )
 
@@ -50,13 +41,8 @@
 )
 
 var (
-<<<<<<< HEAD
-	GasCalculationParamsNumberWorng = errors.New("The parameter was wrong.")
-	GasCalculationinsufficient      = errors.New("This gas is insufficient")
-=======
 	errGasCalculationParamsNumberWrong = errors.New("the parameter was wrong")
 	errGasCalculationInsufficient      = errors.New("this gas is insufficient")
->>>>>>> 892d23b9
 )
 
 // calcGas returns the actual gas cost of the call.
@@ -81,20 +67,12 @@
 	return callCost.Uint64(), nil
 }
 
-<<<<<<< HEAD
-// calculate the gas of storage contract execution
-=======
 // RemainGas calculate the gas of storage contract execution
->>>>>>> 892d23b9
 func RemainGas(args ...interface{}) (uint64, []interface{}) {
 	result := make([]interface{}, 0)
 	gas, ok := args[0].(uint64)
 	if len(args) < 2 || !ok {
-<<<<<<< HEAD
-		result = append(result, GasCalculationParamsNumberWorng)
-=======
 		result = append(result, errGasCalculationParamsNumberWrong)
->>>>>>> 892d23b9
 		return gas, result
 	}
 
@@ -103,19 +81,11 @@
 	// rlp.DecodeBytes
 	case func([]byte, interface{}) error:
 		if gas < params.DecodeGas {
-<<<<<<< HEAD
-			result = append(result, GasCalculationinsufficient)
+			result = append(result, errGasCalculationInsufficient)
 			return gas, result
 		}
 		if len(args) != 4 {
-			result = append(result, GasCalculationParamsNumberWorng)
-=======
-			result = append(result, errGasCalculationInsufficient)
-			return gas, result
-		}
-		if len(args) != 4 {
-			result = append(result, errGasCalculationParamsNumberWrong)
->>>>>>> 892d23b9
+			result = append(result, errGasCalculationParamsNumberWrong)
 			return gas, result
 		}
 		paramsPre, ok := args[2].([]byte)
@@ -131,16 +101,6 @@
 		result = append(result, nil)
 		return gas, result
 
-<<<<<<< HEAD
-		//CheckFormContract
-	case func(*EVM, types.StorageContract, uint64) error:
-		if gas < params.CheckFileGas {
-			result = append(result, GasCalculationinsufficient)
-			return gas, result
-		}
-		if len(args) != 5 {
-			result = append(result, GasCalculationParamsNumberWorng)
-=======
 		//CheckContractCreate
 	case func(*EVM, types.StorageContract, uint64) error:
 		if gas < params.CheckFileGas {
@@ -149,7 +109,6 @@
 		}
 		if len(args) != 5 {
 			result = append(result, errGasCalculationParamsNumberWrong)
->>>>>>> 892d23b9
 			return gas, result
 		}
 		evm, _ := args[2].(*EVM)
@@ -167,19 +126,11 @@
 		//CheckReversionContract
 	case func(*EVM, types.StorageContractRevision, uint64) error:
 		if gas < params.CheckFileGas {
-<<<<<<< HEAD
-			result = append(result, GasCalculationinsufficient)
-			return gas, result
-		}
-		if len(args) != 5 {
-			result = append(result, GasCalculationParamsNumberWorng)
-=======
-			result = append(result, errGasCalculationInsufficient)
-			return gas, result
-		}
-		if len(args) != 5 {
-			result = append(result, errGasCalculationParamsNumberWrong)
->>>>>>> 892d23b9
+			result = append(result, errGasCalculationInsufficient)
+			return gas, result
+		}
+		if len(args) != 5 {
+			result = append(result, errGasCalculationParamsNumberWrong)
 			return gas, result
 		}
 		evm, _ := args[2].(*EVM)
@@ -197,19 +148,11 @@
 		//CheckStorageProof
 	case func(*EVM, types.StorageProof, uint64) error:
 		if gas < params.CheckFileGas {
-<<<<<<< HEAD
-			result = append(result, GasCalculationinsufficient)
-			return gas, result
-		}
-		if len(args) != 5 {
-			result = append(result, GasCalculationParamsNumberWorng)
-=======
-			result = append(result, errGasCalculationInsufficient)
-			return gas, result
-		}
-		if len(args) != 5 {
-			result = append(result, errGasCalculationParamsNumberWrong)
->>>>>>> 892d23b9
+			result = append(result, errGasCalculationInsufficient)
+			return gas, result
+		}
+		if len(args) != 5 {
+			result = append(result, errGasCalculationParamsNumberWrong)
 			return gas, result
 		}
 		evm, _ := args[2].(*EVM)
@@ -227,19 +170,11 @@
 		//StoreStorageContract
 	case func(ethdb.Database, common.Hash, types.StorageContract) error:
 		if gas < params.SstoreSetGas {
-<<<<<<< HEAD
-			result = append(result, GasCalculationinsufficient)
-			return gas, result
-		}
-		if len(args) != 5 {
-			result = append(result, GasCalculationParamsNumberWorng)
-=======
-			result = append(result, errGasCalculationInsufficient)
-			return gas, result
-		}
-		if len(args) != 5 {
-			result = append(result, errGasCalculationParamsNumberWrong)
->>>>>>> 892d23b9
+			result = append(result, errGasCalculationInsufficient)
+			return gas, result
+		}
+		if len(args) != 5 {
+			result = append(result, errGasCalculationParamsNumberWrong)
 			return gas, result
 		}
 		db, _ := args[2].(ethdb.Database)
@@ -257,19 +192,11 @@
 		//StoreExpireStorageContract
 	case func(ethdb.Database, common.Hash, uint64) error:
 		if gas < params.SstoreSetGas {
-<<<<<<< HEAD
-			result = append(result, GasCalculationinsufficient)
-			return gas, result
-		}
-		if len(args) != 5 {
-			result = append(result, GasCalculationParamsNumberWorng)
-=======
-			result = append(result, errGasCalculationInsufficient)
-			return gas, result
-		}
-		if len(args) != 5 {
-			result = append(result, errGasCalculationParamsNumberWrong)
->>>>>>> 892d23b9
+			result = append(result, errGasCalculationInsufficient)
+			return gas, result
+		}
+		if len(args) != 5 {
+			result = append(result, errGasCalculationParamsNumberWrong)
 			return gas, result
 		}
 		db, _ := args[2].(ethdb.Database)
@@ -287,19 +214,11 @@
 		//CheckMultiSignatures
 	case func(interface{}, uint64, [][]byte) error:
 		if gas < params.CheckMultiSignaturesGas {
-<<<<<<< HEAD
-			result = append(result, GasCalculationinsufficient)
-			return gas, result
-		}
-		if len(args) != 5 {
-			result = append(result, GasCalculationParamsNumberWorng)
-=======
-			result = append(result, errGasCalculationInsufficient)
-			return gas, result
-		}
-		if len(args) != 5 {
-			result = append(result, errGasCalculationParamsNumberWrong)
->>>>>>> 892d23b9
+			result = append(result, errGasCalculationInsufficient)
+			return gas, result
+		}
+		if len(args) != 5 {
+			result = append(result, errGasCalculationParamsNumberWrong)
 			return gas, result
 		}
 		bl, _ := args[4].(uint64)
@@ -313,11 +232,7 @@
 		result = append(result, nil)
 		return gas, result
 	default:
-<<<<<<< HEAD
-		result = append(result, GasCalculationParamsNumberWorng)
-=======
 		result = append(result, errGasCalculationParamsNumberWrong)
->>>>>>> 892d23b9
 		return gas, result
 	}
 
