--- conflicted
+++ resolved
@@ -311,17 +311,8 @@
 		ExtraData:  hexutil.MustDecode("0x4478436861696e204e6574776f726b20546573746e657420302e372e32"),
 		GasLimit:   3141592,
 		Difficulty: big.NewInt(1048576),
-<<<<<<< HEAD
-		// TODO: Replace this account with the known account
-		Alloc: map[common.Address]GenesisAccount{
-			common.BytesToAddress([]byte{6, 6, 6}):                            {Balance: new(big.Int).Sub(new(big.Int).Lsh(big.NewInt(1), 256), big.NewInt(9))},
-			common.HexToAddress("0x855d8a98d11449a8e22c0a94763415ba8a3def39"): {Balance: new(big.Int).Lsh(big.NewInt(1), 70)},
-			common.HexToAddress("0x4c7eb4cb3ef21b7db6edcd892cb9b243780ec08a"): {Balance: new(big.Int).Lsh(big.NewInt(1), 70)},
-			common.HexToAddress("0x280206ba85137b2ce5398ba1141242771f6f0de2"): {Balance: new(big.Int).Lsh(big.NewInt(1), 70)},
-=======
 		Alloc: map[common.Address]GenesisAccount{
 			common.HexToAddress("0x855d8a98d11449a8e22c0a94763415ba8a3def39"): {Balance: new(big.Int).Sub(new(big.Int).Lsh(big.NewInt(1), 256), big.NewInt(9))},
->>>>>>> eca169f1
 		},
 	}
 }
