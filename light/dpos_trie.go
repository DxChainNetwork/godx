// Copyright 2019 DxChain, All rights reserved.
// Use of this source code is governed by an Apache
// License 2.0 that can be found in the LICENSE file

package light

import (
	"context"
	"errors"
	"fmt"

	"github.com/DxChainNetwork/godx/common"
	"github.com/DxChainNetwork/godx/core/types"
	"github.com/DxChainNetwork/godx/ethdb"
	"github.com/DxChainNetwork/godx/trie"
)

// NewDposContext creates a new dposContext
func NewDposContext(ctx context.Context, header *types.Header, odr OdrBackend) *types.DposContext {
	db := NewOdrDposDatabase(ctx, header, odr)
<<<<<<< HEAD
	dposCtx, _ := types.NewDposContextFromRoot(db, header.DposContext)
=======
	dposCtx, _ := types.NewDposContextFromProto(db, header.DposContext)
>>>>>>> 0a960a6c
	return dposCtx
}

type dposDatabaseID struct {
	blockHash   common.Hash
	blockNumber uint64
	roots       types.DposContextRoot
}

type dposOdrDatabase struct {
	ctx     context.Context
	id      *dposDatabaseID
	backend OdrBackend
}

<<<<<<< HEAD
// NewOdrDposDatabase creates a new odr dpos database
func NewOdrDposDatabase(ctx context.Context, header *types.Header, odr OdrBackend) types.DposDatabase {
	return &dposOdrDatabase{
		ctx:     ctx,
		id:      dposDatabaseIDFromHeader(header),
=======
func NewOdrDposDatabase(ctx context.Context, header *types.Header, odr OdrBackend) *dposOdrDatabase {
	return &dposOdrDatabase{
		ctx:     ctx,
		id:      DposDatabaseIDFromHeader(header),
>>>>>>> 0a960a6c
		backend: odr,
	}
}

<<<<<<< HEAD
// dposDatabaseIDFromHeader returns a DposTrieID from a block header
func dposDatabaseIDFromHeader(header *types.Header) *dposDatabaseID {
=======
// DposTrieIDFromHeader returns a DposTrieID from a block header
func DposDatabaseIDFromHeader(header *types.Header) *dposDatabaseID {
>>>>>>> 0a960a6c
	return &dposDatabaseID{
		blockHash:   header.Hash(),
		blockNumber: header.Number.Uint64(),
		roots:       *header.DposContext.Copy(),
	}
}

// dposDatabaseIDToTrieID convert a dposDatabaseID to DposTrieID
func dposDatabaseIDToTrieID(id *dposDatabaseID, spec DposTrieSpecifier) *DposTrieID {
	return &DposTrieID{
		BlockHash:   id.blockHash,
		BlockNumber: id.blockNumber,
<<<<<<< HEAD
		Roots:       id.roots,
=======
		Root:        getTargetRoot(&id.roots, spec),
>>>>>>> 0a960a6c
		TrieSpec:    spec,
	}
}

<<<<<<< HEAD
=======
func getTargetRoot(roots *types.DposContextRoot, spec DposTrieSpecifier) common.Hash {
	switch spec {
	case EpochTrieSpec:
		return roots.EpochRoot
	case DelegateTrieSpec:
		return roots.DelegateRoot
	case CandidateTrieSpec:
		return roots.CandidateRoot
	case VoteTrieSpec:
		return roots.VoteRoot
	case MinedCntTrieSpec:
		return roots.MinedCntRoot
	default:
	}
	return common.Hash{}
}

>>>>>>> 0a960a6c
// OpenEpochTrie opens the epoch trie
func (db *dposOdrDatabase) OpenEpochTrie(root common.Hash) (types.DposTrie, error) {
	return db.openTrie(EpochTrieSpec)
}

// OpenDelegateTrie open the delegate trie
func (db *dposOdrDatabase) OpenDelegateTrie(root common.Hash) (types.DposTrie, error) {
	return db.openTrie(DelegateTrieSpec)
}

// OpenLastEpochTrie open the epoch trie in the last epoch
func (db *dposOdrDatabase) OpenLastDelegateTrie(root common.Hash) (types.DposTrie, error) {
	return nil, errors.New("light node does not support accumulate reward")
}

// OpenVoteTrie open the vote trie
func (db *dposOdrDatabase) OpenVoteTrie(root common.Hash) (types.DposTrie, error) {
	return db.openTrie(VoteTrieSpec)
}

// OpenCandidateTrie opens the candidate trie
func (db *dposOdrDatabase) OpenCandidateTrie(root common.Hash) (types.DposTrie, error) {
	return db.openTrie(CandidateTrieSpec)
}

// OpenMinedCntTrie opens the mined count trie
func (db *dposOdrDatabase) OpenMinedCntTrie(root common.Hash) (types.DposTrie, error) {
	return db.openTrie(MinedCntTrieSpec)
}

func (db *dposOdrDatabase) openTrie(spec DposTrieSpecifier) (types.DposTrie, error) {
	id := dposDatabaseIDToTrieID(db.id, spec)
	return &odrDposTrie{db: db, id: id}, nil
}

// CopyTrie copies a dpos trie
func (db *dposOdrDatabase) CopyTrie(t types.DposTrie) types.DposTrie {
	switch t := t.(type) {
	case *odrDposTrie:
		cpy := &odrDposTrie{db: t.db, id: t.id}
		if t.trie != nil {
			cpyTrie := *t.trie
			cpy.trie = &cpyTrie
		}
		return cpy
	default:
		panic(fmt.Errorf("unknown trie type %T", t))
	}
}

// odrDposTrie is the trie data structure for light node which sits on top of lesOdrBackend that
// helps retrieve trie data from the les server.
type odrDposTrie struct {
	db   *dposOdrDatabase
	id   *DposTrieID
	trie *trie.Trie
}

// TryGet try to retrieve the value for the key
func (t *odrDposTrie) TryGet(key []byte) ([]byte, error) {
	var res []byte
	err := t.do(key, func() (err error) {
		res, err = t.trie.TryGet(key)
		return err
	})
	return res, err
}

// TryUpdate try to update the key value pair in the trie
func (t *odrDposTrie) TryUpdate(key, value []byte) error {
	return t.do(key, func() error {
		return t.trie.TryUpdate(key, value)
	})
}

// TryDelete try to delete the key in the trie
func (t *odrDposTrie) TryDelete(key []byte) error {
	return t.do(key, func() error {
		return t.trie.TryDelete(key)
	})
}

// Commit commit the trie to trie db
func (t *odrDposTrie) Commit(onleaf trie.LeafCallback) (common.Hash, error) {
	if t.trie == nil {
<<<<<<< HEAD
		return t.id.TargetRoot(), nil
=======
		return t.id.Root, nil
>>>>>>> 0a960a6c
	}
	return t.trie.Commit(onleaf)
}

// Hash returns the hash of the trie
func (t *odrDposTrie) Hash() common.Hash {
	if t.trie == nil {
<<<<<<< HEAD
		return t.id.TargetRoot()
=======
		return t.id.Root
>>>>>>> 0a960a6c
	}
	return t.trie.Hash()
}

// NodeIterator return the node iterator of the odrDposTrie
func (t *odrDposTrie) NodeIterator(startKey []byte) trie.NodeIterator {
	return newDposNodeIterator(t, startKey)
}

// PrefixIterator return the prefix iterator of the given prefix for the odrDposTrie.
// Note that
func (t *odrDposTrie) PrefixIterator(prefix []byte) trie.NodeIterator {
	return newDposPrefixIterator(t, prefix)
}

// Prove put the proof of the specified key to proofDb
func (t *odrDposTrie) Prove(key []byte, fromLevel uint, proofDb ethdb.Putter) error {
	return errors.New("not implemented")
}

// do tries and retries to execute a function until it returns with no error or
// an error type other than MissingNodeError
func (t *odrDposTrie) do(key []byte, fn func() error) error {
	for {
		var err error
		if t.trie == nil {
<<<<<<< HEAD
			t.trie, err = trie.New(t.id.TargetRoot(), trie.NewDatabase(t.db.backend.Database()))
=======
			t.trie, err = trie.New(t.id.Root, trie.NewDatabase(t.db.backend.Database()))
>>>>>>> 0a960a6c
		}
		if err == nil {
			err = fn()
		}
		if _, ok := err.(*trie.MissingNodeError); !ok {
			return err
		}
		r := &DposTrieRequest{ID: t.id, Key: key}
		if err := t.db.backend.Retrieve(t.db.ctx, r); err != nil {
			return err
		}
	}
}

type dposNodeIterator struct {
	trie.NodeIterator
	t   *odrDposTrie
	err error
}

// newDposPrefixIterator creates a dposNodeIterator which iterates over the given prefix
// for the give odrDposTrie
func newDposPrefixIterator(t *odrDposTrie, prefix []byte) trie.NodeIterator {
	it := &dposNodeIterator{t: t}
	if t.trie == nil {
		it.do(func() error {
<<<<<<< HEAD
			t, err := trie.New(t.id.TargetRoot(), trie.NewDatabase(t.db.backend.Database()))
=======
			t, err := trie.New(t.id.Root, trie.NewDatabase(t.db.backend.Database()))
>>>>>>> 0a960a6c
			if err == nil {
				it.t.trie = t
			}
			return err
		})
	}
	it.do(func() error {
		it.NodeIterator = it.t.trie.PrefixIterator(prefix)
		return it.NodeIterator.Error()
	})
	return it
}

// newDposNodeIterator creates a dposNodeIterator which iterates from the given key
func newDposNodeIterator(t *odrDposTrie, start []byte) trie.NodeIterator {
	it := &dposNodeIterator{t: t}
	if t.trie == nil {
		it.do(func() error {
<<<<<<< HEAD
			t, err := trie.New(t.id.TargetRoot(), trie.NewDatabase(t.db.backend.Database()))
=======
			t, err := trie.New(t.id.Root, trie.NewDatabase(t.db.backend.Database()))
>>>>>>> 0a960a6c
			if err == nil {
				it.t.trie = t
			}
			return err
		})
	}
	it.do(func() error {
		it.NodeIterator = it.t.trie.NodeIterator(start)
		return it.NodeIterator.Error()
	})
	return it
}

// Next iterate to the next entry.
func (it *dposNodeIterator) Next(descend bool) bool {
	var ok bool
	it.do(func() error {
		ok = it.NodeIterator.Next(descend)
		return it.NodeIterator.Error()
	})
	return ok
}

func (it *dposNodeIterator) do(fn func() error) {
	var lastHash common.Hash
	for {
		it.err = fn()
		missing, ok := it.err.(*trie.MissingNodeError)
		if !ok {
			return
		}
		if missing.NodeHash == lastHash {
			it.err = fmt.Errorf("retrieve loop for trie node %x", missing.NodeHash)
			return
		}
		lastHash = missing.NodeHash
		r := &DposTrieRequest{ID: it.t.id, Key: nibblesToKey(missing.Path)}
		if it.err = it.t.db.backend.Retrieve(it.t.db.ctx, r); it.err != nil {
			return
		}
	}
}

// Error return the error for the node iterator
func (it *dposNodeIterator) Error() error {
	if it.err != nil {
		return it.err
	}
	return it.NodeIterator.Error()
}<|MERGE_RESOLUTION|>--- conflicted
+++ resolved
@@ -18,11 +18,7 @@
 // NewDposContext creates a new dposContext
 func NewDposContext(ctx context.Context, header *types.Header, odr OdrBackend) *types.DposContext {
 	db := NewOdrDposDatabase(ctx, header, odr)
-<<<<<<< HEAD
 	dposCtx, _ := types.NewDposContextFromRoot(db, header.DposContext)
-=======
-	dposCtx, _ := types.NewDposContextFromProto(db, header.DposContext)
->>>>>>> 0a960a6c
 	return dposCtx
 }
 
@@ -38,29 +34,17 @@
 	backend OdrBackend
 }
 
-<<<<<<< HEAD
 // NewOdrDposDatabase creates a new odr dpos database
 func NewOdrDposDatabase(ctx context.Context, header *types.Header, odr OdrBackend) types.DposDatabase {
 	return &dposOdrDatabase{
 		ctx:     ctx,
 		id:      dposDatabaseIDFromHeader(header),
-=======
-func NewOdrDposDatabase(ctx context.Context, header *types.Header, odr OdrBackend) *dposOdrDatabase {
-	return &dposOdrDatabase{
-		ctx:     ctx,
-		id:      DposDatabaseIDFromHeader(header),
->>>>>>> 0a960a6c
 		backend: odr,
 	}
 }
 
-<<<<<<< HEAD
 // dposDatabaseIDFromHeader returns a DposTrieID from a block header
 func dposDatabaseIDFromHeader(header *types.Header) *dposDatabaseID {
-=======
-// DposTrieIDFromHeader returns a DposTrieID from a block header
-func DposDatabaseIDFromHeader(header *types.Header) *dposDatabaseID {
->>>>>>> 0a960a6c
 	return &dposDatabaseID{
 		blockHash:   header.Hash(),
 		blockNumber: header.Number.Uint64(),
@@ -73,17 +57,11 @@
 	return &DposTrieID{
 		BlockHash:   id.blockHash,
 		BlockNumber: id.blockNumber,
-<<<<<<< HEAD
-		Roots:       id.roots,
-=======
 		Root:        getTargetRoot(&id.roots, spec),
->>>>>>> 0a960a6c
 		TrieSpec:    spec,
 	}
 }
 
-<<<<<<< HEAD
-=======
 func getTargetRoot(roots *types.DposContextRoot, spec DposTrieSpecifier) common.Hash {
 	switch spec {
 	case EpochTrieSpec:
@@ -101,7 +79,6 @@
 	return common.Hash{}
 }
 
->>>>>>> 0a960a6c
 // OpenEpochTrie opens the epoch trie
 func (db *dposOdrDatabase) OpenEpochTrie(root common.Hash) (types.DposTrie, error) {
 	return db.openTrie(EpochTrieSpec)
@@ -187,11 +164,7 @@
 // Commit commit the trie to trie db
 func (t *odrDposTrie) Commit(onleaf trie.LeafCallback) (common.Hash, error) {
 	if t.trie == nil {
-<<<<<<< HEAD
-		return t.id.TargetRoot(), nil
-=======
 		return t.id.Root, nil
->>>>>>> 0a960a6c
 	}
 	return t.trie.Commit(onleaf)
 }
@@ -199,11 +172,7 @@
 // Hash returns the hash of the trie
 func (t *odrDposTrie) Hash() common.Hash {
 	if t.trie == nil {
-<<<<<<< HEAD
-		return t.id.TargetRoot()
-=======
 		return t.id.Root
->>>>>>> 0a960a6c
 	}
 	return t.trie.Hash()
 }
@@ -230,11 +199,7 @@
 	for {
 		var err error
 		if t.trie == nil {
-<<<<<<< HEAD
-			t.trie, err = trie.New(t.id.TargetRoot(), trie.NewDatabase(t.db.backend.Database()))
-=======
 			t.trie, err = trie.New(t.id.Root, trie.NewDatabase(t.db.backend.Database()))
->>>>>>> 0a960a6c
 		}
 		if err == nil {
 			err = fn()
@@ -261,11 +226,7 @@
 	it := &dposNodeIterator{t: t}
 	if t.trie == nil {
 		it.do(func() error {
-<<<<<<< HEAD
-			t, err := trie.New(t.id.TargetRoot(), trie.NewDatabase(t.db.backend.Database()))
-=======
 			t, err := trie.New(t.id.Root, trie.NewDatabase(t.db.backend.Database()))
->>>>>>> 0a960a6c
 			if err == nil {
 				it.t.trie = t
 			}
@@ -284,11 +245,7 @@
 	it := &dposNodeIterator{t: t}
 	if t.trie == nil {
 		it.do(func() error {
-<<<<<<< HEAD
-			t, err := trie.New(t.id.TargetRoot(), trie.NewDatabase(t.db.backend.Database()))
-=======
 			t, err := trie.New(t.id.Root, trie.NewDatabase(t.db.backend.Database()))
->>>>>>> 0a960a6c
 			if err == nil {
 				it.t.trie = t
 			}
