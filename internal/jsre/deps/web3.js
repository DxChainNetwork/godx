require=(function e(t,n,r){function s(o,u){if(!n[o]){if(!t[o]){var a=typeof require=="function"&&require;if(!u&&a)return a(o,!0);if(i)return i(o,!0);var f=new Error("Cannot find module '"+o+"'");throw f.code="MODULE_NOT_FOUND",f}var l=n[o]={exports:{}};t[o][0].call(l.exports,function(e){var n=t[o][1][e];return s(n?n:e)},l,l.exports,e,t,n,r)}return n[o].exports}var i=typeof require=="function"&&require;for(var o=0;o<r.length;o++)s(r[o]);return s})({1:[function(require,module,exports){
module.exports=[
  {
    "constant": true,
    "inputs": [
      {
        "name": "_owner",
        "type": "address"
      }
    ],
    "name": "name",
    "outputs": [
      {
        "name": "o_name",
        "type": "bytes32"
      }
    ],
    "type": "function"
  },
  {
    "constant": true,
    "inputs": [
      {
        "name": "_name",
        "type": "bytes32"
      }
    ],
    "name": "owner",
    "outputs": [
      {
        "name": "",
        "type": "address"
      }
    ],
    "type": "function"
  },
  {
    "constant": true,
    "inputs": [
      {
        "name": "_name",
        "type": "bytes32"
      }
    ],
    "name": "content",
    "outputs": [
      {
        "name": "",
        "type": "bytes32"
      }
    ],
    "type": "function"
  },
  {
    "constant": true,
    "inputs": [
      {
        "name": "_name",
        "type": "bytes32"
      }
    ],
    "name": "addr",
    "outputs": [
      {
        "name": "",
        "type": "address"
      }
    ],
    "type": "function"
  },
  {
    "constant": false,
    "inputs": [
      {
        "name": "_name",
        "type": "bytes32"
      }
    ],
    "name": "reserve",
    "outputs": [],
    "type": "function"
  },
  {
    "constant": true,
    "inputs": [
      {
        "name": "_name",
        "type": "bytes32"
      }
    ],
    "name": "subRegistrar",
    "outputs": [
      {
        "name": "",
        "type": "address"
      }
    ],
    "type": "function"
  },
  {
    "constant": false,
    "inputs": [
      {
        "name": "_name",
        "type": "bytes32"
      },
      {
        "name": "_newOwner",
        "type": "address"
      }
    ],
    "name": "transfer",
    "outputs": [],
    "type": "function"
  },
  {
    "constant": false,
    "inputs": [
      {
        "name": "_name",
        "type": "bytes32"
      },
      {
        "name": "_registrar",
        "type": "address"
      }
    ],
    "name": "setSubRegistrar",
    "outputs": [],
    "type": "function"
  },
  {
    "constant": false,
    "inputs": [],
    "name": "Registrar",
    "outputs": [],
    "type": "function"
  },
  {
    "constant": false,
    "inputs": [
      {
        "name": "_name",
        "type": "bytes32"
      },
      {
        "name": "_a",
        "type": "address"
      },
      {
        "name": "_primary",
        "type": "bool"
      }
    ],
    "name": "setAddress",
    "outputs": [],
    "type": "function"
  },
  {
    "constant": false,
    "inputs": [
      {
        "name": "_name",
        "type": "bytes32"
      },
      {
        "name": "_content",
        "type": "bytes32"
      }
    ],
    "name": "setContent",
    "outputs": [],
    "type": "function"
  },
  {
    "constant": false,
    "inputs": [
      {
        "name": "_name",
        "type": "bytes32"
      }
    ],
    "name": "disown",
    "outputs": [],
    "type": "function"
  },
  {
    "anonymous": false,
    "inputs": [
      {
        "indexed": true,
        "name": "_name",
        "type": "bytes32"
      },
      {
        "indexed": false,
        "name": "_winner",
        "type": "address"
      }
    ],
    "name": "AuctionEnded",
    "type": "event"
  },
  {
    "anonymous": false,
    "inputs": [
      {
        "indexed": true,
        "name": "_name",
        "type": "bytes32"
      },
      {
        "indexed": false,
        "name": "_bidder",
        "type": "address"
      },
      {
        "indexed": false,
        "name": "_value",
        "type": "uint256"
      }
    ],
    "name": "NewBid",
    "type": "event"
  },
  {
    "anonymous": false,
    "inputs": [
      {
        "indexed": true,
        "name": "name",
        "type": "bytes32"
      }
    ],
    "name": "Changed",
    "type": "event"
  },
  {
    "anonymous": false,
    "inputs": [
      {
        "indexed": true,
        "name": "name",
        "type": "bytes32"
      },
      {
        "indexed": true,
        "name": "addr",
        "type": "address"
      }
    ],
    "name": "PrimaryChanged",
    "type": "event"
  }
]

},{}],2:[function(require,module,exports){
module.exports=[
  {
    "constant": true,
    "inputs": [
      {
        "name": "_name",
        "type": "bytes32"
      }
    ],
    "name": "owner",
    "outputs": [
      {
        "name": "",
        "type": "address"
      }
    ],
    "type": "function"
  },
  {
    "constant": false,
    "inputs": [
      {
        "name": "_name",
        "type": "bytes32"
      },
      {
        "name": "_refund",
        "type": "address"
      }
    ],
    "name": "disown",
    "outputs": [],
    "type": "function"
  },
  {
    "constant": true,
    "inputs": [
      {
        "name": "_name",
        "type": "bytes32"
      }
    ],
    "name": "addr",
    "outputs": [
      {
        "name": "",
        "type": "address"
      }
    ],
    "type": "function"
  },
  {
    "constant": false,
    "inputs": [
      {
        "name": "_name",
        "type": "bytes32"
      }
    ],
    "name": "reserve",
    "outputs": [],
    "type": "function"
  },
  {
    "constant": false,
    "inputs": [
      {
        "name": "_name",
        "type": "bytes32"
      },
      {
        "name": "_newOwner",
        "type": "address"
      }
    ],
    "name": "transfer",
    "outputs": [],
    "type": "function"
  },
  {
    "constant": false,
    "inputs": [
      {
        "name": "_name",
        "type": "bytes32"
      },
      {
        "name": "_a",
        "type": "address"
      }
    ],
    "name": "setAddr",
    "outputs": [],
    "type": "function"
  },
  {
    "anonymous": false,
    "inputs": [
      {
        "indexed": true,
        "name": "name",
        "type": "bytes32"
      }
    ],
    "name": "Changed",
    "type": "event"
  }
]

},{}],3:[function(require,module,exports){
module.exports=[
  {
    "constant": false,
    "inputs": [
      {
        "name": "from",
        "type": "bytes32"
      },
      {
        "name": "to",
        "type": "address"
      },
      {
        "name": "value",
        "type": "uint256"
      }
    ],
    "name": "transfer",
    "outputs": [],
    "type": "function"
  },
  {
    "constant": false,
    "inputs": [
      {
        "name": "from",
        "type": "bytes32"
      },
      {
        "name": "to",
        "type": "address"
      },
      {
        "name": "indirectId",
        "type": "bytes32"
      },
      {
        "name": "value",
        "type": "uint256"
      }
    ],
    "name": "icapTransfer",
    "outputs": [],
    "type": "function"
  },
  {
    "constant": false,
    "inputs": [
      {
        "name": "to",
        "type": "bytes32"
      }
    ],
    "name": "deposit",
    "outputs": [],
    "payable": true,
    "type": "function"
  },
  {
    "anonymous": false,
    "inputs": [
      {
        "indexed": true,
        "name": "from",
        "type": "address"
      },
      {
        "indexed": false,
        "name": "value",
        "type": "uint256"
      }
    ],
    "name": "AnonymousDeposit",
    "type": "event"
  },
  {
    "anonymous": false,
    "inputs": [
      {
        "indexed": true,
        "name": "from",
        "type": "address"
      },
      {
        "indexed": true,
        "name": "to",
        "type": "bytes32"
      },
      {
        "indexed": false,
        "name": "value",
        "type": "uint256"
      }
    ],
    "name": "Deposit",
    "type": "event"
  },
  {
    "anonymous": false,
    "inputs": [
      {
        "indexed": true,
        "name": "from",
        "type": "bytes32"
      },
      {
        "indexed": true,
        "name": "to",
        "type": "address"
      },
      {
        "indexed": false,
        "name": "value",
        "type": "uint256"
      }
    ],
    "name": "Transfer",
    "type": "event"
  },
  {
    "anonymous": false,
    "inputs": [
      {
        "indexed": true,
        "name": "from",
        "type": "bytes32"
      },
      {
        "indexed": true,
        "name": "to",
        "type": "address"
      },
      {
        "indexed": false,
        "name": "indirectId",
        "type": "bytes32"
      },
      {
        "indexed": false,
        "name": "value",
        "type": "uint256"
      }
    ],
    "name": "IcapTransfer",
    "type": "event"
  }
]

},{}],4:[function(require,module,exports){
var f = require('./formatters');
var SolidityType = require('./type');

/**
 * SolidityTypeAddress is a prootype that represents address type
 * It matches:
 * address
 * address[]
 * address[4]
 * address[][]
 * address[3][]
 * address[][6][], ...
 */
var SolidityTypeAddress = function () {
    this._inputFormatter = f.formatInputInt;
    this._outputFormatter = f.formatOutputAddress;
};

SolidityTypeAddress.prototype = new SolidityType({});
SolidityTypeAddress.prototype.constructor = SolidityTypeAddress;

SolidityTypeAddress.prototype.isType = function (name) {
    return !!name.match(/address(\[([0-9]*)\])?/);
};

module.exports = SolidityTypeAddress;

},{"./formatters":9,"./type":14}],5:[function(require,module,exports){
var f = require('./formatters');
var SolidityType = require('./type');

/**
 * SolidityTypeBool is a prootype that represents bool type
 * It matches:
 * bool
 * bool[]
 * bool[4]
 * bool[][]
 * bool[3][]
 * bool[][6][], ...
 */
var SolidityTypeBool = function () {
    this._inputFormatter = f.formatInputBool;
    this._outputFormatter = f.formatOutputBool;
};

SolidityTypeBool.prototype = new SolidityType({});
SolidityTypeBool.prototype.constructor = SolidityTypeBool;

SolidityTypeBool.prototype.isType = function (name) {
    return !!name.match(/^bool(\[([0-9]*)\])*$/);
};

module.exports = SolidityTypeBool;

},{"./formatters":9,"./type":14}],6:[function(require,module,exports){
var f = require('./formatters');
var SolidityType = require('./type');

/**
 * SolidityTypeBytes is a prototype that represents the bytes type.
 * It matches:
 * bytes
 * bytes[]
 * bytes[4]
 * bytes[][]
 * bytes[3][]
 * bytes[][6][], ...
 * bytes32
 * bytes8[4]
 * bytes[3][]
 */
var SolidityTypeBytes = function () {
    this._inputFormatter = f.formatInputBytes;
    this._outputFormatter = f.formatOutputBytes;
};

SolidityTypeBytes.prototype = new SolidityType({});
SolidityTypeBytes.prototype.constructor = SolidityTypeBytes;

SolidityTypeBytes.prototype.isType = function (name) {
    return !!name.match(/^bytes([0-9]{1,})(\[([0-9]*)\])*$/);
};

module.exports = SolidityTypeBytes;

},{"./formatters":9,"./type":14}],7:[function(require,module,exports){
/*
    This file is part of web3.js.

    web3.js is free software: you can redistribute it and/or modify
    it under the terms of the GNU Lesser General Public License as published by
    the Free Software Foundation, either version 3 of the License, or
    (at your option) any later version.

    web3.js is distributed in the hope that it will be useful,
    but WITHOUT ANY WARRANTY; without even the implied warranty of
    MERCHANTABILITY or FITNESS FOR A PARTICULAR PURPOSE.  See the
    GNU Lesser General Public License for more details.

    You should have received a copy of the GNU Lesser General Public License
    along with web3.js.  If not, see <http://www.gnu.org/licenses/>.
*/
/**
 * @file coder.js
 * @author Marek Kotewicz <marek@ethdev.com>
 * @date 2015
 */

var f = require('./formatters');

var SolidityTypeAddress = require('./address');
var SolidityTypeBool = require('./bool');
var SolidityTypeInt = require('./int');
var SolidityTypeUInt = require('./uint');
var SolidityTypeDynamicBytes = require('./dynamicbytes');
var SolidityTypeString = require('./string');
var SolidityTypeReal = require('./real');
var SolidityTypeUReal = require('./ureal');
var SolidityTypeBytes = require('./bytes');

var isDynamic = function (solidityType, type) {
   return solidityType.isDynamicType(type) ||
          solidityType.isDynamicArray(type);
};

/**
 * SolidityCoder prototype should be used to encode/decode solidity params of any type
 */
var SolidityCoder = function (types) {
    this._types = types;
};

/**
 * This method should be used to transform type to SolidityType
 *
 * @method _requireType
 * @param {String} type
 * @returns {SolidityType}
 * @throws {Error} throws if no matching type is found
 */
SolidityCoder.prototype._requireType = function (type) {
    var solidityType = this._types.filter(function (t) {
        return t.isType(type);
    })[0];

    if (!solidityType) {
        throw Error('invalid solidity type!: ' + type);
    }

    return solidityType;
};

/**
 * Should be used to encode plain param
 *
 * @method encodeParam
 * @param {String} type
 * @param {Object} plain param
 * @return {String} encoded plain param
 */
SolidityCoder.prototype.encodeParam = function (type, param) {
    return this.encodeParams([type], [param]);
};

/**
 * Should be used to encode list of params
 *
 * @method encodeParams
 * @param {Array} types
 * @param {Array} params
 * @return {String} encoded list of params
 */
SolidityCoder.prototype.encodeParams = function (types, params) {
    var solidityTypes = this.getSolidityTypes(types);

    var encodeds = solidityTypes.map(function (solidityType, index) {
        return solidityType.encode(params[index], types[index]);
    });

    var dynamicOffset = solidityTypes.reduce(function (acc, solidityType, index) {
        var staticPartLength = solidityType.staticPartLength(types[index]);
        var roundedStaticPartLength = Math.floor((staticPartLength + 31) / 32) * 32;

        return acc + (isDynamic(solidityTypes[index], types[index]) ?
            32 :
            roundedStaticPartLength);
    }, 0);

    var result = this.encodeMultiWithOffset(types, solidityTypes, encodeds, dynamicOffset);

    return result;
};

SolidityCoder.prototype.encodeMultiWithOffset = function (types, solidityTypes, encodeds, dynamicOffset) {
    var result = "";
    var self = this;

    types.forEach(function (type, i) {
        if (isDynamic(solidityTypes[i], types[i])) {
            result += f.formatInputInt(dynamicOffset).encode();
            var e = self.encodeWithOffset(types[i], solidityTypes[i], encodeds[i], dynamicOffset);
            dynamicOffset += e.length / 2;
        } else {
            // don't add length to dynamicOffset. it's already counted
            result += self.encodeWithOffset(types[i], solidityTypes[i], encodeds[i], dynamicOffset);
        }

        // TODO: figure out nested arrays
    });

    types.forEach(function (type, i) {
        if (isDynamic(solidityTypes[i], types[i])) {
            var e = self.encodeWithOffset(types[i], solidityTypes[i], encodeds[i], dynamicOffset);
            dynamicOffset += e.length / 2;
            result += e;
        }
    });
    return result;
};

// TODO: refactor whole encoding!
SolidityCoder.prototype.encodeWithOffset = function (type, solidityType, encoded, offset) {
    var self = this;
    if (solidityType.isDynamicArray(type)) {
        return (function () {
            // offset was already set
            var nestedName = solidityType.nestedName(type);
            var nestedStaticPartLength = solidityType.staticPartLength(nestedName);
            var result = encoded[0];

            (function () {
                var previousLength = 2; // in int
                if (solidityType.isDynamicArray(nestedName)) {
                    for (var i = 1; i < encoded.length; i++) {
                        previousLength += +(encoded[i - 1])[0] || 0;
                        result += f.formatInputInt(offset + i * nestedStaticPartLength + previousLength * 32).encode();
                    }
                }
            })();

            // first element is length, skip it
            (function () {
                for (var i = 0; i < encoded.length - 1; i++) {
                    var additionalOffset = result / 2;
                    result += self.encodeWithOffset(nestedName, solidityType, encoded[i + 1], offset +  additionalOffset);
                }
            })();

            return result;
        })();

    } else if (solidityType.isStaticArray(type)) {
        return (function () {
            var nestedName = solidityType.nestedName(type);
            var nestedStaticPartLength = solidityType.staticPartLength(nestedName);
            var result = "";


            if (solidityType.isDynamicArray(nestedName)) {
                (function () {
                    var previousLength = 0; // in int
                    for (var i = 0; i < encoded.length; i++) {
                        // calculate length of previous item
                        previousLength += +(encoded[i - 1] || [])[0] || 0;
                        result += f.formatInputInt(offset + i * nestedStaticPartLength + previousLength * 32).encode();
                    }
                })();
            }

            (function () {
                for (var i = 0; i < encoded.length; i++) {
                    var additionalOffset = result / 2;
                    result += self.encodeWithOffset(nestedName, solidityType, encoded[i], offset + additionalOffset);
                }
            })();

            return result;
        })();
    }

    return encoded;
};

/**
 * Should be used to decode bytes to plain param
 *
 * @method decodeParam
 * @param {String} type
 * @param {String} bytes
 * @return {Object} plain param
 */
SolidityCoder.prototype.decodeParam = function (type, bytes) {
    return this.decodeParams([type], bytes)[0];
};

/**
 * Should be used to decode list of params
 *
 * @method decodeParam
 * @param {Array} types
 * @param {String} bytes
 * @return {Array} array of plain params
 */
SolidityCoder.prototype.decodeParams = function (types, bytes) {
    var solidityTypes = this.getSolidityTypes(types);
    var offsets = this.getOffsets(types, solidityTypes);

    return solidityTypes.map(function (solidityType, index) {
        return solidityType.decode(bytes, offsets[index],  types[index], index);
    });
};

SolidityCoder.prototype.getOffsets = function (types, solidityTypes) {
    var lengths =  solidityTypes.map(function (solidityType, index) {
        return solidityType.staticPartLength(types[index]);
    });

    for (var i = 1; i < lengths.length; i++) {
         // sum with length of previous element
        lengths[i] += lengths[i - 1];
    }

    return lengths.map(function (length, index) {
        // remove the current length, so the length is sum of previous elements
        var staticPartLength = solidityTypes[index].staticPartLength(types[index]);
        return length - staticPartLength;
    });
};

SolidityCoder.prototype.getSolidityTypes = function (types) {
    var self = this;
    return types.map(function (type) {
        return self._requireType(type);
    });
};

var coder = new SolidityCoder([
    new SolidityTypeAddress(),
    new SolidityTypeBool(),
    new SolidityTypeInt(),
    new SolidityTypeUInt(),
    new SolidityTypeDynamicBytes(),
    new SolidityTypeBytes(),
    new SolidityTypeString(),
    new SolidityTypeReal(),
    new SolidityTypeUReal()
]);

module.exports = coder;

},{"./address":4,"./bool":5,"./bytes":6,"./dynamicbytes":8,"./formatters":9,"./int":10,"./real":12,"./string":13,"./uint":15,"./ureal":16}],8:[function(require,module,exports){
var f = require('./formatters');
var SolidityType = require('./type');

var SolidityTypeDynamicBytes = function () {
    this._inputFormatter = f.formatInputDynamicBytes;
    this._outputFormatter = f.formatOutputDynamicBytes;
};

SolidityTypeDynamicBytes.prototype = new SolidityType({});
SolidityTypeDynamicBytes.prototype.constructor = SolidityTypeDynamicBytes;

SolidityTypeDynamicBytes.prototype.isType = function (name) {
    return !!name.match(/^bytes(\[([0-9]*)\])*$/);
};

SolidityTypeDynamicBytes.prototype.isDynamicType = function () {
    return true;
};

module.exports = SolidityTypeDynamicBytes;

},{"./formatters":9,"./type":14}],9:[function(require,module,exports){
/*
    This file is part of web3.js.

    web3.js is free software: you can redistribute it and/or modify
    it under the terms of the GNU Lesser General Public License as published by
    the Free Software Foundation, either version 3 of the License, or
    (at your option) any later version.

    web3.js is distributed in the hope that it will be useful,
    but WITHOUT ANY WARRANTY; without even the implied warranty of
    MERCHANTABILITY or FITNESS FOR A PARTICULAR PURPOSE.  See the
    GNU Lesser General Public License for more details.

    You should have received a copy of the GNU Lesser General Public License
    along with web3.js.  If not, see <http://www.gnu.org/licenses/>.
*/
/**
 * @file formatters.js
 * @author Marek Kotewicz <marek@ethdev.com>
 * @date 2015
 */

var BigNumber = require('bignumber.js');
var utils = require('../utils/utils');
var c = require('../utils/config');
var SolidityParam = require('./param');


/**
 * Formats input value to byte representation of int
 * If value is negative, return it's two's complement
 * If the value is floating point, round it down
 *
 * @method formatInputInt
 * @param {String|Number|BigNumber} value that needs to be formatted
 * @returns {SolidityParam}
 */
var formatInputInt = function (value) {
    BigNumber.config(c.ETH_BIGNUMBER_ROUNDING_MODE);
    var result = utils.padLeft(utils.toTwosComplement(value).toString(16), 64);
    return new SolidityParam(result);
};

/**
 * Formats input bytes
 *
 * @method formatInputBytes
 * @param {String}
 * @returns {SolidityParam}
 */
var formatInputBytes = function (value) {
    var result = utils.toHex(value).substr(2);
    var l = Math.floor((result.length + 63) / 64);
    result = utils.padRight(result, l * 64);
    return new SolidityParam(result);
};

/**
 * Formats input bytes
 *
 * @method formatDynamicInputBytes
 * @param {String}
 * @returns {SolidityParam}
 */
var formatInputDynamicBytes = function (value) {
    var result = utils.toHex(value).substr(2);
    var length = result.length / 2;
    var l = Math.floor((result.length + 63) / 64);
    result = utils.padRight(result, l * 64);
    return new SolidityParam(formatInputInt(length).value + result);
};

/**
 * Formats input value to byte representation of string
 *
 * @method formatInputString
 * @param {String}
 * @returns {SolidityParam}
 */
var formatInputString = function (value) {
    var result = utils.fromUtf8(value).substr(2);
    var length = result.length / 2;
    var l = Math.floor((result.length + 63) / 64);
    result = utils.padRight(result, l * 64);
    return new SolidityParam(formatInputInt(length).value + result);
};

/**
 * Formats input value to byte representation of bool
 *
 * @method formatInputBool
 * @param {Boolean}
 * @returns {SolidityParam}
 */
var formatInputBool = function (value) {
    var result = '000000000000000000000000000000000000000000000000000000000000000' + (value ?  '1' : '0');
    return new SolidityParam(result);
};

/**
 * Formats input value to byte representation of real
 * Values are multiplied by 2^m and encoded as integers
 *
 * @method formatInputReal
 * @param {String|Number|BigNumber}
 * @returns {SolidityParam}
 */
var formatInputReal = function (value) {
    return formatInputInt(new BigNumber(value).times(new BigNumber(2).pow(128)));
};

/**
 * Check if input value is negative
 *
 * @method signedIsNegative
 * @param {String} value is hex format
 * @returns {Boolean} true if it is negative, otherwise false
 */
var signedIsNegative = function (value) {
    return (new BigNumber(value.substr(0, 1), 16).toString(2).substr(0, 1)) === '1';
};

/**
 * Formats right-aligned output bytes to int
 *
 * @method formatOutputInt
 * @param {SolidityParam} param
 * @returns {BigNumber} right-aligned output bytes formatted to big number
 */
var formatOutputInt = function (param) {
    var value = param.staticPart() || "0";

    // check if it's negative number
    // it is, return two's complement
    if (signedIsNegative(value)) {
        return new BigNumber(value, 16).minus(new BigNumber('ffffffffffffffffffffffffffffffffffffffffffffffffffffffffffffffff', 16)).minus(1);
    }
    return new BigNumber(value, 16);
};

/**
 * Formats right-aligned output bytes to uint
 *
 * @method formatOutputUInt
 * @param {SolidityParam}
 * @returns {BigNumeber} right-aligned output bytes formatted to uint
 */
var formatOutputUInt = function (param) {
    var value = param.staticPart() || "0";
    return new BigNumber(value, 16);
};

/**
 * Formats right-aligned output bytes to real
 *
 * @method formatOutputReal
 * @param {SolidityParam}
 * @returns {BigNumber} input bytes formatted to real
 */
var formatOutputReal = function (param) {
    return formatOutputInt(param).dividedBy(new BigNumber(2).pow(128));
};

/**
 * Formats right-aligned output bytes to ureal
 *
 * @method formatOutputUReal
 * @param {SolidityParam}
 * @returns {BigNumber} input bytes formatted to ureal
 */
var formatOutputUReal = function (param) {
    return formatOutputUInt(param).dividedBy(new BigNumber(2).pow(128));
};

/**
 * Should be used to format output bool
 *
 * @method formatOutputBool
 * @param {SolidityParam}
 * @returns {Boolean} right-aligned input bytes formatted to bool
 */
var formatOutputBool = function (param) {
    return param.staticPart() === '0000000000000000000000000000000000000000000000000000000000000001' ? true : false;
};

/**
 * Should be used to format output bytes
 *
 * @method formatOutputBytes
 * @param {SolidityParam} left-aligned hex representation of string
 * @param {String} name type name
 * @returns {String} hex string
 */
var formatOutputBytes = function (param, name) {
    var matches = name.match(/^bytes([0-9]*)/);
    var size = parseInt(matches[1]);
    return '0x' + param.staticPart().slice(0, 2 * size);
};

/**
 * Should be used to format output bytes
 *
 * @method formatOutputDynamicBytes
 * @param {SolidityParam} left-aligned hex representation of string
 * @returns {String} hex string
 */
var formatOutputDynamicBytes = function (param) {
    var length = (new BigNumber(param.dynamicPart().slice(0, 64), 16)).toNumber() * 2;
    return '0x' + param.dynamicPart().substr(64, length);
};

/**
 * Should be used to format output string
 *
 * @method formatOutputString
 * @param {SolidityParam} left-aligned hex representation of string
 * @returns {String} ascii string
 */
var formatOutputString = function (param) {
    var length = (new BigNumber(param.dynamicPart().slice(0, 64), 16)).toNumber() * 2;
    return utils.toUtf8(param.dynamicPart().substr(64, length));
};

/**
 * Should be used to format output address
 *
 * @method formatOutputAddress
 * @param {SolidityParam} right-aligned input bytes
 * @returns {String} address
 */
var formatOutputAddress = function (param) {
    var value = param.staticPart();
    return "0x" + value.slice(value.length - 40, value.length);
};

module.exports = {
    formatInputInt: formatInputInt,
    formatInputBytes: formatInputBytes,
    formatInputDynamicBytes: formatInputDynamicBytes,
    formatInputString: formatInputString,
    formatInputBool: formatInputBool,
    formatInputReal: formatInputReal,
    formatOutputInt: formatOutputInt,
    formatOutputUInt: formatOutputUInt,
    formatOutputReal: formatOutputReal,
    formatOutputUReal: formatOutputUReal,
    formatOutputBool: formatOutputBool,
    formatOutputBytes: formatOutputBytes,
    formatOutputDynamicBytes: formatOutputDynamicBytes,
    formatOutputString: formatOutputString,
    formatOutputAddress: formatOutputAddress
};

},{"../utils/config":18,"../utils/utils":20,"./param":11,"bignumber.js":"bignumber.js"}],10:[function(require,module,exports){
var f = require('./formatters');
var SolidityType = require('./type');

/**
 * SolidityTypeInt is a prootype that represents int type
 * It matches:
 * int
 * int[]
 * int[4]
 * int[][]
 * int[3][]
 * int[][6][], ...
 * int32
 * int64[]
 * int8[4]
 * int256[][]
 * int[3][]
 * int64[][6][], ...
 */
var SolidityTypeInt = function () {
    this._inputFormatter = f.formatInputInt;
    this._outputFormatter = f.formatOutputInt;
};

SolidityTypeInt.prototype = new SolidityType({});
SolidityTypeInt.prototype.constructor = SolidityTypeInt;

SolidityTypeInt.prototype.isType = function (name) {
    return !!name.match(/^int([0-9]*)?(\[([0-9]*)\])*$/);
};

module.exports = SolidityTypeInt;

},{"./formatters":9,"./type":14}],11:[function(require,module,exports){
/*
    This file is part of web3.js.

    web3.js is free software: you can redistribute it and/or modify
    it under the terms of the GNU Lesser General Public License as published by
    the Free Software Foundation, either version 3 of the License, or
    (at your option) any later version.

    web3.js is distributed in the hope that it will be useful,
    but WITHOUT ANY WARRANTY; without even the implied warranty of
    MERCHANTABILITY or FITNESS FOR A PARTICULAR PURPOSE.  See the
    GNU Lesser General Public License for more details.

    You should have received a copy of the GNU Lesser General Public License
    along with web3.js.  If not, see <http://www.gnu.org/licenses/>.
*/
/** 
 * @file param.js
 * @author Marek Kotewicz <marek@ethdev.com>
 * @date 2015
 */

var utils = require('../utils/utils');

/**
 * SolidityParam object prototype.
 * Should be used when encoding, decoding solidity bytes
 */
var SolidityParam = function (value, offset) {
    this.value = value || '';
    this.offset = offset; // offset in bytes
};

/**
 * This method should be used to get length of params's dynamic part
 * 
 * @method dynamicPartLength
 * @returns {Number} length of dynamic part (in bytes)
 */
SolidityParam.prototype.dynamicPartLength = function () {
    return this.dynamicPart().length / 2;
};

/**
 * This method should be used to create copy of solidity param with different offset
 *
 * @method withOffset
 * @param {Number} offset length in bytes
 * @returns {SolidityParam} new solidity param with applied offset
 */
SolidityParam.prototype.withOffset = function (offset) {
    return new SolidityParam(this.value, offset);
};

/**
 * This method should be used to combine solidity params together
 * eg. when appending an array
 *
 * @method combine
 * @param {SolidityParam} param with which we should combine
 * @param {SolidityParam} result of combination
 */
SolidityParam.prototype.combine = function (param) {
    return new SolidityParam(this.value + param.value); 
};

/**
 * This method should be called to check if param has dynamic size.
 * If it has, it returns true, otherwise false
 *
 * @method isDynamic
 * @returns {Boolean}
 */
SolidityParam.prototype.isDynamic = function () {
    return this.offset !== undefined;
};

/**
 * This method should be called to transform offset to bytes
 *
 * @method offsetAsBytes
 * @returns {String} bytes representation of offset
 */
SolidityParam.prototype.offsetAsBytes = function () {
    return !this.isDynamic() ? '' : utils.padLeft(utils.toTwosComplement(this.offset).toString(16), 64);
};

/**
 * This method should be called to get static part of param
 *
 * @method staticPart
 * @returns {String} offset if it is a dynamic param, otherwise value
 */
SolidityParam.prototype.staticPart = function () {
    if (!this.isDynamic()) {
        return this.value; 
    } 
    return this.offsetAsBytes();
};

/**
 * This method should be called to get dynamic part of param
 *
 * @method dynamicPart
 * @returns {String} returns a value if it is a dynamic param, otherwise empty string
 */
SolidityParam.prototype.dynamicPart = function () {
    return this.isDynamic() ? this.value : '';
};

/**
 * This method should be called to encode param
 *
 * @method encode
 * @returns {String}
 */
SolidityParam.prototype.encode = function () {
    return this.staticPart() + this.dynamicPart();
};

/**
 * This method should be called to encode array of params
 *
 * @method encodeList
 * @param {Array[SolidityParam]} params
 * @returns {String}
 */
SolidityParam.encodeList = function (params) {
    
    // updating offsets
    var totalOffset = params.length * 32;
    var offsetParams = params.map(function (param) {
        if (!param.isDynamic()) {
            return param;
        }
        var offset = totalOffset;
        totalOffset += param.dynamicPartLength();
        return param.withOffset(offset);
    });

    // encode everything!
    return offsetParams.reduce(function (result, param) {
        return result + param.dynamicPart();
    }, offsetParams.reduce(function (result, param) {
        return result + param.staticPart();
    }, ''));
};



module.exports = SolidityParam;


},{"../utils/utils":20}],12:[function(require,module,exports){
var f = require('./formatters');
var SolidityType = require('./type');

/**
 * SolidityTypeReal is a prootype that represents real type
 * It matches:
 * real
 * real[]
 * real[4]
 * real[][]
 * real[3][]
 * real[][6][], ...
 * real32
 * real64[]
 * real8[4]
 * real256[][]
 * real[3][]
 * real64[][6][], ...
 */
var SolidityTypeReal = function () {
    this._inputFormatter = f.formatInputReal;
    this._outputFormatter = f.formatOutputReal;
};

SolidityTypeReal.prototype = new SolidityType({});
SolidityTypeReal.prototype.constructor = SolidityTypeReal;

SolidityTypeReal.prototype.isType = function (name) {
    return !!name.match(/real([0-9]*)?(\[([0-9]*)\])?/);
};

module.exports = SolidityTypeReal;

},{"./formatters":9,"./type":14}],13:[function(require,module,exports){
var f = require('./formatters');
var SolidityType = require('./type');

var SolidityTypeString = function () {
    this._inputFormatter = f.formatInputString;
    this._outputFormatter = f.formatOutputString;
};

SolidityTypeString.prototype = new SolidityType({});
SolidityTypeString.prototype.constructor = SolidityTypeString;

SolidityTypeString.prototype.isType = function (name) {
    return !!name.match(/^string(\[([0-9]*)\])*$/);
};

SolidityTypeString.prototype.isDynamicType = function () {
    return true;
};

module.exports = SolidityTypeString;

},{"./formatters":9,"./type":14}],14:[function(require,module,exports){
var f = require('./formatters');
var SolidityParam = require('./param');

/**
 * SolidityType prototype is used to encode/decode solidity params of certain type
 */
var SolidityType = function (config) {
    this._inputFormatter = config.inputFormatter;
    this._outputFormatter = config.outputFormatter;
};

/**
 * Should be used to determine if this SolidityType do match given name
 *
 * @method isType
 * @param {String} name
 * @return {Bool} true if type match this SolidityType, otherwise false
 */
SolidityType.prototype.isType = function (name) {
    throw "this method should be overrwritten for type " + name;
};

/**
 * Should be used to determine what is the length of static part in given type
 *
 * @method staticPartLength
 * @param {String} name
 * @return {Number} length of static part in bytes
 */
SolidityType.prototype.staticPartLength = function (name) {
    // If name isn't an array then treat it like a single element array.
    return (this.nestedTypes(name) || ['[1]'])
        .map(function (type) {
            // the length of the nested array
            return parseInt(type.slice(1, -1), 10) || 1;
        })
        .reduce(function (previous, current) {
            return previous * current;
        // all basic types are 32 bytes long
        }, 32);
};

/**
 * Should be used to determine if type is dynamic array
 * eg:
 * "type[]" => true
 * "type[4]" => false
 *
 * @method isDynamicArray
 * @param {String} name
 * @return {Bool} true if the type is dynamic array
 */
SolidityType.prototype.isDynamicArray = function (name) {
    var nestedTypes = this.nestedTypes(name);
    return !!nestedTypes && !nestedTypes[nestedTypes.length - 1].match(/[0-9]{1,}/g);
};

/**
 * Should be used to determine if type is static array
 * eg:
 * "type[]" => false
 * "type[4]" => true
 *
 * @method isStaticArray
 * @param {String} name
 * @return {Bool} true if the type is static array
 */
SolidityType.prototype.isStaticArray = function (name) {
    var nestedTypes = this.nestedTypes(name);
    return !!nestedTypes && !!nestedTypes[nestedTypes.length - 1].match(/[0-9]{1,}/g);
};

/**
 * Should return length of static array
 * eg.
 * "int[32]" => 32
 * "int256[14]" => 14
 * "int[2][3]" => 3
 * "int" => 1
 * "int[1]" => 1
 * "int[]" => 1
 *
 * @method staticArrayLength
 * @param {String} name
 * @return {Number} static array length
 */
SolidityType.prototype.staticArrayLength = function (name) {
    var nestedTypes = this.nestedTypes(name);
    if (nestedTypes) {
       return parseInt(nestedTypes[nestedTypes.length - 1].match(/[0-9]{1,}/g) || 1);
    }
    return 1;
};

/**
 * Should return nested type
 * eg.
 * "int[32]" => "int"
 * "int256[14]" => "int256"
 * "int[2][3]" => "int[2]"
 * "int" => "int"
 * "int[]" => "int"
 *
 * @method nestedName
 * @param {String} name
 * @return {String} nested name
 */
SolidityType.prototype.nestedName = function (name) {
    // remove last [] in name
    var nestedTypes = this.nestedTypes(name);
    if (!nestedTypes) {
        return name;
    }

    return name.substr(0, name.length - nestedTypes[nestedTypes.length - 1].length);
};

/**
 * Should return true if type has dynamic size by default
 * such types are "string", "bytes"
 *
 * @method isDynamicType
 * @param {String} name
 * @return {Bool} true if is dynamic, otherwise false
 */
SolidityType.prototype.isDynamicType = function () {
    return false;
};

/**
 * Should return array of nested types
 * eg.
 * "int[2][3][]" => ["[2]", "[3]", "[]"]
 * "int[] => ["[]"]
 * "int" => null
 *
 * @method nestedTypes
 * @param {String} name
 * @return {Array} array of nested types
 */
SolidityType.prototype.nestedTypes = function (name) {
    // return list of strings eg. "[]", "[3]", "[]", "[2]"
    return name.match(/(\[[0-9]*\])/g);
};

/**
 * Should be used to encode the value
 *
 * @method encode
 * @param {Object} value
 * @param {String} name
 * @return {String} encoded value
 */
SolidityType.prototype.encode = function (value, name) {
    var self = this;
    if (this.isDynamicArray(name)) {

        return (function () {
            var length = value.length;                          // in int
            var nestedName = self.nestedName(name);

            var result = [];
            result.push(f.formatInputInt(length).encode());

            value.forEach(function (v) {
                result.push(self.encode(v, nestedName));
            });

            return result;
        })();

    } else if (this.isStaticArray(name)) {

        return (function () {
            var length = self.staticArrayLength(name);          // in int
            var nestedName = self.nestedName(name);

            var result = [];
            for (var i = 0; i < length; i++) {
                result.push(self.encode(value[i], nestedName));
            }

            return result;
        })();

    }

    return this._inputFormatter(value, name).encode();
};

/**
 * Should be used to decode value from bytes
 *
 * @method decode
 * @param {String} bytes
 * @param {Number} offset in bytes
 * @param {String} name type name
 * @returns {Object} decoded value
 */
SolidityType.prototype.decode = function (bytes, offset, name) {
    var self = this;

    if (this.isDynamicArray(name)) {

        return (function () {
            var arrayOffset = parseInt('0x' + bytes.substr(offset * 2, 64)); // in bytes
            var length = parseInt('0x' + bytes.substr(arrayOffset * 2, 64)); // in int
            var arrayStart = arrayOffset + 32; // array starts after length; // in bytes

            var nestedName = self.nestedName(name);
            var nestedStaticPartLength = self.staticPartLength(nestedName);  // in bytes
            var roundedNestedStaticPartLength = Math.floor((nestedStaticPartLength + 31) / 32) * 32;
            var result = [];

            for (var i = 0; i < length * roundedNestedStaticPartLength; i += roundedNestedStaticPartLength) {
                result.push(self.decode(bytes, arrayStart + i, nestedName));
            }

            return result;
        })();

    } else if (this.isStaticArray(name)) {

        return (function () {
            var length = self.staticArrayLength(name);                      // in int
            var arrayStart = offset;                                        // in bytes

            var nestedName = self.nestedName(name);
            var nestedStaticPartLength = self.staticPartLength(nestedName); // in bytes
            var roundedNestedStaticPartLength = Math.floor((nestedStaticPartLength + 31) / 32) * 32;
            var result = [];

            for (var i = 0; i < length * roundedNestedStaticPartLength; i += roundedNestedStaticPartLength) {
                result.push(self.decode(bytes, arrayStart + i, nestedName));
            }

            return result;
        })();
    } else if (this.isDynamicType(name)) {

        return (function () {
            var dynamicOffset = parseInt('0x' + bytes.substr(offset * 2, 64));      // in bytes
            var length = parseInt('0x' + bytes.substr(dynamicOffset * 2, 64));      // in bytes
            var roundedLength = Math.floor((length + 31) / 32);                     // in int
            var param = new SolidityParam(bytes.substr(dynamicOffset * 2, ( 1 + roundedLength) * 64), 0);
            return self._outputFormatter(param, name);
        })();
    }

    var length = this.staticPartLength(name);
    var param = new SolidityParam(bytes.substr(offset * 2, length * 2));
    return this._outputFormatter(param, name);
};

module.exports = SolidityType;

},{"./formatters":9,"./param":11}],15:[function(require,module,exports){
var f = require('./formatters');
var SolidityType = require('./type');

/**
 * SolidityTypeUInt is a prootype that represents uint type
 * It matches:
 * uint
 * uint[]
 * uint[4]
 * uint[][]
 * uint[3][]
 * uint[][6][], ...
 * uint32
 * uint64[]
 * uint8[4]
 * uint256[][]
 * uint[3][]
 * uint64[][6][], ...
 */
var SolidityTypeUInt = function () {
    this._inputFormatter = f.formatInputInt;
    this._outputFormatter = f.formatOutputUInt;
};

SolidityTypeUInt.prototype = new SolidityType({});
SolidityTypeUInt.prototype.constructor = SolidityTypeUInt;

SolidityTypeUInt.prototype.isType = function (name) {
    return !!name.match(/^uint([0-9]*)?(\[([0-9]*)\])*$/);
};

module.exports = SolidityTypeUInt;

},{"./formatters":9,"./type":14}],16:[function(require,module,exports){
var f = require('./formatters');
var SolidityType = require('./type');

/**
 * SolidityTypeUReal is a prootype that represents ureal type
 * It matches:
 * ureal
 * ureal[]
 * ureal[4]
 * ureal[][]
 * ureal[3][]
 * ureal[][6][], ...
 * ureal32
 * ureal64[]
 * ureal8[4]
 * ureal256[][]
 * ureal[3][]
 * ureal64[][6][], ...
 */
var SolidityTypeUReal = function () {
    this._inputFormatter = f.formatInputReal;
    this._outputFormatter = f.formatOutputUReal;
};

SolidityTypeUReal.prototype = new SolidityType({});
SolidityTypeUReal.prototype.constructor = SolidityTypeUReal;

SolidityTypeUReal.prototype.isType = function (name) {
    return !!name.match(/^ureal([0-9]*)?(\[([0-9]*)\])*$/);
};

module.exports = SolidityTypeUReal;

},{"./formatters":9,"./type":14}],17:[function(require,module,exports){
'use strict';

// go env doesn't have and need XMLHttpRequest
if (typeof XMLHttpRequest === 'undefined') {
    exports.XMLHttpRequest = {};
} else {
    exports.XMLHttpRequest = XMLHttpRequest; // jshint ignore:line
}


},{}],18:[function(require,module,exports){
/*
    This file is part of web3.js.

    web3.js is free software: you can redistribute it and/or modify
    it under the terms of the GNU Lesser General Public License as published by
    the Free Software Foundation, either version 3 of the License, or
    (at your option) any later version.

    web3.js is distributed in the hope that it will be useful,
    but WITHOUT ANY WARRANTY; without even the implied warranty of
    MERCHANTABILITY or FITNESS FOR A PARTICULAR PURPOSE.  See the
    GNU Lesser General Public License for more details.

    You should have received a copy of the GNU Lesser General Public License
    along with web3.js.  If not, see <http://www.gnu.org/licenses/>.
*/
/** @file config.js
 * @authors:
 *   Marek Kotewicz <marek@ethdev.com>
 * @date 2015
 */

/**
 * Utils
 * 
 * @module utils
 */

/**
 * Utility functions
 * 
 * @class [utils] config
 * @constructor
 */


/// required to define ETH_BIGNUMBER_ROUNDING_MODE
var BigNumber = require('bignumber.js');

var ETH_UNITS = [
    'wei',
    'kwei',
    'Mwei',
    'Gwei',
    'szabo',
    'finney',
    'femtoether',
    'picoether',
    'nanoether',
    'microether',
    'milliether',
    'nano',
    'micro',
    'milli',
    'ether',
    'grand',
    'Mether',
    'Gether',
    'Tether',
    'Pether',
    'Eether',
    'Zether',
    'Yether',
    'Nether',
    'Dether',
    'Vether',
    'Uether'
];

module.exports = {
    ETH_PADDING: 32,
    ETH_SIGNATURE_LENGTH: 4,
    ETH_UNITS: ETH_UNITS,
    ETH_BIGNUMBER_ROUNDING_MODE: { ROUNDING_MODE: BigNumber.ROUND_DOWN },
    ETH_POLLING_TIMEOUT: 1000/2,
    defaultBlock: 'latest',
    defaultAccount: undefined
};


},{"bignumber.js":"bignumber.js"}],19:[function(require,module,exports){
/*
    This file is part of web3.js.

    web3.js is free software: you can redistribute it and/or modify
    it under the terms of the GNU Lesser General Public License as published by
    the Free Software Foundation, either version 3 of the License, or
    (at your option) any later version.

    web3.js is distributed in the hope that it will be useful,
    but WITHOUT ANY WARRANTY; without even the implied warranty of
    MERCHANTABILITY or FITNESS FOR A PARTICULAR PURPOSE.  See the
    GNU Lesser General Public License for more details.

    You should have received a copy of the GNU Lesser General Public License
    along with web3.js.  If not, see <http://www.gnu.org/licenses/>.
*/
/** 
 * @file sha3.js
 * @author Marek Kotewicz <marek@ethdev.com>
 * @date 2015
 */

var CryptoJS = require('crypto-js');
var sha3 = require('crypto-js/sha3');

module.exports = function (value, options) {
    if (options && options.encoding === 'hex') {
        if (value.length > 2 && value.substr(0, 2) === '0x') {
            value = value.substr(2);
        }
        value = CryptoJS.enc.Hex.parse(value);
    }

    return sha3(value, {
        outputLength: 256
    }).toString();
};


},{"crypto-js":59,"crypto-js/sha3":80}],20:[function(require,module,exports){
/*
    This file is part of web3.js.

    web3.js is free software: you can redistribute it and/or modify
    it under the terms of the GNU Lesser General Public License as published by
    the Free Software Foundation, either version 3 of the License, or
    (at your option) any later version.

    web3.js is distributed in the hope that it will be useful,
    but WITHOUT ANY WARRANTY; without even the implied warranty of
    MERCHANTABILITY or FITNESS FOR A PARTICULAR PURPOSE.  See the
    GNU Lesser General Public License for more details.

    You should have received a copy of the GNU Lesser General Public License
    along with web3.js.  If not, see <http://www.gnu.org/licenses/>.
*/
/**
 * @file utils.js
 * @author Marek Kotewicz <marek@ethdev.com>
 * @date 2015
 */

/**
 * Utils
 *
 * @module utils
 */

/**
 * Utility functions
 *
 * @class [utils] utils
 * @constructor
 */


var BigNumber = require('bignumber.js');
var sha3 = require('./sha3.js');
var utf8 = require('utf8');

var unitMap = {
    'noether':      '0',
    'wei':          '1',
    'kwei':         '1000',
    'Kwei':         '1000',
    'babbage':      '1000',
    'femtoether':   '1000',
    'mwei':         '1000000',
    'Mwei':         '1000000',
    'lovelace':     '1000000',
    'picoether':    '1000000',
    'gwei':         '1000000000',
    'Gwei':         '1000000000',
    'shannon':      '1000000000',
    'nanoether':    '1000000000',
    'nano':         '1000000000',
    'szabo':        '1000000000000',
    'microether':   '1000000000000',
    'micro':        '1000000000000',
    'finney':       '1000000000000000',
    'milliether':    '1000000000000000',
    'milli':         '1000000000000000',
    'ether':        '1000000000000000000',
    'kether':       '1000000000000000000000',
    'grand':        '1000000000000000000000',
    'mether':       '1000000000000000000000000',
    'gether':       '1000000000000000000000000000',
    'tether':       '1000000000000000000000000000000'
};

/**
 * Should be called to pad string to expected length
 *
 * @method padLeft
 * @param {String} string to be padded
 * @param {Number} characters that result string should have
 * @param {String} sign, by default 0
 * @returns {String} right aligned string
 */
var padLeft = function (string, chars, sign) {
    return new Array(chars - string.length + 1).join(sign ? sign : "0") + string;
};

/**
 * Should be called to pad string to expected length
 *
 * @method padRight
 * @param {String} string to be padded
 * @param {Number} characters that result string should have
 * @param {String} sign, by default 0
 * @returns {String} right aligned string
 */
var padRight = function (string, chars, sign) {
    return string + (new Array(chars - string.length + 1).join(sign ? sign : "0"));
};

/**
 * Should be called to get utf8 from it's hex representation
 *
 * @method toUtf8
 * @param {String} string in hex
 * @returns {String} ascii string representation of hex value
 */
var toUtf8 = function(hex) {
// Find termination
    var str = "";
    var i = 0, l = hex.length;
    if (hex.substring(0, 2) === '0x') {
        i = 2;
    }
    for (; i < l; i+=2) {
        var code = parseInt(hex.substr(i, 2), 16);
        if (code === 0)
            break;
        str += String.fromCharCode(code);
    }

    return utf8.decode(str);
};

/**
 * Should be called to get ascii from it's hex representation
 *
 * @method toAscii
 * @param {String} string in hex
 * @returns {String} ascii string representation of hex value
 */
var toAscii = function(hex) {
// Find termination
    var str = "";
    var i = 0, l = hex.length;
    if (hex.substring(0, 2) === '0x') {
        i = 2;
    }
    for (; i < l; i+=2) {
        var code = parseInt(hex.substr(i, 2), 16);
        str += String.fromCharCode(code);
    }

    return str;
};

/**
 * Should be called to get hex representation (prefixed by 0x) of utf8 string
 *
 * @method fromUtf8
 * @param {String} string
 * @param {Number} optional padding
 * @returns {String} hex representation of input string
 */
var fromUtf8 = function(str) {
    str = utf8.encode(str);
    var hex = "";
    for(var i = 0; i < str.length; i++) {
        var code = str.charCodeAt(i);
        if (code === 0)
            break;
        var n = code.toString(16);
        hex += n.length < 2 ? '0' + n : n;
    }

    return "0x" + hex;
};

/**
 * Should be called to get hex representation (prefixed by 0x) of ascii string
 *
 * @method fromAscii
 * @param {String} string
 * @param {Number} optional padding
 * @returns {String} hex representation of input string
 */
var fromAscii = function(str) {
    var hex = "";
    for(var i = 0; i < str.length; i++) {
        var code = str.charCodeAt(i);
        var n = code.toString(16);
        hex += n.length < 2 ? '0' + n : n;
    }

    return "0x" + hex;
};

/**
 * Should be used to create full function/event name from json abi
 *
 * @method transformToFullName
 * @param {Object} json-abi
 * @return {String} full fnction/event name
 */
var transformToFullName = function (json) {
    if (json.name.indexOf('(') !== -1) {
        return json.name;
    }

    var typeName = json.inputs.map(function(i){return i.type; }).join();
    return json.name + '(' + typeName + ')';
};

/**
 * Should be called to get display name of contract function
 *
 * @method extractDisplayName
 * @param {String} name of function/event
 * @returns {String} display name for function/event eg. multiply(uint256) -> multiply
 */
var extractDisplayName = function (name) {
    var length = name.indexOf('(');
    return length !== -1 ? name.substr(0, length) : name;
};

/// @returns overloaded part of function/event name
var extractTypeName = function (name) {
    /// TODO: make it invulnerable
    var length = name.indexOf('(');
    return length !== -1 ? name.substr(length + 1, name.length - 1 - (length + 1)).replace(' ', '') : "";
};

/**
 * Converts value to it's decimal representation in string
 *
 * @method toDecimal
 * @param {String|Number|BigNumber}
 * @return {String}
 */
var toDecimal = function (value) {
    return toBigNumber(value).toNumber();
};

/**
 * Converts value to it's hex representation
 *
 * @method fromDecimal
 * @param {String|Number|BigNumber}
 * @return {String}
 */
var fromDecimal = function (value) {
    var number = toBigNumber(value);
    var result = number.toString(16);

    return number.lessThan(0) ? '-0x' + result.substr(1) : '0x' + result;
};

/**
 * Auto converts any given value into it's hex representation.
 *
 * And even stringifys objects before.
 *
 * @method toHex
 * @param {String|Number|BigNumber|Object}
 * @return {String}
 */
var toHex = function (val) {
    /*jshint maxcomplexity: 8 */

    if (isBoolean(val))
        return fromDecimal(+val);

    if (isBigNumber(val))
        return fromDecimal(val);

    if (typeof val === 'object')
        return fromUtf8(JSON.stringify(val));

    // if its a negative number, pass it through fromDecimal
    if (isString(val)) {
        if (val.indexOf('-0x') === 0)
            return fromDecimal(val);
        else if(val.indexOf('0x') === 0)
            return val;
        else if (!isFinite(val))
            return fromAscii(val);
    }

    return fromDecimal(val);
};

/**
 * Returns value of unit in Wei
 *
 * @method getValueOfUnit
 * @param {String} unit the unit to convert to, default ether
 * @returns {BigNumber} value of the unit (in Wei)
 * @throws error if the unit is not correct:w
 */
var getValueOfUnit = function (unit) {
    unit = unit ? unit.toLowerCase() : 'ether';
    var unitValue = unitMap[unit];
    if (unitValue === undefined) {
        throw new Error('This unit doesn\'t exists, please use the one of the following units' + JSON.stringify(unitMap, null, 2));
    }
    return new BigNumber(unitValue, 10);
};

/**
 * Takes a number of wei and converts it to any other ether unit.
 *
 * Possible units are:
 *   SI Short   SI Full        Effigy       Other
 * - kwei       femtoether     babbage
 * - mwei       picoether      lovelace
 * - gwei       nanoether      shannon      nano
 * - --         microether     szabo        micro
 * - --         milliether     finney       milli
 * - ether      --             --
 * - kether                    --           grand
 * - mether
 * - gether
 * - tether
 *
 * @method fromWei
 * @param {Number|String} number can be a number, number string or a HEX of a decimal
 * @param {String} unit the unit to convert to, default ether
 * @return {String|Object} When given a BigNumber object it returns one as well, otherwise a number
*/
var fromWei = function(number, unit) {
    var returnValue = toBigNumber(number).dividedBy(getValueOfUnit(unit));

    return isBigNumber(number) ? returnValue : returnValue.toString(10);
};

/**
 * Takes a number of a unit and converts it to wei.
 *
 * Possible units are:
 *   SI Short   SI Full        Effigy       Other
 * - kwei       femtoether     babbage
 * - mwei       picoether      lovelace
 * - gwei       nanoether      shannon      nano
 * - --         microether     szabo        micro
 * - --         microether     szabo        micro
 * - --         milliether     finney       milli
 * - ether      --             --
 * - kether                    --           grand
 * - mether
 * - gether
 * - tether
 *
 * @method toWei
 * @param {Number|String|BigNumber} number can be a number, number string or a HEX of a decimal
 * @param {String} unit the unit to convert from, default ether
 * @return {String|Object} When given a BigNumber object it returns one as well, otherwise a number
*/
var toWei = function(number, unit) {
    var returnValue = toBigNumber(number).times(getValueOfUnit(unit));

    return isBigNumber(number) ? returnValue : returnValue.toString(10);
};

/**
 * Takes an input and transforms it into a bignumber
 *
 * @method toBigNumber
 * @param {Number|String|BigNumber} a number, string, HEX string or BigNumber
 * @return {BigNumber} BigNumber
*/
var toBigNumber = function(number) {
    /*jshint maxcomplexity:5 */
    number = number || 0;
    if (isBigNumber(number))
        return number;

    if (isString(number) && (number.indexOf('0x') === 0 || number.indexOf('-0x') === 0)) {
        return new BigNumber(number.replace('0x',''), 16);
    }

    return new BigNumber(number.toString(10), 10);
};

/**
 * Takes and input transforms it into bignumber and if it is negative value, into two's complement
 *
 * @method toTwosComplement
 * @param {Number|String|BigNumber}
 * @return {BigNumber}
 */
var toTwosComplement = function (number) {
    var bigNumber = toBigNumber(number).round();
    if (bigNumber.lessThan(0)) {
        return new BigNumber("ffffffffffffffffffffffffffffffffffffffffffffffffffffffffffffffff", 16).plus(bigNumber).plus(1);
    }
    return bigNumber;
};

/**
 * Checks if the given string is strictly an address
 *
 * @method isStrictAddress
 * @param {String} address the given HEX adress
 * @return {Boolean}
*/
var isStrictAddress = function (address) {
    return /^0x[0-9a-f]{40}$/i.test(address);
};

/**
 * Checks if the given string is an address
 *
 * @method isAddress
 * @param {String} address the given HEX adress
 * @return {Boolean}
*/
var isAddress = function (address) {
    if (!/^(0x)?[0-9a-f]{40}$/i.test(address)) {
        // check if it has the basic requirements of an address
        return false;
    } else if (/^(0x)?[0-9a-f]{40}$/.test(address) || /^(0x)?[0-9A-F]{40}$/.test(address)) {
        // If it's all small caps or all caps, return true
        return true;
    } else {
        // Otherwise check each case
        return isChecksumAddress(address);
    }
};

/**
 * Checks if the given string is a checksummed address
 *
 * @method isChecksumAddress
 * @param {String} address the given HEX adress
 * @return {Boolean}
*/
var isChecksumAddress = function (address) {
    // Check each case
    address = address.replace('0x','');
    var addressHash = sha3(address.toLowerCase());

    for (var i = 0; i < 40; i++ ) {
        // the nth letter should be uppercase if the nth digit of casemap is 1
        if ((parseInt(addressHash[i], 16) > 7 && address[i].toUpperCase() !== address[i]) || (parseInt(addressHash[i], 16) <= 7 && address[i].toLowerCase() !== address[i])) {
            return false;
        }
    }
    return true;
};



/**
 * Makes a checksum address
 *
 * @method toChecksumAddress
 * @param {String} address the given HEX adress
 * @return {String}
*/
var toChecksumAddress = function (address) {
    if (typeof address === 'undefined') return '';

    address = address.toLowerCase().replace('0x','');
    var addressHash = sha3(address);
    var checksumAddress = '0x';

    for (var i = 0; i < address.length; i++ ) {
        // If ith character is 9 to f then make it uppercase
        if (parseInt(addressHash[i], 16) > 7) {
          checksumAddress += address[i].toUpperCase();
        } else {
            checksumAddress += address[i];
        }
    }
    return checksumAddress;
};

/**
 * Transforms given string to valid 20 bytes-length addres with 0x prefix
 *
 * @method toAddress
 * @param {String} address
 * @return {String} formatted address
 */
var toAddress = function (address) {
    if (isStrictAddress(address)) {
        return address;
    }

    if (/^[0-9a-f]{40}$/.test(address)) {
        return '0x' + address;
    }

    return '0x' + padLeft(toHex(address).substr(2), 40);
};

/**
 * Returns true if object is BigNumber, otherwise false
 *
 * @method isBigNumber
 * @param {Object}
 * @return {Boolean}
 */
var isBigNumber = function (object) {
    return object instanceof BigNumber ||
        (object && object.constructor && object.constructor.name === 'BigNumber');
};

/**
 * Returns true if object is string, otherwise false
 *
 * @method isString
 * @param {Object}
 * @return {Boolean}
 */
var isString = function (object) {
    return typeof object === 'string' ||
        (object && object.constructor && object.constructor.name === 'String');
};

/**
 * Returns true if object is function, otherwise false
 *
 * @method isFunction
 * @param {Object}
 * @return {Boolean}
 */
var isFunction = function (object) {
    return typeof object === 'function';
};

/**
 * Returns true if object is Objet, otherwise false
 *
 * @method isObject
 * @param {Object}
 * @return {Boolean}
 */
var isObject = function (object) {
    return object !== null && !(object instanceof Array) && typeof object === 'object';
};

/**
 * Returns true if object is boolean, otherwise false
 *
 * @method isBoolean
 * @param {Object}
 * @return {Boolean}
 */
var isBoolean = function (object) {
    return typeof object === 'boolean';
};

/**
 * Returns true if object is array, otherwise false
 *
 * @method isArray
 * @param {Object}
 * @return {Boolean}
 */
var isArray = function (object) {
    return object instanceof Array;
};

/**
 * Returns true if given string is valid json object
 *
 * @method isJson
 * @param {String}
 * @return {Boolean}
 */
var isJson = function (str) {
    try {
        return !!JSON.parse(str);
    } catch (e) {
        return false;
    }
};

/**
 * Returns true if given string is a valid Ethereum block header bloom.
 *
 * @method isBloom
 * @param {String} hex encoded bloom filter
 * @return {Boolean}
 */
var isBloom = function (bloom) {
    if (!/^(0x)?[0-9a-f]{512}$/i.test(bloom)) {
        return false;
    } else if (/^(0x)?[0-9a-f]{512}$/.test(bloom) || /^(0x)?[0-9A-F]{512}$/.test(bloom)) {
        return true;
    }
    return false;
};

/**
 * Returns true if given string is a valid log topic.
 *
 * @method isTopic
 * @param {String} hex encoded topic
 * @return {Boolean}
 */
var isTopic = function (topic) {
    if (!/^(0x)?[0-9a-f]{64}$/i.test(topic)) {
        return false;
    } else if (/^(0x)?[0-9a-f]{64}$/.test(topic) || /^(0x)?[0-9A-F]{64}$/.test(topic)) {
        return true;
    }
    return false;
};

module.exports = {
    padLeft: padLeft,
    padRight: padRight,
    toHex: toHex,
    toDecimal: toDecimal,
    fromDecimal: fromDecimal,
    toUtf8: toUtf8,
    toAscii: toAscii,
    fromUtf8: fromUtf8,
    fromAscii: fromAscii,
    transformToFullName: transformToFullName,
    extractDisplayName: extractDisplayName,
    extractTypeName: extractTypeName,
    toWei: toWei,
    fromWei: fromWei,
    toBigNumber: toBigNumber,
    toTwosComplement: toTwosComplement,
    toAddress: toAddress,
    isBigNumber: isBigNumber,
    isStrictAddress: isStrictAddress,
    isAddress: isAddress,
    isChecksumAddress: isChecksumAddress,
    toChecksumAddress: toChecksumAddress,
    isFunction: isFunction,
    isString: isString,
    isObject: isObject,
    isBoolean: isBoolean,
    isArray: isArray,
    isJson: isJson,
    isBloom: isBloom,
    isTopic: isTopic,
};

},{"./sha3.js":19,"bignumber.js":"bignumber.js","utf8":85}],21:[function(require,module,exports){
module.exports={
    "version": "0.20.1"
}

},{}],22:[function(require,module,exports){
/*
    This file is part of web3.js.

    web3.js is free software: you can redistribute it and/or modify
    it under the terms of the GNU Lesser General Public License as published by
    the Free Software Foundation, either version 3 of the License, or
    (at your option) any later version.

    web3.js is distributed in the hope that it will be useful,
    but WITHOUT ANY WARRANTY; without even the implied warranty of
    MERCHANTABILITY or FITNESS FOR A PARTICULAR PURPOSE.  See the
    GNU Lesser General Public License for more details.

    You should have received a copy of the GNU Lesser General Public License
    along with web3.js.  If not, see <http://www.gnu.org/licenses/>.
*/
/**
 * @file web3.js
 * @authors:
 *   Jeffrey Wilcke <jeff@ethdev.com>
 *   Marek Kotewicz <marek@ethdev.com>
 *   Marian Oancea <marian@ethdev.com>
 *   Fabian Vogelsteller <fabian@ethdev.com>
 *   Gav Wood <g@ethdev.com>
 * @date 2014
 */

var RequestManager = require('./web3/requestmanager');
var Iban = require('./web3/iban');
var Eth = require('./web3/methods/eth');
var DB = require('./web3/methods/db');
var Shh = require('./web3/methods/shh');
var Net = require('./web3/methods/net');
var Personal = require('./web3/methods/personal');
var Swarm = require('./web3/methods/swarm');
var Settings = require('./web3/settings');
var version = require('./version.json');
var utils = require('./utils/utils');
var sha3 = require('./utils/sha3');
var extend = require('./web3/extend');
var Batch = require('./web3/batch');
var Property = require('./web3/property');
var HttpProvider = require('./web3/httpprovider');
var IpcProvider = require('./web3/ipcprovider');
var BigNumber = require('bignumber.js');
var HostDebug = require('./web3/methods/hostdebug');

var storageclient = require('./web3/methods/storageclient');
var storagehostmanager = require('./web3/methods/storagehostmanager');
var clientdebug = require('./web3/methods/clientdebug');
var clientfilesdebug = require('./web3/methods/clientfilesdebug');
var clientfiles = require('./web3/methods/clientfiles');



function Web3 (provider) {
    this._requestManager = new RequestManager(provider);
    this.currentProvider = provider;
    this.eth = new Eth(this);
    this.db = new DB(this);
    this.shh = new Shh(this);
    this.net = new Net(this);
    this.personal = new Personal(this);


    this.storageclient = new storageclient(this);
    this.storagehostmanager = new storagehostmanager(this);
    this.clientdebug = new clientdebug(this);
    this.clientfilesdebug = new clientfilesdebug(this);
    this.clientfiles = new clientfiles(this);
    this.hostdebug = new HostDebug(this);

    this.bzz = new Swarm(this);
    this.settings = new Settings();
    this.version = {
        api: version.version
    };
    this.providers = {
        HttpProvider: HttpProvider,
        IpcProvider: IpcProvider
    };
    this._extend = extend(this);
    this._extend({
        properties: properties()
    });
}

// expose providers on the class
Web3.providers = {
    HttpProvider: HttpProvider,
    IpcProvider: IpcProvider
};

Web3.prototype.setProvider = function (provider) {
    this._requestManager.setProvider(provider);
    this.currentProvider = provider;
};

Web3.prototype.reset = function (keepIsSyncing) {
    this._requestManager.reset(keepIsSyncing);
    this.settings = new Settings();
};

Web3.prototype.BigNumber = BigNumber;
Web3.prototype.toHex = utils.toHex;
Web3.prototype.toAscii = utils.toAscii;
Web3.prototype.toUtf8 = utils.toUtf8;
Web3.prototype.fromAscii = utils.fromAscii;
Web3.prototype.fromUtf8 = utils.fromUtf8;
Web3.prototype.toDecimal = utils.toDecimal;
Web3.prototype.fromDecimal = utils.fromDecimal;
Web3.prototype.toBigNumber = utils.toBigNumber;
Web3.prototype.toWei = utils.toWei;
Web3.prototype.fromWei = utils.fromWei;
Web3.prototype.isAddress = utils.isAddress;
Web3.prototype.isChecksumAddress = utils.isChecksumAddress;
Web3.prototype.toChecksumAddress = utils.toChecksumAddress;
Web3.prototype.isIBAN = utils.isIBAN;
Web3.prototype.padLeft = utils.padLeft;
Web3.prototype.padRight = utils.padRight;


Web3.prototype.sha3 = function(string, options) {
    return '0x' + sha3(string, options);
};

/**
 * Transforms direct icap to address
 */
Web3.prototype.fromICAP = function (icap) {
    var iban = new Iban(icap);
    return iban.address();
};

var properties = function () {
    return [
        new Property({
            name: 'version.node',
            getter: 'web3_clientVersion'
        }),
        new Property({
            name: 'version.network',
            getter: 'net_version',
            inputFormatter: utils.toDecimal
        }),
        new Property({
            name: 'version.ethereum',
            getter: 'eth_protocolVersion',
            inputFormatter: utils.toDecimal
        }),
        new Property({
            name: 'version.whisper',
            getter: 'shh_version',
            inputFormatter: utils.toDecimal
        })
    ];
};

Web3.prototype.isConnected = function(){
    return (this.currentProvider && this.currentProvider.isConnected());
};

Web3.prototype.createBatch = function () {
    return new Batch(this);
};

module.exports = Web3;



},{ "./web3/methods/clientdebug": 202, "./web3/methods/clientfiles": 212, "./web3/methods/clientfilesdebug": 211, "./web3/methods/storagehostmanager": 201, "./web3/methods/hostdebug": 89, "./web3/methods/storageclient":200, "./utils/sha3":19,"./utils/utils":20,"./version.json":21,"./web3/batch":24,"./web3/extend":28,"./web3/httpprovider":32,"./web3/iban":33,"./web3/ipcprovider":34,"./web3/methods/db":37,"./web3/methods/eth":38,"./web3/methods/net":39,"./web3/methods/personal":40,"./web3/methods/shh":41,"./web3/methods/swarm":42,"./web3/property":45,"./web3/requestmanager":46,"./web3/settings":47,"bignumber.js":"bignumber.js"}],23:[function(require,module,exports){


/*
    This file is part of web3.js.

    web3.js is free software: you can redistribute it and/or modify
    it under the terms of the GNU Lesser General Public License as published by
    the Free Software Foundation, either version 3 of the License, or
    (at your option) any later version.

    web3.js is distributed in the hope that it will be useful,
    but WITHOUT ANY WARRANTY; without even the implied warranty of
    MERCHANTABILITY or FITNESS FOR A PARTICULAR PURPOSE.  See the
    GNU Lesser General Public License for more details.

    You should have received a copy of the GNU Lesser General Public License
    along with web3.js.  If not, see <http://www.gnu.org/licenses/>.
*/
/**
 * @file allevents.js
 * @author Marek Kotewicz <marek@ethdev.com>
 * @date 2014
 */

var sha3 = require('../utils/sha3');
var SolidityEvent = require('./event');
var formatters = require('./formatters');
var utils = require('../utils/utils');
var Filter = require('./filter');
var watches = require('./methods/watches');

var AllSolidityEvents = function (requestManager, json, address) {
    this._requestManager = requestManager;
    this._json = json;
    this._address = address;
};

AllSolidityEvents.prototype.encode = function (options) {
    options = options || {};
    var result = {};

    ['fromBlock', 'toBlock'].filter(function (f) {
        return options[f] !== undefined;
    }).forEach(function (f) {
        result[f] = formatters.inputBlockNumberFormatter(options[f]);
    });

    result.address = this._address;

    return result;
};

AllSolidityEvents.prototype.decode = function (data) {
    data.data = data.data || '';
    data.topics = data.topics || [];

    var eventTopic = data.topics[0].slice(2);
    var match = this._json.filter(function (j) {
        return eventTopic === sha3(utils.transformToFullName(j));
    })[0];

    if (!match) { // cannot find matching event?
        console.warn('cannot find event for log');
        return data;
    }

    var event = new SolidityEvent(this._requestManager, match, this._address);
    return event.decode(data);
};

AllSolidityEvents.prototype.execute = function (options, callback) {

    if (utils.isFunction(arguments[arguments.length - 1])) {
        callback = arguments[arguments.length - 1];
        if(arguments.length === 1)
            options = null;
    }

    var o = this.encode(options);
    var formatter = this.decode.bind(this);
    return new Filter(o, 'eth', this._requestManager, watches.eth(), formatter, callback);
};

AllSolidityEvents.prototype.attachToContract = function (contract) {
    var execute = this.execute.bind(this);
    contract.allEvents = execute;
};

module.exports = AllSolidityEvents;


},{"../utils/sha3":19,"../utils/utils":20,"./event":27,"./filter":29,"./formatters":30,"./methods/watches":43}],24:[function(require,module,exports){
/*
    This file is part of web3.js.

    web3.js is free software: you can redistribute it and/or modify
    it under the terms of the GNU Lesser General Public License as published by
    the Free Software Foundation, either version 3 of the License, or
    (at your option) any later version.

    web3.js is distributed in the hope that it will be useful,
    but WITHOUT ANY WARRANTY; without even the implied warranty of
    MERCHANTABILITY or FITNESS FOR A PARTICULAR PURPOSE.  See the
    GNU Lesser General Public License for more details.

    You should have received a copy of the GNU Lesser General Public License
    along with web3.js.  If not, see <http://www.gnu.org/licenses/>.
*/
/** 
 * @file batch.js
 * @author Marek Kotewicz <marek@ethdev.com>
 * @date 2015
 */

var Jsonrpc = require('./jsonrpc');
var errors = require('./errors');

var Batch = function (web3) {
    this.requestManager = web3._requestManager;
    this.requests = [];
};

/**
 * Should be called to add create new request to batch request
 *
 * @method add
 * @param {Object} jsonrpc requet object
 */
Batch.prototype.add = function (request) {
    this.requests.push(request);
};

/**
 * Should be called to execute batch request
 *
 * @method execute
 */
Batch.prototype.execute = function () {
    var requests = this.requests;
    this.requestManager.sendBatch(requests, function (err, results) {
        results = results || [];
        requests.map(function (request, index) {
            return results[index] || {};
        }).forEach(function (result, index) {
            if (requests[index].callback) {

                if (!Jsonrpc.isValidResponse(result)) {
                    return requests[index].callback(errors.InvalidResponse(result));
                }

                requests[index].callback(null, (requests[index].format ? requests[index].format(result.result) : result.result));
            }
        });
    }); 
};

module.exports = Batch;


},{"./errors":26,"./jsonrpc":35}],25:[function(require,module,exports){
/*
    This file is part of web3.js.

    web3.js is free software: you can redistribute it and/or modify
    it under the terms of the GNU Lesser General Public License as published by
    the Free Software Foundation, either version 3 of the License, or
    (at your option) any later version.

    web3.js is distributed in the hope that it will be useful,
    but WITHOUT ANY WARRANTY; without even the implied warranty of
    MERCHANTABILITY or FITNESS FOR A PARTICULAR PURPOSE.  See the
    GNU Lesser General Public License for more details.

    You should have received a copy of the GNU Lesser General Public License
    along with web3.js.  If not, see <http://www.gnu.org/licenses/>.
*/
/**
 * @file contract.js
 * @author Marek Kotewicz <marek@ethdev.com>
 * @date 2014
 */

var utils = require('../utils/utils');
var coder = require('../solidity/coder');
var SolidityEvent = require('./event');
var SolidityFunction = require('./function');
var AllEvents = require('./allevents');

/**
 * Should be called to encode constructor params
 *
 * @method encodeConstructorParams
 * @param {Array} abi
 * @param {Array} constructor params
 */
var encodeConstructorParams = function (abi, params) {
    return abi.filter(function (json) {
        return json.type === 'constructor' && json.inputs.length === params.length;
    }).map(function (json) {
        return json.inputs.map(function (input) {
            return input.type;
        });
    }).map(function (types) {
        return coder.encodeParams(types, params);
    })[0] || '';
};

/**
 * Should be called to add functions to contract object
 *
 * @method addFunctionsToContract
 * @param {Contract} contract
 * @param {Array} abi
 */
var addFunctionsToContract = function (contract) {
    contract.abi.filter(function (json) {
        return json.type === 'function';
    }).map(function (json) {
        return new SolidityFunction(contract._eth, json, contract.address);
    }).forEach(function (f) {
        f.attachToContract(contract);
    });
};

/**
 * Should be called to add events to contract object
 *
 * @method addEventsToContract
 * @param {Contract} contract
 * @param {Array} abi
 */
var addEventsToContract = function (contract) {
    var events = contract.abi.filter(function (json) {
        return json.type === 'event';
    });

    var All = new AllEvents(contract._eth._requestManager, events, contract.address);
    All.attachToContract(contract);

    events.map(function (json) {
        return new SolidityEvent(contract._eth._requestManager, json, contract.address);
    }).forEach(function (e) {
        e.attachToContract(contract);
    });
};


/**
 * Should be called to check if the contract gets properly deployed on the blockchain.
 *
 * @method checkForContractAddress
 * @param {Object} contract
 * @param {Function} callback
 * @returns {Undefined}
 */
var checkForContractAddress = function(contract, callback){
    var count = 0,
        callbackFired = false;

    // wait for receipt
    var filter = contract._eth.filter('latest', function(e){
        if (!e && !callbackFired) {
            count++;

            // stop watching after 50 blocks (timeout)
            if (count > 50) {

                filter.stopWatching(function() {});
                callbackFired = true;

                if (callback)
                    callback(new Error('Contract transaction couldn\'t be found after 50 blocks'));
                else
                    throw new Error('Contract transaction couldn\'t be found after 50 blocks');


            } else {

                contract._eth.getTransactionReceipt(contract.transactionHash, function(e, receipt){
                    if(receipt && !callbackFired) {

                        contract._eth.getCode(receipt.contractAddress, function(e, code){
                            /*jshint maxcomplexity: 6 */

                            if(callbackFired || !code)
                                return;

                            filter.stopWatching(function() {});
                            callbackFired = true;

                            if(code.length > 3) {

                                // console.log('Contract code deployed!');

                                contract.address = receipt.contractAddress;

                                // attach events and methods again after we have
                                addFunctionsToContract(contract);
                                addEventsToContract(contract);

                                // call callback for the second time
                                if(callback)
                                    callback(null, contract);

                            } else {
                                if(callback)
                                    callback(new Error('The contract code couldn\'t be stored, please check your gas amount.'));
                                else
                                    throw new Error('The contract code couldn\'t be stored, please check your gas amount.');
                            }
                        });
                    }
                });
            }
        }
    });
};

/**
 * Should be called to create new ContractFactory instance
 *
 * @method ContractFactory
 * @param {Array} abi
 */
var ContractFactory = function (eth, abi) {
    this.eth = eth;
    this.abi = abi;

    /**
     * Should be called to create new contract on a blockchain
     *
     * @method new
     * @param {Any} contract constructor param1 (optional)
     * @param {Any} contract constructor param2 (optional)
     * @param {Object} contract transaction object (required)
     * @param {Function} callback
     * @returns {Contract} returns contract instance
     */
    this.new = function () {
        /*jshint maxcomplexity: 7 */
        
        var contract = new Contract(this.eth, this.abi);

        // parse arguments
        var options = {}; // required!
        var callback;

        var args = Array.prototype.slice.call(arguments);
        if (utils.isFunction(args[args.length - 1])) {
            callback = args.pop();
        }

        var last = args[args.length - 1];
        if (utils.isObject(last) && !utils.isArray(last)) {
            options = args.pop();
        }

        if (options.value > 0) {
            var constructorAbi = abi.filter(function (json) {
                return json.type === 'constructor' && json.inputs.length === args.length;
            })[0] || {};

            if (!constructorAbi.payable) {
                throw new Error('Cannot send value to non-payable constructor');
            }
        }

        var bytes = encodeConstructorParams(this.abi, args);
        options.data += bytes;

        if (callback) {

            // wait for the contract address adn check if the code was deployed
            this.eth.sendTransaction(options, function (err, hash) {
                if (err) {
                    callback(err);
                } else {
                    // add the transaction hash
                    contract.transactionHash = hash;

                    // call callback for the first time
                    callback(null, contract);

                    checkForContractAddress(contract, callback);
                }
            });
        } else {
            var hash = this.eth.sendTransaction(options);
            // add the transaction hash
            contract.transactionHash = hash;
            checkForContractAddress(contract);
        }

        return contract;
    };

    this.new.getData = this.getData.bind(this);
};

/**
 * Should be called to create new ContractFactory
 *
 * @method contract
 * @param {Array} abi
 * @returns {ContractFactory} new contract factory
 */
//var contract = function (abi) {
    //return new ContractFactory(abi);
//};



/**
 * Should be called to get access to existing contract on a blockchain
 *
 * @method at
 * @param {Address} contract address (required)
 * @param {Function} callback {optional)
 * @returns {Contract} returns contract if no callback was passed,
 * otherwise calls callback function (err, contract)
 */
ContractFactory.prototype.at = function (address, callback) {
    var contract = new Contract(this.eth, this.abi, address);

    // this functions are not part of prototype,
    // because we dont want to spoil the interface
    addFunctionsToContract(contract);
    addEventsToContract(contract);

    if (callback) {
        callback(null, contract);
    }
    return contract;
};

/**
 * Gets the data, which is data to deploy plus constructor params
 *
 * @method getData
 */
ContractFactory.prototype.getData = function () {
    var options = {}; // required!
    var args = Array.prototype.slice.call(arguments);

    var last = args[args.length - 1];
    if (utils.isObject(last) && !utils.isArray(last)) {
        options = args.pop();
    }

    var bytes = encodeConstructorParams(this.abi, args);
    options.data += bytes;

    return options.data;
};

/**
 * Should be called to create new contract instance
 *
 * @method Contract
 * @param {Array} abi
 * @param {Address} contract address
 */
var Contract = function (eth, abi, address) {
    this._eth = eth;
    this.transactionHash = null;
    this.address = address;
    this.abi = abi;
};

module.exports = ContractFactory;

},{"../solidity/coder":7,"../utils/utils":20,"./allevents":23,"./event":27,"./function":31}],26:[function(require,module,exports){
/*
    This file is part of web3.js.

    web3.js is free software: you can redistribute it and/or modify
    it under the terms of the GNU Lesser General Public License as published by
    the Free Software Foundation, either version 3 of the License, or
    (at your option) any later version.

    web3.js is distributed in the hope that it will be useful,
    but WITHOUT ANY WARRANTY; without even the implied warranty of
    MERCHANTABILITY or FITNESS FOR A PARTICULAR PURPOSE.  See the
    GNU Lesser General Public License for more details.

    You should have received a copy of the GNU Lesser General Public License
    along with web3.js.  If not, see <http://www.gnu.org/licenses/>.
*/
/** 
 * @file errors.js
 * @author Marek Kotewicz <marek@ethdev.com>
 * @date 2015
 */

module.exports = {
    InvalidNumberOfSolidityArgs: function () {
        return new Error('Invalid number of arguments to Solidity function');
    },
    InvalidNumberOfRPCParams: function () {
        return new Error('Invalid number of input parameters to RPC method');
    },
    InvalidConnection: function (host){
        return new Error('CONNECTION ERROR: Couldn\'t connect to node '+ host +'.');
    },
    InvalidProvider: function () {
        return new Error('Provider not set or invalid');
    },
    InvalidResponse: function (result){
        var message = !!result && !!result.error && !!result.error.message ? result.error.message : 'Invalid JSON RPC response: ' + JSON.stringify(result);
        return new Error(message);
    },
    ConnectionTimeout: function (ms){
        return new Error('CONNECTION TIMEOUT: timeout of ' + ms + ' ms achived');
    }
};

},{}],27:[function(require,module,exports){
/*
    This file is part of web3.js.

    web3.js is free software: you can redistribute it and/or modify
    it under the terms of the GNU Lesser General Public License as published by
    the Free Software Foundation, either version 3 of the License, or
    (at your option) any later version.

    web3.js is distributed in the hope that it will be useful,
    but WITHOUT ANY WARRANTY; without even the implied warranty of
    MERCHANTABILITY or FITNESS FOR A PARTICULAR PURPOSE.  See the
    GNU Lesser General Public License for more details.

    You should have received a copy of the GNU Lesser General Public License
    along with web3.js.  If not, see <http://www.gnu.org/licenses/>.
*/
/**
 * @file event.js
 * @author Marek Kotewicz <marek@ethdev.com>
 * @date 2014
 */

var utils = require('../utils/utils');
var coder = require('../solidity/coder');
var formatters = require('./formatters');
var sha3 = require('../utils/sha3');
var Filter = require('./filter');
var watches = require('./methods/watches');

/**
 * This prototype should be used to create event filters
 */
var SolidityEvent = function (requestManager, json, address) {
    this._requestManager = requestManager;
    this._params = json.inputs;
    this._name = utils.transformToFullName(json);
    this._address = address;
    this._anonymous = json.anonymous;
};

/**
 * Should be used to get filtered param types
 *
 * @method types
 * @param {Bool} decide if returned typed should be indexed
 * @return {Array} array of types
 */
SolidityEvent.prototype.types = function (indexed) {
    return this._params.filter(function (i) {
        return i.indexed === indexed;
    }).map(function (i) {
        return i.type;
    });
};

/**
 * Should be used to get event display name
 *
 * @method displayName
 * @return {String} event display name
 */
SolidityEvent.prototype.displayName = function () {
    return utils.extractDisplayName(this._name);
};

/**
 * Should be used to get event type name
 *
 * @method typeName
 * @return {String} event type name
 */
SolidityEvent.prototype.typeName = function () {
    return utils.extractTypeName(this._name);
};

/**
 * Should be used to get event signature
 *
 * @method signature
 * @return {String} event signature
 */
SolidityEvent.prototype.signature = function () {
    return sha3(this._name);
};

/**
 * Should be used to encode indexed params and options to one final object
 *
 * @method encode
 * @param {Object} indexed
 * @param {Object} options
 * @return {Object} everything combined together and encoded
 */
SolidityEvent.prototype.encode = function (indexed, options) {
    indexed = indexed || {};
    options = options || {};
    var result = {};

    ['fromBlock', 'toBlock'].filter(function (f) {
        return options[f] !== undefined;
    }).forEach(function (f) {
        result[f] = formatters.inputBlockNumberFormatter(options[f]);
    });

    result.topics = [];

    result.address = this._address;
    if (!this._anonymous) {
        result.topics.push('0x' + this.signature());
    }

    var indexedTopics = this._params.filter(function (i) {
        return i.indexed === true;
    }).map(function (i) {
        var value = indexed[i.name];
        if (value === undefined || value === null) {
            return null;
        }

        if (utils.isArray(value)) {
            return value.map(function (v) {
                return '0x' + coder.encodeParam(i.type, v);
            });
        }
        return '0x' + coder.encodeParam(i.type, value);
    });

    result.topics = result.topics.concat(indexedTopics);

    return result;
};

/**
 * Should be used to decode indexed params and options
 *
 * @method decode
 * @param {Object} data
 * @return {Object} result object with decoded indexed && not indexed params
 */
SolidityEvent.prototype.decode = function (data) {

    data.data = data.data || '';
    data.topics = data.topics || [];

    var argTopics = this._anonymous ? data.topics : data.topics.slice(1);
    var indexedData = argTopics.map(function (topics) { return topics.slice(2); }).join("");
    var indexedParams = coder.decodeParams(this.types(true), indexedData);

    var notIndexedData = data.data.slice(2);
    var notIndexedParams = coder.decodeParams(this.types(false), notIndexedData);

    var result = formatters.outputLogFormatter(data);
    result.event = this.displayName();
    result.address = data.address;

    result.args = this._params.reduce(function (acc, current) {
        acc[current.name] = current.indexed ? indexedParams.shift() : notIndexedParams.shift();
        return acc;
    }, {});

    delete result.data;
    delete result.topics;

    return result;
};

/**
 * Should be used to create new filter object from event
 *
 * @method execute
 * @param {Object} indexed
 * @param {Object} options
 * @return {Object} filter object
 */
SolidityEvent.prototype.execute = function (indexed, options, callback) {

    if (utils.isFunction(arguments[arguments.length - 1])) {
        callback = arguments[arguments.length - 1];
        if(arguments.length === 2)
            options = null;
        if(arguments.length === 1) {
            options = null;
            indexed = {};
        }
    }

    var o = this.encode(indexed, options);
    var formatter = this.decode.bind(this);
    return new Filter(o, 'eth', this._requestManager, watches.eth(), formatter, callback);
};

/**
 * Should be used to attach event to contract object
 *
 * @method attachToContract
 * @param {Contract}
 */
SolidityEvent.prototype.attachToContract = function (contract) {
    var execute = this.execute.bind(this);
    var displayName = this.displayName();
    if (!contract[displayName]) {
        contract[displayName] = execute;
    }
    contract[displayName][this.typeName()] = this.execute.bind(this, contract);
};

module.exports = SolidityEvent;


},{"../solidity/coder":7,"../utils/sha3":19,"../utils/utils":20,"./filter":29,"./formatters":30,"./methods/watches":43}],28:[function(require,module,exports){
var formatters = require('./formatters');
var utils = require('./../utils/utils');
var Method = require('./method');
var Property = require('./property');

// TODO: refactor, so the input params are not altered.
// it's necessary to make same 'extension' work with multiple providers
var extend = function (web3) {
    /* jshint maxcomplexity:5 */
    var ex = function (extension) {

        var extendedObject;
        if (extension.property) {
            if (!web3[extension.property]) {
                web3[extension.property] = {};
            }
            extendedObject = web3[extension.property];
        } else {
            extendedObject = web3;
        }

        if (extension.methods) {
            extension.methods.forEach(function (method) {
                method.attachToObject(extendedObject);
                method.setRequestManager(web3._requestManager);
            });
        }

        if (extension.properties) {
            extension.properties.forEach(function (property) {
                property.attachToObject(extendedObject);
                property.setRequestManager(web3._requestManager);
            });
        }
    };

    ex.formatters = formatters; 
    ex.utils = utils;
    ex.Method = Method;
    ex.Property = Property;

    return ex;
};



module.exports = extend;


},{"./../utils/utils":20,"./formatters":30,"./method":36,"./property":45}],29:[function(require,module,exports){
/*
    This file is part of web3.js.

    web3.js is free software: you can redistribute it and/or modify
    it under the terms of the GNU Lesser General Public License as published by
    the Free Software Foundation, either version 3 of the License, or
    (at your option) any later version.

    web3.js is distributed in the hope that it will be useful,
    but WITHOUT ANY WARRANTY; without even the implied warranty of
    MERCHANTABILITY or FITNESS FOR A PARTICULAR PURPOSE.  See the
    GNU Lesser General Public License for more details.

    You should have received a copy of the GNU Lesser General Public License
    along with web3.js.  If not, see <http://www.gnu.org/licenses/>.
*/
/** @file filter.js
 * @authors:
 *   Jeffrey Wilcke <jeff@ethdev.com>
 *   Marek Kotewicz <marek@ethdev.com>
 *   Marian Oancea <marian@ethdev.com>
 *   Fabian Vogelsteller <fabian@ethdev.com>
 *   Gav Wood <g@ethdev.com>
 * @date 2014
 */

var formatters = require('./formatters');
var utils = require('../utils/utils');

/**
* Converts a given topic to a hex string, but also allows null values.
*
* @param {Mixed} value
* @return {String}
*/
var toTopic = function(value){

    if(value === null || typeof value === 'undefined')
        return null;

    value = String(value);

    if(value.indexOf('0x') === 0)
        return value;
    else
        return utils.fromUtf8(value);
};

/// This method should be called on options object, to verify deprecated properties && lazy load dynamic ones
/// @param should be string or object
/// @returns options string or object
var getOptions = function (options, type) {
    /*jshint maxcomplexity: 6 */

    if (utils.isString(options)) {
        return options;
    }

    options = options || {};


    switch(type) {
        case 'eth':

            // make sure topics, get converted to hex
            options.topics = options.topics || [];
            options.topics = options.topics.map(function(topic){
                return (utils.isArray(topic)) ? topic.map(toTopic) : toTopic(topic);
            });

            return {
                topics: options.topics,
                from: options.from,
                to: options.to,
                address: options.address,
                fromBlock: formatters.inputBlockNumberFormatter(options.fromBlock),
                toBlock: formatters.inputBlockNumberFormatter(options.toBlock)
            };
        case 'shh':
            return options;
    }
};

/**
Adds the callback and sets up the methods, to iterate over the results.

@method getLogsAtStart
@param {Object} self
@param {function} callback
*/
var getLogsAtStart = function(self, callback){
    // call getFilterLogs for the first watch callback start
    if (!utils.isString(self.options)) {
        self.get(function (err, messages) {
            // don't send all the responses to all the watches again... just to self one
            if (err) {
                callback(err);
            }

            if(utils.isArray(messages)) {
                messages.forEach(function (message) {
                    callback(null, message);
                });
            }
        });
    }
};

/**
Adds the callback and sets up the methods, to iterate over the results.

@method pollFilter
@param {Object} self
*/
var pollFilter = function(self) {

    var onMessage = function (error, messages) {
        if (error) {
            return self.callbacks.forEach(function (callback) {
                callback(error);
            });
        }

        if(utils.isArray(messages)) {
            messages.forEach(function (message) {
                message = self.formatter ? self.formatter(message) : message;
                self.callbacks.forEach(function (callback) {
                    callback(null, message);
                });
            });
        }
    };

    self.requestManager.startPolling({
        method: self.implementation.poll.call,
        params: [self.filterId],
    }, self.filterId, onMessage, self.stopWatching.bind(self));

};

var Filter = function (options, type, requestManager, methods, formatter, callback, filterCreationErrorCallback) {
    var self = this;
    var implementation = {};
    methods.forEach(function (method) {
        method.setRequestManager(requestManager);
        method.attachToObject(implementation);
    });
    this.requestManager = requestManager;
    this.options = getOptions(options, type);
    this.implementation = implementation;
    this.filterId = null;
    this.callbacks = [];
    this.getLogsCallbacks = [];
    this.pollFilters = [];
    this.formatter = formatter;
    this.implementation.newFilter(this.options, function(error, id){
        if(error) {
            self.callbacks.forEach(function(cb){
                cb(error);
            });
            if (typeof filterCreationErrorCallback === 'function') {
              filterCreationErrorCallback(error);
            }
        } else {
            self.filterId = id;

            // check if there are get pending callbacks as a consequence
            // of calling get() with filterId unassigned.
            self.getLogsCallbacks.forEach(function (cb){
                self.get(cb);
            });
            self.getLogsCallbacks = [];

            // get filter logs for the already existing watch calls
            self.callbacks.forEach(function(cb){
                getLogsAtStart(self, cb);
            });
            if(self.callbacks.length > 0)
                pollFilter(self);

            // start to watch immediately
            if(typeof callback === 'function') {
                return self.watch(callback);
            }
        }
    });

    return this;
};

Filter.prototype.watch = function (callback) {
    this.callbacks.push(callback);

    if(this.filterId) {
        getLogsAtStart(this, callback);
        pollFilter(this);
    }

    return this;
};

Filter.prototype.stopWatching = function (callback) {
    this.requestManager.stopPolling(this.filterId);
    this.callbacks = [];
    // remove filter async
    if (callback) {
        this.implementation.uninstallFilter(this.filterId, callback);
    } else {
        return this.implementation.uninstallFilter(this.filterId);
    }
};

Filter.prototype.get = function (callback) {
    var self = this;
    if (utils.isFunction(callback)) {
        if (this.filterId === null) {
            // If filterId is not set yet, call it back
            // when newFilter() assigns it.
            this.getLogsCallbacks.push(callback);
        } else {
            this.implementation.getLogs(this.filterId, function(err, res){
                if (err) {
                    callback(err);
                } else {
                    callback(null, res.map(function (log) {
                        return self.formatter ? self.formatter(log) : log;
                    }));
                }
            });
        }
    } else {
        if (this.filterId === null) {
            throw new Error('Filter ID Error: filter().get() can\'t be chained synchronous, please provide a callback for the get() method.');
        }
        var logs = this.implementation.getLogs(this.filterId);
        return logs.map(function (log) {
            return self.formatter ? self.formatter(log) : log;
        });
    }

    return this;
};

module.exports = Filter;


},{"../utils/utils":20,"./formatters":30}],30:[function(require,module,exports){
'use strict'

/*
    This file is part of web3.js.

    web3.js is free software: you can redistribute it and/or modify
    it under the terms of the GNU Lesser General Public License as published by
    the Free Software Foundation, either version 3 of the License, or
    (at your option) any later version.

    web3.js is distributed in the hope that it will be useful,
    but WITHOUT ANY WARRANTY; without even the implied warranty of
    MERCHANTABILITY or FITNESS FOR A PARTICULAR PURPOSE.  See the
    GNU Lesser General Public License for more details.

    You should have received a copy of the GNU Lesser General Public License
    along with web3.js.  If not, see <http://www.gnu.org/licenses/>.
*/
/**
 * @file formatters.js
 * @author Marek Kotewicz <marek@ethdev.com>
 * @author Fabian Vogelsteller <fabian@ethdev.com>
 * @date 2015
 */

var utils = require('../utils/utils');
var config = require('../utils/config');
var Iban = require('./iban');

/**
 * Should the format output to a big number
 *
 * @method outputBigNumberFormatter
 * @param {String|Number|BigNumber}
 * @returns {BigNumber} object
 */
var outputBigNumberFormatter = function (number) {
    return utils.toBigNumber(number);
};

var isPredefinedBlockNumber = function (blockNumber) {
    return blockNumber === 'latest' || blockNumber === 'pending' || blockNumber === 'earliest';
};

var inputDefaultBlockNumberFormatter = function (blockNumber) {
    if (blockNumber === undefined) {
        return config.defaultBlock;
    }
    return inputBlockNumberFormatter(blockNumber);
};

var inputBlockNumberFormatter = function (blockNumber) {
    if (blockNumber === undefined) {
        return undefined;
    } else if (isPredefinedBlockNumber(blockNumber)) {
        return blockNumber;
    }
    return utils.toHex(blockNumber);
};

/**
 * Formats the input of a transaction and converts all values to HEX
 *
 * @method inputCallFormatter
 * @param {Object} transaction options
 * @returns object
*/
var inputCallFormatter = function (options){

    options.from = options.from || config.defaultAccount;

    if (options.from) {
        options.from = inputAddressFormatter(options.from);
    }

    if (options.to) { // it might be contract creation
        options.to = inputAddressFormatter(options.to);
    }

    ['gasPrice', 'gas', 'value', 'nonce'].filter(function (key) {
        return options[key] !== undefined;
    }).forEach(function(key){
        options[key] = utils.fromDecimal(options[key]);
    });

    return options;
};

/**
 * Formats the input of a transaction and converts all values to HEX
 *
 * @method inputTransactionFormatter
 * @param {Object} transaction options
 * @returns object
*/
var inputTransactionFormatter = function (options){

    options.from = options.from || config.defaultAccount;
    options.from = inputAddressFormatter(options.from);

    if (options.to) { // it might be contract creation
        options.to = inputAddressFormatter(options.to);
    }

    ['gasPrice', 'gas', 'value', 'nonce'].filter(function (key) {
        return options[key] !== undefined;
    }).forEach(function(key){
        options[key] = utils.fromDecimal(options[key]);
    });

    return options;
};

/**
 * Formats the output of a transaction to its proper values
 *
 * @method outputTransactionFormatter
 * @param {Object} tx
 * @returns {Object}
*/
var outputTransactionFormatter = function (tx){
    if(tx.blockNumber !== null)
        tx.blockNumber = utils.toDecimal(tx.blockNumber);
    if(tx.transactionIndex !== null)
        tx.transactionIndex = utils.toDecimal(tx.transactionIndex);
    tx.nonce = utils.toDecimal(tx.nonce);
    tx.gas = utils.toDecimal(tx.gas);
    tx.gasPrice = utils.toBigNumber(tx.gasPrice);
    tx.value = utils.toBigNumber(tx.value);
    return tx;
};

/**
 * Formats the output of a transaction receipt to its proper values
 *
 * @method outputTransactionReceiptFormatter
 * @param {Object} receipt
 * @returns {Object}
*/
var outputTransactionReceiptFormatter = function (receipt){
    if(receipt.blockNumber !== null)
        receipt.blockNumber = utils.toDecimal(receipt.blockNumber);
    if(receipt.transactionIndex !== null)
        receipt.transactionIndex = utils.toDecimal(receipt.transactionIndex);
    receipt.cumulativeGasUsed = utils.toDecimal(receipt.cumulativeGasUsed);
    receipt.gasUsed = utils.toDecimal(receipt.gasUsed);

    if(utils.isArray(receipt.logs)) {
        receipt.logs = receipt.logs.map(function(log){
            return outputLogFormatter(log);
        });
    }

    return receipt;
};

/**
 * Formats the output of a block to its proper values
 *
 * @method outputBlockFormatter
 * @param {Object} block
 * @returns {Object}
*/
var outputBlockFormatter = function(block) {

    // transform to number
    block.gasLimit = utils.toDecimal(block.gasLimit);
    block.gasUsed = utils.toDecimal(block.gasUsed);
    block.size = utils.toDecimal(block.size);
    block.timestamp = utils.toDecimal(block.timestamp);
    if(block.number !== null)
        block.number = utils.toDecimal(block.number);

    block.difficulty = utils.toBigNumber(block.difficulty);
    block.totalDifficulty = utils.toBigNumber(block.totalDifficulty);

    if (utils.isArray(block.transactions)) {
        block.transactions.forEach(function(item){
            if(!utils.isString(item))
                return outputTransactionFormatter(item);
        });
    }

    return block;
};

/**
 * Formats the output of a log
 *
 * @method outputLogFormatter
 * @param {Object} log object
 * @returns {Object} log
*/
var outputLogFormatter = function(log) {
    if(log.blockNumber)
        log.blockNumber = utils.toDecimal(log.blockNumber);
    if(log.transactionIndex)
        log.transactionIndex = utils.toDecimal(log.transactionIndex);
    if(log.logIndex)
        log.logIndex = utils.toDecimal(log.logIndex);

    return log;
};

/**
 * Formats the input of a whisper post and converts all values to HEX
 *
 * @method inputPostFormatter
 * @param {Object} transaction object
 * @returns {Object}
*/
var inputPostFormatter = function(post) {

    // post.payload = utils.toHex(post.payload);
    post.ttl = utils.fromDecimal(post.ttl);
    post.workToProve = utils.fromDecimal(post.workToProve);
    post.priority = utils.fromDecimal(post.priority);

    // fallback
    if (!utils.isArray(post.topics)) {
        post.topics = post.topics ? [post.topics] : [];
    }

    // format the following options
    post.topics = post.topics.map(function(topic){
        // convert only if not hex
        return (topic.indexOf('0x') === 0) ? topic : utils.fromUtf8(topic);
    });

    return post;
};

/**
 * Formats the output of a received post message
 *
 * @method outputPostFormatter
 * @param {Object}
 * @returns {Object}
 */
var outputPostFormatter = function(post){

    post.expiry = utils.toDecimal(post.expiry);
    post.sent = utils.toDecimal(post.sent);
    post.ttl = utils.toDecimal(post.ttl);
    post.workProved = utils.toDecimal(post.workProved);
    // post.payloadRaw = post.payload;
    // post.payload = utils.toAscii(post.payload);

    // if (utils.isJson(post.payload)) {
    //     post.payload = JSON.parse(post.payload);
    // }

    // format the following options
    if (!post.topics) {
        post.topics = [];
    }
    post.topics = post.topics.map(function(topic){
        return utils.toAscii(topic);
    });

    return post;
};

var inputAddressFormatter = function (address) {
    var iban = new Iban(address);
    if (iban.isValid() && iban.isDirect()) {
        return '0x' + iban.address();
    } else if (utils.isStrictAddress(address)) {
        return address;
    } else if (utils.isAddress(address)) {
        return '0x' + address;
    }
    throw new Error('invalid address');
};


var outputSyncingFormatter = function(result) {
    if (!result) {
        return result;
    }

    result.startingBlock = utils.toDecimal(result.startingBlock);
    result.currentBlock = utils.toDecimal(result.currentBlock);
    result.highestBlock = utils.toDecimal(result.highestBlock);
    if (result.knownStates) {
        result.knownStates = utils.toDecimal(result.knownStates);
        result.pulledStates = utils.toDecimal(result.pulledStates);
    }

    return result;
};

module.exports = {
    inputDefaultBlockNumberFormatter: inputDefaultBlockNumberFormatter,
    inputBlockNumberFormatter: inputBlockNumberFormatter,
    inputCallFormatter: inputCallFormatter,
    inputTransactionFormatter: inputTransactionFormatter,
    inputAddressFormatter: inputAddressFormatter,
    inputPostFormatter: inputPostFormatter,
    outputBigNumberFormatter: outputBigNumberFormatter,
    outputTransactionFormatter: outputTransactionFormatter,
    outputTransactionReceiptFormatter: outputTransactionReceiptFormatter,
    outputBlockFormatter: outputBlockFormatter,
    outputLogFormatter: outputLogFormatter,
    outputPostFormatter: outputPostFormatter,
    outputSyncingFormatter: outputSyncingFormatter
};


},{"../utils/config":18,"../utils/utils":20,"./iban":33}],31:[function(require,module,exports){
/*
    This file is part of web3.js.

    web3.js is free software: you can redistribute it and/or modify
    it under the terms of the GNU Lesser General Public License as published by
    the Free Software Foundation, either version 3 of the License, or
    (at your option) any later version.

    web3.js is distributed in the hope that it will be useful,
    but WITHOUT ANY WARRANTY; without even the implied warranty of
    MERCHANTABILITY or FITNESS FOR A PARTICULAR PURPOSE.  See the
    GNU Lesser General Public License for more details.

    You should have received a copy of the GNU Lesser General Public License
    along with web3.js.  If not, see <http://www.gnu.org/licenses/>.
*/
/**
 * @file function.js
 * @author Marek Kotewicz <marek@ethdev.com>
 * @date 2015
 */

var coder = require('../solidity/coder');
var utils = require('../utils/utils');
var errors = require('./errors');
var formatters = require('./formatters');
var sha3 = require('../utils/sha3');

/**
 * This prototype should be used to call/sendTransaction to solidity functions
 */
var SolidityFunction = function (eth, json, address) {
    this._eth = eth;
    this._inputTypes = json.inputs.map(function (i) {
        return i.type;
    });
    this._outputTypes = json.outputs.map(function (i) {
        return i.type;
    });
    this._constant = json.constant;
    this._payable = json.payable;
    this._name = utils.transformToFullName(json);
    this._address = address;
};

SolidityFunction.prototype.extractCallback = function (args) {
    if (utils.isFunction(args[args.length - 1])) {
        return args.pop(); // modify the args array!
    }
};

SolidityFunction.prototype.extractDefaultBlock = function (args) {
    if (args.length > this._inputTypes.length && !utils.isObject(args[args.length -1])) {
        return formatters.inputDefaultBlockNumberFormatter(args.pop()); // modify the args array!
    }
};

/**
 * Should be called to check if the number of arguments is correct
 *
 * @method validateArgs
 * @param {Array} arguments
 * @throws {Error} if it is not
 */
SolidityFunction.prototype.validateArgs = function (args) {
    var inputArgs = args.filter(function (a) {
      // filter the options object but not arguments that are arrays
      return !( (utils.isObject(a) === true) &&
                (utils.isArray(a) === false) &&
                (utils.isBigNumber(a) === false)
              );
    });
    if (inputArgs.length !== this._inputTypes.length) {
        throw errors.InvalidNumberOfSolidityArgs();
    }
};

/**
 * Should be used to create payload from arguments
 *
 * @method toPayload
 * @param {Array} solidity function params
 * @param {Object} optional payload options
 */
SolidityFunction.prototype.toPayload = function (args) {
    var options = {};
    if (args.length > this._inputTypes.length && utils.isObject(args[args.length -1])) {
        options = args[args.length - 1];
    }
    this.validateArgs(args);
    options.to = this._address;
    options.data = '0x' + this.signature() + coder.encodeParams(this._inputTypes, args);
    return options;
};

/**
 * Should be used to get function signature
 *
 * @method signature
 * @return {String} function signature
 */
SolidityFunction.prototype.signature = function () {
    return sha3(this._name).slice(0, 8);
};


SolidityFunction.prototype.unpackOutput = function (output) {
    if (!output) {
        return;
    }

    output = output.length >= 2 ? output.slice(2) : output;
    var result = coder.decodeParams(this._outputTypes, output);
    return result.length === 1 ? result[0] : result;
};

/**
 * Calls a contract function.
 *
 * @method call
 * @param {...Object} Contract function arguments
 * @param {function} If the last argument is a function, the contract function
 *   call will be asynchronous, and the callback will be passed the
 *   error and result.
 * @return {String} output bytes
 */
SolidityFunction.prototype.call = function () {
    var args = Array.prototype.slice.call(arguments).filter(function (a) {return a !== undefined; });
    var callback = this.extractCallback(args);
    var defaultBlock = this.extractDefaultBlock(args);
    var payload = this.toPayload(args);


    if (!callback) {
        var output = this._eth.call(payload, defaultBlock);
        return this.unpackOutput(output);
    }

    var self = this;
    this._eth.call(payload, defaultBlock, function (error, output) {
        if (error) return callback(error, null);

        var unpacked = null;
        try {
            unpacked = self.unpackOutput(output);
        }
        catch (e) {
            error = e;
        }

        callback(error, unpacked);
    });
};

/**
 * Should be used to sendTransaction to solidity function
 *
 * @method sendTransaction
 */
SolidityFunction.prototype.sendTransaction = function () {
    var args = Array.prototype.slice.call(arguments).filter(function (a) {return a !== undefined; });
    var callback = this.extractCallback(args);
    var payload = this.toPayload(args);

    if (payload.value > 0 && !this._payable) {
        throw new Error('Cannot send value to non-payable function');
    }

    if (!callback) {
        return this._eth.sendTransaction(payload);
    }

    this._eth.sendTransaction(payload, callback);
};

/**
 * Should be used to estimateGas of solidity function
 *
 * @method estimateGas
 */
SolidityFunction.prototype.estimateGas = function () {
    var args = Array.prototype.slice.call(arguments);
    var callback = this.extractCallback(args);
    var payload = this.toPayload(args);

    if (!callback) {
        return this._eth.estimateGas(payload);
    }

    this._eth.estimateGas(payload, callback);
};

/**
 * Return the encoded data of the call
 *
 * @method getData
 * @return {String} the encoded data
 */
SolidityFunction.prototype.getData = function () {
    var args = Array.prototype.slice.call(arguments);
    var payload = this.toPayload(args);

    return payload.data;
};

/**
 * Should be used to get function display name
 *
 * @method displayName
 * @return {String} display name of the function
 */
SolidityFunction.prototype.displayName = function () {
    return utils.extractDisplayName(this._name);
};

/**
 * Should be used to get function type name
 *
 * @method typeName
 * @return {String} type name of the function
 */
SolidityFunction.prototype.typeName = function () {
    return utils.extractTypeName(this._name);
};

/**
 * Should be called to get rpc requests from solidity function
 *
 * @method request
 * @returns {Object}
 */
SolidityFunction.prototype.request = function () {
    var args = Array.prototype.slice.call(arguments);
    var callback = this.extractCallback(args);
    var payload = this.toPayload(args);
    var format = this.unpackOutput.bind(this);

    return {
        method: this._constant ? 'eth_call' : 'eth_sendTransaction',
        callback: callback,
        params: [payload],
        format: format
    };
};

/**
 * Should be called to execute function
 *
 * @method execute
 */
SolidityFunction.prototype.execute = function () {
    var transaction = !this._constant;

    // send transaction
    if (transaction) {
        return this.sendTransaction.apply(this, Array.prototype.slice.call(arguments));
    }

    // call
    return this.call.apply(this, Array.prototype.slice.call(arguments));
};

/**
 * Should be called to attach function to contract
 *
 * @method attachToContract
 * @param {Contract}
 */
SolidityFunction.prototype.attachToContract = function (contract) {
    var execute = this.execute.bind(this);
    execute.request = this.request.bind(this);
    execute.call = this.call.bind(this);
    execute.sendTransaction = this.sendTransaction.bind(this);
    execute.estimateGas = this.estimateGas.bind(this);
    execute.getData = this.getData.bind(this);
    var displayName = this.displayName();
    if (!contract[displayName]) {
        contract[displayName] = execute;
    }
    contract[displayName][this.typeName()] = execute; // circular!!!!
};

module.exports = SolidityFunction;

},{"../solidity/coder":7,"../utils/sha3":19,"../utils/utils":20,"./errors":26,"./formatters":30}],32:[function(require,module,exports){
/*
    This file is part of web3.js.

    web3.js is free software: you can redistribute it and/or modify
    it under the terms of the GNU Lesser General Public License as published by
    the Free Software Foundation, either version 3 of the License, or
    (at your option) any later version.

    web3.js is distributed in the hope that it will be useful,
    but WITHOUT ANY WARRANTY; without even the implied warranty of
    MERCHANTABILITY or FITNESS FOR A PARTICULAR PURPOSE.  See the
    GNU Lesser General Public License for more details.

    You should have received a copy of the GNU Lesser General Public License
    along with web3.js.  If not, see <http://www.gnu.org/licenses/>.
*/
/** @file httpprovider.js
 * @authors:
 *   Marek Kotewicz <marek@ethdev.com>
 *   Marian Oancea <marian@ethdev.com>
 *   Fabian Vogelsteller <fabian@ethdev.com>
 * @date 2015
 */

var errors = require('./errors');

// workaround to use httpprovider in different envs

// browser
if (typeof window !== 'undefined' && window.XMLHttpRequest) {
  XMLHttpRequest = window.XMLHttpRequest; // jshint ignore: line
// node
} else {
  XMLHttpRequest = require('xmlhttprequest').XMLHttpRequest; // jshint ignore: line
}

var XHR2 = require('xhr2'); // jshint ignore: line

/**
 * HttpProvider should be used to send rpc calls over http
 */
var HttpProvider = function (host, timeout, user, password) {
  this.host = host || 'http://localhost:8545';
  this.timeout = timeout || 0;
  this.user = user;
  this.password = password;
};

/**
 * Should be called to prepare new XMLHttpRequest
 *
 * @method prepareRequest
 * @param {Boolean} true if request should be async
 * @return {XMLHttpRequest} object
 */
HttpProvider.prototype.prepareRequest = function (async) {
  var request;

  if (async) {
    request = new XHR2();
    request.timeout = this.timeout;
  } else {
    request = new XMLHttpRequest();
  }

  request.open('POST', this.host, async);
  if (this.user && this.password) {
    var auth = 'Basic ' + new Buffer(this.user + ':' + this.password).toString('base64');
    request.setRequestHeader('Authorization', auth);
  } request.setRequestHeader('Content-Type', 'application/json');
  return request;
};

/**
 * Should be called to make sync request
 *
 * @method send
 * @param {Object} payload
 * @return {Object} result
 */
HttpProvider.prototype.send = function (payload) {
  var request = this.prepareRequest(false);

  try {
    request.send(JSON.stringify(payload));
  } catch (error) {
    throw errors.InvalidConnection(this.host);
  }

  var result = request.responseText;

  try {
    result = JSON.parse(result);
  } catch (e) {
    throw errors.InvalidResponse(request.responseText);
  }

  return result;
};

/**
 * Should be used to make async request
 *
 * @method sendAsync
 * @param {Object} payload
 * @param {Function} callback triggered on end with (err, result)
 */
HttpProvider.prototype.sendAsync = function (payload, callback) {
  var request = this.prepareRequest(true);

  request.onreadystatechange = function () {
    if (request.readyState === 4 && request.timeout !== 1) {
      var result = request.responseText;
      var error = null;

      try {
        result = JSON.parse(result);
      } catch (e) {
        error = errors.InvalidResponse(request.responseText);
      }

      callback(error, result);
    }
  };

  request.ontimeout = function () {
    callback(errors.ConnectionTimeout(this.timeout));
  };

  try {
    request.send(JSON.stringify(payload));
  } catch (error) {
    callback(errors.InvalidConnection(this.host));
  }
};

/**
 * Synchronously tries to make Http request
 *
 * @method isConnected
 * @return {Boolean} returns true if request haven't failed. Otherwise false
 */
HttpProvider.prototype.isConnected = function () {
  try {
    this.send({
      id: 9999999999,
      jsonrpc: '2.0',
      method: 'net_listening',
      params: []
    });
    return true;
  } catch (e) {
    return false;
  }
};

module.exports = HttpProvider;

},{"./errors":26,"xhr2":86,"xmlhttprequest":17}],33:[function(require,module,exports){
/*
    This file is part of web3.js.

    web3.js is free software: you can redistribute it and/or modify
    it under the terms of the GNU Lesser General Public License as published by
    the Free Software Foundation, either version 3 of the License, or
    (at your option) any later version.

    web3.js is distributed in the hope that it will be useful,
    but WITHOUT ANY WARRANTY; without even the implied warranty of
    MERCHANTABILITY or FITNESS FOR A PARTICULAR PURPOSE.  See the
    GNU Lesser General Public License for more details.

    You should have received a copy of the GNU Lesser General Public License
    along with web3.js.  If not, see <http://www.gnu.org/licenses/>.
*/
/** 
 * @file iban.js
 * @author Marek Kotewicz <marek@ethdev.com>
 * @date 2015
 */

var BigNumber = require('bignumber.js');

var padLeft = function (string, bytes) {
    var result = string;
    while (result.length < bytes * 2) {
        result = '0' + result;
    }
    return result;
};

/**
 * Prepare an IBAN for mod 97 computation by moving the first 4 chars to the end and transforming the letters to
 * numbers (A = 10, B = 11, ..., Z = 35), as specified in ISO13616.
 *
 * @method iso13616Prepare
 * @param {String} iban the IBAN
 * @returns {String} the prepared IBAN
 */
var iso13616Prepare = function (iban) {
    var A = 'A'.charCodeAt(0);
    var Z = 'Z'.charCodeAt(0);

    iban = iban.toUpperCase();
    iban = iban.substr(4) + iban.substr(0,4);

    return iban.split('').map(function(n){
        var code = n.charCodeAt(0);
        if (code >= A && code <= Z){
            // A = 10, B = 11, ... Z = 35
            return code - A + 10;
        } else {
            return n;
        }
    }).join('');
};

/**
 * Calculates the MOD 97 10 of the passed IBAN as specified in ISO7064.
 *
 * @method mod9710
 * @param {String} iban
 * @returns {Number}
 */
var mod9710 = function (iban) {
    var remainder = iban,
        block;

    while (remainder.length > 2){
        block = remainder.slice(0, 9);
        remainder = parseInt(block, 10) % 97 + remainder.slice(block.length);
    }

    return parseInt(remainder, 10) % 97;
};

/**
 * This prototype should be used to create iban object from iban correct string
 *
 * @param {String} iban
 */
var Iban = function (iban) {
    this._iban = iban;
};

/**
 * This method should be used to create iban object from ethereum address
 *
 * @method fromAddress
 * @param {String} address
 * @return {Iban} the IBAN object
 */
Iban.fromAddress = function (address) {
    var asBn = new BigNumber(address, 16);
    var base36 = asBn.toString(36);
    var padded = padLeft(base36, 15);
    return Iban.fromBban(padded.toUpperCase());
};

/**
 * Convert the passed BBAN to an IBAN for this country specification.
 * Please note that <i>"generation of the IBAN shall be the exclusive responsibility of the bank/branch servicing the account"</i>.
 * This method implements the preferred algorithm described in http://en.wikipedia.org/wiki/International_Bank_Account_Number#Generating_IBAN_check_digits
 *
 * @method fromBban
 * @param {String} bban the BBAN to convert to IBAN
 * @returns {Iban} the IBAN object
 */
Iban.fromBban = function (bban) {
    var countryCode = 'XE';

    var remainder = mod9710(iso13616Prepare(countryCode + '00' + bban));
    var checkDigit = ('0' + (98 - remainder)).slice(-2);

    return new Iban(countryCode + checkDigit + bban);
};

/**
 * Should be used to create IBAN object for given institution and identifier
 *
 * @method createIndirect
 * @param {Object} options, required options are "institution" and "identifier"
 * @return {Iban} the IBAN object
 */
Iban.createIndirect = function (options) {
    return Iban.fromBban('ETH' + options.institution + options.identifier);
};

/**
 * Thos method should be used to check if given string is valid iban object
 *
 * @method isValid
 * @param {String} iban string
 * @return {Boolean} true if it is valid IBAN
 */
Iban.isValid = function (iban) {
    var i = new Iban(iban);
    return i.isValid();
};

/**
 * Should be called to check if iban is correct
 *
 * @method isValid
 * @returns {Boolean} true if it is, otherwise false
 */
Iban.prototype.isValid = function () {
    return /^XE[0-9]{2}(ETH[0-9A-Z]{13}|[0-9A-Z]{30,31})$/.test(this._iban) &&
        mod9710(iso13616Prepare(this._iban)) === 1;
};

/**
 * Should be called to check if iban number is direct
 *
 * @method isDirect
 * @returns {Boolean} true if it is, otherwise false
 */
Iban.prototype.isDirect = function () {
    return this._iban.length === 34 || this._iban.length === 35;
};

/**
 * Should be called to check if iban number if indirect
 *
 * @method isIndirect
 * @returns {Boolean} true if it is, otherwise false
 */
Iban.prototype.isIndirect = function () {
    return this._iban.length === 20;
};

/**
 * Should be called to get iban checksum
 * Uses the mod-97-10 checksumming protocol (ISO/IEC 7064:2003)
 *
 * @method checksum
 * @returns {String} checksum
 */
Iban.prototype.checksum = function () {
    return this._iban.substr(2, 2);
};

/**
 * Should be called to get institution identifier
 * eg. XREG
 *
 * @method institution
 * @returns {String} institution identifier
 */
Iban.prototype.institution = function () {
    return this.isIndirect() ? this._iban.substr(7, 4) : '';
};

/**
 * Should be called to get client identifier within institution
 * eg. GAVOFYORK
 *
 * @method client
 * @returns {String} client identifier
 */
Iban.prototype.client = function () {
    return this.isIndirect() ? this._iban.substr(11) : '';
};

/**
 * Should be called to get client direct address
 *
 * @method address
 * @returns {String} client direct address
 */
Iban.prototype.address = function () {
    if (this.isDirect()) {
        var base36 = this._iban.substr(4);
        var asBn = new BigNumber(base36, 36);
        return padLeft(asBn.toString(16), 20);
    } 

    return '';
};

Iban.prototype.toString = function () {
    return this._iban;
};

module.exports = Iban;


},{"bignumber.js":"bignumber.js"}],34:[function(require,module,exports){
/*
    This file is part of web3.js.

    web3.js is free software: you can redistribute it and/or modify
    it under the terms of the GNU Lesser General Public License as published by
    the Free Software Foundation, either version 3 of the License, or
    (at your option) any later version.

    web3.js is distributed in the hope that it will be useful,
    but WITHOUT ANY WARRANTY; without even the implied warranty of
    MERCHANTABILITY or FITNESS FOR A PARTICULAR PURPOSE.  See the
    GNU Lesser General Public License for more details.

    You should have received a copy of the GNU Lesser General Public License
    along with web3.js.  If not, see <http://www.gnu.org/licenses/>.
*/
/** @file ipcprovider.js
 * @authors:
 *   Fabian Vogelsteller <fabian@ethdev.com>
 * @date 2015
 */

"use strict";

var utils = require('../utils/utils');
var errors = require('./errors');


var IpcProvider = function (path, net) {
    var _this = this;
    this.responseCallbacks = {};
    this.path = path;
    
    this.connection = net.connect({path: this.path});

    this.connection.on('error', function(e){
        console.error('IPC Connection Error', e);
        _this._timeout();
    });

    this.connection.on('end', function(){
        _this._timeout();
    }); 


    // LISTEN FOR CONNECTION RESPONSES
    this.connection.on('data', function(data) {
        /*jshint maxcomplexity: 6 */

        _this._parseResponse(data.toString()).forEach(function(result){

            var id = null;

            // get the id which matches the returned id
            if(utils.isArray(result)) {
                result.forEach(function(load){
                    if(_this.responseCallbacks[load.id])
                        id = load.id;
                });
            } else {
                id = result.id;
            }

            // fire the callback
            if(_this.responseCallbacks[id]) {
                _this.responseCallbacks[id](null, result);
                delete _this.responseCallbacks[id];
            }
        });
    });
};

/**
Will parse the response and make an array out of it.

@method _parseResponse
@param {String} data
*/
IpcProvider.prototype._parseResponse = function(data) {
    var _this = this,
        returnValues = [];
    
    // DE-CHUNKER
    var dechunkedData = data
        .replace(/\}[\n\r]?\{/g,'}|--|{') // }{
        .replace(/\}\][\n\r]?\[\{/g,'}]|--|[{') // }][{
        .replace(/\}[\n\r]?\[\{/g,'}|--|[{') // }[{
        .replace(/\}\][\n\r]?\{/g,'}]|--|{') // }]{
        .split('|--|');

    dechunkedData.forEach(function(data){

        // prepend the last chunk
        if(_this.lastChunk)
            data = _this.lastChunk + data;

        var result = null;

        try {
            result = JSON.parse(data);

        } catch(e) {

            _this.lastChunk = data;

            // start timeout to cancel all requests
            clearTimeout(_this.lastChunkTimeout);
            _this.lastChunkTimeout = setTimeout(function(){
                _this._timeout();
                throw errors.InvalidResponse(data);
            }, 1000 * 15);

            return;
        }

        // cancel timeout and set chunk to null
        clearTimeout(_this.lastChunkTimeout);
        _this.lastChunk = null;

        if(result)
            returnValues.push(result);
    });

    return returnValues;
};


/**
Get the adds a callback to the responseCallbacks object,
which will be called if a response matching the response Id will arrive.

@method _addResponseCallback
*/
IpcProvider.prototype._addResponseCallback = function(payload, callback) {
    var id = payload.id || payload[0].id;
    var method = payload.method || payload[0].method;

    this.responseCallbacks[id] = callback;
    this.responseCallbacks[id].method = method;
};

/**
Timeout all requests when the end/error event is fired

@method _timeout
*/
IpcProvider.prototype._timeout = function() {
    for(var key in this.responseCallbacks) {
        if(this.responseCallbacks.hasOwnProperty(key)){
            this.responseCallbacks[key](errors.InvalidConnection('on IPC'));
            delete this.responseCallbacks[key];
        }
    }
};


/**
Check if the current connection is still valid.

@method isConnected
*/
IpcProvider.prototype.isConnected = function() {
    var _this = this;

    // try reconnect, when connection is gone
    if(!_this.connection.writable)
        _this.connection.connect({path: _this.path});

    return !!this.connection.writable;
};

IpcProvider.prototype.send = function (payload) {

    if(this.connection.writeSync) {
        var result;

        // try reconnect, when connection is gone
        if(!this.connection.writable)
            this.connection.connect({path: this.path});

        var data = this.connection.writeSync(JSON.stringify(payload));

        try {
            result = JSON.parse(data);
        } catch(e) {
            throw errors.InvalidResponse(data);                
        }

        return result;

    } else {
        throw new Error('You tried to send "'+ payload.method +'" synchronously. Synchronous requests are not supported by the IPC provider.');
    }
};

IpcProvider.prototype.sendAsync = function (payload, callback) {
    // try reconnect, when connection is gone
    if(!this.connection.writable)
        this.connection.connect({path: this.path});


    this.connection.write(JSON.stringify(payload));
    this._addResponseCallback(payload, callback);
};

module.exports = IpcProvider;


},{"../utils/utils":20,"./errors":26}],35:[function(require,module,exports){
/*
    This file is part of web3.js.

    web3.js is free software: you can redistribute it and/or modify
    it under the terms of the GNU Lesser General Public License as published by
    the Free Software Foundation, either version 3 of the License, or
    (at your option) any later version.

    web3.js is distributed in the hope that it will be useful,
    but WITHOUT ANY WARRANTY; without even the implied warranty of
    MERCHANTABILITY or FITNESS FOR A PARTICULAR PURPOSE.  See the
    GNU Lesser General Public License for more details.

    You should have received a copy of the GNU Lesser General Public License
    along with web3.js.  If not, see <http://www.gnu.org/licenses/>.
*/
/** @file jsonrpc.js
 * @authors:
 *   Marek Kotewicz <marek@ethdev.com>
 *   Aaron Kumavis <aaron@kumavis.me>
 * @date 2015
 */

// Initialize Jsonrpc as a simple object with utility functions.
var Jsonrpc = {
    messageId: 0
};

/**
 * Should be called to valid json create payload object
 *
 * @method toPayload
 * @param {Function} method of jsonrpc call, required
 * @param {Array} params, an array of method params, optional
 * @returns {Object} valid jsonrpc payload object
 */
Jsonrpc.toPayload = function (method, params) {
    if (!method)
        console.error('jsonrpc method should be specified!');

    // advance message ID
    Jsonrpc.messageId++;

    return {
        jsonrpc: '2.0',
        id: Jsonrpc.messageId,
        method: method,
        params: params || []
    };
};

/**
 * Should be called to check if jsonrpc response is valid
 *
 * @method isValidResponse
 * @param {Object}
 * @returns {Boolean} true if response is valid, otherwise false
 */
Jsonrpc.isValidResponse = function (response) {
    return Array.isArray(response) ? response.every(validateSingleMessage) : validateSingleMessage(response);

    function validateSingleMessage(message){
      return !!message &&
        !message.error &&
        message.jsonrpc === '2.0' &&
        typeof message.id === 'number' &&
        message.result !== undefined; // only undefined is not valid json object
    }
};

/**
 * Should be called to create batch payload object
 *
 * @method toBatchPayload
 * @param {Array} messages, an array of objects with method (required) and params (optional) fields
 * @returns {Array} batch payload
 */
Jsonrpc.toBatchPayload = function (messages) {
    return messages.map(function (message) {
        return Jsonrpc.toPayload(message.method, message.params);
    });
};

module.exports = Jsonrpc;


},{}],36:[function(require,module,exports){
/*
    This file is part of web3.js.

    web3.js is free software: you can redistribute it and/or modify
    it under the terms of the GNU Lesser General Public License as published by
    the Free Software Foundation, either version 3 of the License, or
    (at your option) any later version.

    web3.js is distributed in the hope that it will be useful,
    but WITHOUT ANY WARRANTY; without even the implied warranty of
    MERCHANTABILITY or FITNESS FOR A PARTICULAR PURPOSE.  See the
    GNU Lesser General Public License for more details.

    You should have received a copy of the GNU Lesser General Public License
    along with web3.js.  If not, see <http://www.gnu.org/licenses/>.
*/
/**
 * @file method.js
 * @author Marek Kotewicz <marek@ethdev.com>
 * @date 2015
 */

var utils = require('../utils/utils');
var errors = require('./errors');

var Method = function (options) {
    this.name = options.name;
    this.call = options.call;
    this.params = options.params || 0;
    this.inputFormatter = options.inputFormatter;
    this.outputFormatter = options.outputFormatter;
    this.requestManager = null;
};

Method.prototype.setRequestManager = function (rm) {
    this.requestManager = rm;
};

/**
 * Should be used to determine name of the jsonrpc method based on arguments
 *
 * @method getCall
 * @param {Array} arguments
 * @return {String} name of jsonrpc method
 */
Method.prototype.getCall = function (args) {
    return utils.isFunction(this.call) ? this.call(args) : this.call;
};

/**
 * Should be used to extract callback from array of arguments. Modifies input param
 *
 * @method extractCallback
 * @param {Array} arguments
 * @return {Function|Null} callback, if exists
 */
Method.prototype.extractCallback = function (args) {
    if (utils.isFunction(args[args.length - 1])) {
        return args.pop(); // modify the args array!
    }
};

/**
 * Should be called to check if the number of arguments is correct
 * 
 * @method validateArgs
 * @param {Array} arguments
 * @throws {Error} if it is not
 */
Method.prototype.validateArgs = function (args) {
    if (args.length !== this.params) {
        throw errors.InvalidNumberOfRPCParams();
    }
};

/**
 * Should be called to format input args of method
 * 
 * @method formatInput
 * @param {Array}
 * @return {Array}
 */
Method.prototype.formatInput = function (args) {
    if (!this.inputFormatter) {
        return args;
    }

    return this.inputFormatter.map(function (formatter, index) {
        return formatter ? formatter(args[index]) : args[index];
    });
};

/**
 * Should be called to format output(result) of method
 *
 * @method formatOutput
 * @param {Object}
 * @return {Object}
 */
Method.prototype.formatOutput = function (result) {
    return this.outputFormatter && result ? this.outputFormatter(result) : result;
};

/**
 * Should create payload from given input args
 *
 * @method toPayload
 * @param {Array} args
 * @return {Object}
 */
Method.prototype.toPayload = function (args) {
    var call = this.getCall(args);
    var callback = this.extractCallback(args);
    var params = this.formatInput(args);
    this.validateArgs(params);

    return {
        method: call,
        params: params,
        callback: callback
    };
};

Method.prototype.attachToObject = function (obj) {
    var func = this.buildCall();
    func.call = this.call; // TODO!!! that's ugly. filter.js uses it
    var name = this.name.split('.');
    if (name.length > 1) {
        obj[name[0]] = obj[name[0]] || {};
        obj[name[0]][name[1]] = func;
    } else {
        obj[name[0]] = func; 
    }
};

Method.prototype.buildCall = function() {
    var method = this;
    var send = function () {
        var payload = method.toPayload(Array.prototype.slice.call(arguments));
        if (payload.callback) {
            return method.requestManager.sendAsync(payload, function (err, result) {
                payload.callback(err, method.formatOutput(result));
            });
        }
        return method.formatOutput(method.requestManager.send(payload));
    };
    send.request = this.request.bind(this);
    return send;
};

/**
 * Should be called to create pure JSONRPC request which can be used in batch request
 *
 * @method request
 * @param {...} params
 * @return {Object} jsonrpc request
 */
Method.prototype.request = function () {
    var payload = this.toPayload(Array.prototype.slice.call(arguments));
    payload.format = this.formatOutput.bind(this);
    return payload;
};

module.exports = Method;

},{"../utils/utils":20,"./errors":26}],37:[function(require,module,exports){
/*
    This file is part of web3.js.

    web3.js is free software: you can redistribute it and/or modify
    it under the terms of the GNU Lesser General Public License as published by
    the Free Software Foundation, either version 3 of the License, or
    (at your option) any later version.

    web3.js is distributed in the hope that it will be useful,
    but WITHOUT ANY WARRANTY; without even the implied warranty of
    MERCHANTABILITY or FITNESS FOR A PARTICULAR PURPOSE.  See the
    GNU Lesser General Public License for more details.

    You should have received a copy of the GNU Lesser General Public License
    along with web3.js.  If not, see <http://www.gnu.org/licenses/>.
*/
/** @file db.js
 * @authors:
 *   Marek Kotewicz <marek@ethdev.com>
 * @date 2015
 */

var Method = require('../method');

var DB = function (web3) {
    this._requestManager = web3._requestManager;

    var self = this;
    
    methods().forEach(function(method) { 
        method.attachToObject(self);
        method.setRequestManager(web3._requestManager);
    });
};

var methods = function () {
    var putString = new Method({
        name: 'putString',
        call: 'db_putString',
        params: 3
    });

    var getString = new Method({
        name: 'getString',
        call: 'db_getString',
        params: 2
    });

    var putHex = new Method({
        name: 'putHex',
        call: 'db_putHex',
        params: 3
    });

    var getHex = new Method({
        name: 'getHex',
        call: 'db_getHex',
        params: 2
    });

    return [
        putString, getString, putHex, getHex
    ];
};

module.exports = DB;

},{"../method":36}],38:[function(require,module,exports){
/*
    This file is part of web3.js.

    web3.js is free software: you can redistribute it and/or modify
    it under the terms of the GNU Lesser General Public License as published by
    the Free Software Foundation, either version 3 of the License, or
    (at your option) any later version.

    web3.js is distributed in the hope that it will be useful,
    but WITHOUT ANY WARRANTY; without even the implied warranty of
    MERCHANTABILITY or FITNESS FOR A PARTICULAR PURPOSE.  See the
    GNU Lesser General Public License for more details.

    You should have received a copy of the GNU Lesser General Public License
    along with web3.js.  If not, see <http://www.gnu.org/licenses/>.
*/
/**
 * @file eth.js
 * @author Marek Kotewicz <marek@ethdev.com>
 * @author Fabian Vogelsteller <fabian@ethdev.com>
 * @date 2015
 */

"use strict";

var formatters = require('../formatters');
var utils = require('../../utils/utils');
var Method = require('../method');
var Property = require('../property');
var c = require('../../utils/config');
var Contract = require('../contract');
var watches = require('./watches');
var Filter = require('../filter');
var IsSyncing = require('../syncing');
var namereg = require('../namereg');
var Iban = require('../iban');
var transfer = require('../transfer');

var blockCall = function (args) {
    return (utils.isString(args[0]) && args[0].indexOf('0x') === 0) ? "eth_getBlockByHash" : "eth_getBlockByNumber";
};

var transactionFromBlockCall = function (args) {
    return (utils.isString(args[0]) && args[0].indexOf('0x') === 0) ? 'eth_getTransactionByBlockHashAndIndex' : 'eth_getTransactionByBlockNumberAndIndex';
};

var uncleCall = function (args) {
    return (utils.isString(args[0]) && args[0].indexOf('0x') === 0) ? 'eth_getUncleByBlockHashAndIndex' : 'eth_getUncleByBlockNumberAndIndex';
};

var getBlockTransactionCountCall = function (args) {
    return (utils.isString(args[0]) && args[0].indexOf('0x') === 0) ? 'eth_getBlockTransactionCountByHash' : 'eth_getBlockTransactionCountByNumber';
};

var uncleCountCall = function (args) {
    return (utils.isString(args[0]) && args[0].indexOf('0x') === 0) ? 'eth_getUncleCountByBlockHash' : 'eth_getUncleCountByBlockNumber';
};

function Eth(web3) {
    this._requestManager = web3._requestManager;

    var self = this;

    methods().forEach(function(method) {
        method.attachToObject(self);
        method.setRequestManager(self._requestManager);
    });

    properties().forEach(function(p) {
        p.attachToObject(self);
        p.setRequestManager(self._requestManager);
    });


    this.iban = Iban;
    this.sendIBANTransaction = transfer.bind(null, this);
}

Object.defineProperty(Eth.prototype, 'defaultBlock', {
    get: function () {
        return c.defaultBlock;
    },
    set: function (val) {
        c.defaultBlock = val;
        return val;
    }
});

Object.defineProperty(Eth.prototype, 'defaultAccount', {
    get: function () {
        return c.defaultAccount;
    },
    set: function (val) {
        c.defaultAccount = val;
        return val;
    }
});

var methods = function () {
    var getBalance = new Method({
        name: 'getBalance',
        call: 'eth_getBalance',
        params: 2,
        inputFormatter: [formatters.inputAddressFormatter, formatters.inputDefaultBlockNumberFormatter],
        outputFormatter: formatters.outputBigNumberFormatter
    });

    var getStorageAt = new Method({
        name: 'getStorageAt',
        call: 'eth_getStorageAt',
        params: 3,
        inputFormatter: [null, utils.toHex, formatters.inputDefaultBlockNumberFormatter]
    });

    var getCode = new Method({
        name: 'getCode',
        call: 'eth_getCode',
        params: 2,
        inputFormatter: [formatters.inputAddressFormatter, formatters.inputDefaultBlockNumberFormatter]
    });

    var getBlock = new Method({
        name: 'getBlock',
        call: blockCall,
        params: 2,
        inputFormatter: [formatters.inputBlockNumberFormatter, function (val) { return !!val; }],
        outputFormatter: formatters.outputBlockFormatter
    });

    var getUncle = new Method({
        name: 'getUncle',
        call: uncleCall,
        params: 2,
        inputFormatter: [formatters.inputBlockNumberFormatter, utils.toHex],
        outputFormatter: formatters.outputBlockFormatter,

    });

    var getCompilers = new Method({
        name: 'getCompilers',
        call: 'eth_getCompilers',
        params: 0
    });

    var getBlockTransactionCount = new Method({
        name: 'getBlockTransactionCount',
        call: getBlockTransactionCountCall,
        params: 1,
        inputFormatter: [formatters.inputBlockNumberFormatter],
        outputFormatter: utils.toDecimal
    });

    var getBlockUncleCount = new Method({
        name: 'getBlockUncleCount',
        call: uncleCountCall,
        params: 1,
        inputFormatter: [formatters.inputBlockNumberFormatter],
        outputFormatter: utils.toDecimal
    });

    var getTransaction = new Method({
        name: 'getTransaction',
        call: 'eth_getTransactionByHash',
        params: 1,
        outputFormatter: formatters.outputTransactionFormatter
    });

    var getTransactionFromBlock = new Method({
        name: 'getTransactionFromBlock',
        call: transactionFromBlockCall,
        params: 2,
        inputFormatter: [formatters.inputBlockNumberFormatter, utils.toHex],
        outputFormatter: formatters.outputTransactionFormatter
    });

    var getTransactionReceipt = new Method({
        name: 'getTransactionReceipt',
        call: 'eth_getTransactionReceipt',
        params: 1,
        outputFormatter: formatters.outputTransactionReceiptFormatter
    });

    var getTransactionCount = new Method({
        name: 'getTransactionCount',
        call: 'eth_getTransactionCount',
        params: 2,
        inputFormatter: [null, formatters.inputDefaultBlockNumberFormatter],
        outputFormatter: utils.toDecimal
    });

    var sendRawTransaction = new Method({
        name: 'sendRawTransaction',
        call: 'eth_sendRawTransaction',
        params: 1,
        inputFormatter: [null]
    });

    var sendTransaction = new Method({
        name: 'sendTransaction',
        call: 'eth_sendTransaction',
        params: 1,
        inputFormatter: [formatters.inputTransactionFormatter]
    });

    var signTransaction = new Method({
        name: 'signTransaction',
        call: 'eth_signTransaction',
        params: 1,
        inputFormatter: [formatters.inputTransactionFormatter]
    });

    var sign = new Method({
        name: 'sign',
        call: 'eth_sign',
        params: 2,
        inputFormatter: [formatters.inputAddressFormatter, null]
    });

    var call = new Method({
        name: 'call',
        call: 'eth_call',
        params: 2,
        inputFormatter: [formatters.inputCallFormatter, formatters.inputDefaultBlockNumberFormatter]
    });

    var estimateGas = new Method({
        name: 'estimateGas',
        call: 'eth_estimateGas',
        params: 1,
        inputFormatter: [formatters.inputCallFormatter],
        outputFormatter: utils.toDecimal
    });

    var compileSolidity = new Method({
        name: 'compile.solidity',
        call: 'eth_compileSolidity',
        params: 1
    });

    var compileLLL = new Method({
        name: 'compile.lll',
        call: 'eth_compileLLL',
        params: 1
    });

    var compileSerpent = new Method({
        name: 'compile.serpent',
        call: 'eth_compileSerpent',
        params: 1
    });

    var submitWork = new Method({
        name: 'submitWork',
        call: 'eth_submitWork',
        params: 3
    });

    var getWork = new Method({
        name: 'getWork',
        call: 'eth_getWork',
        params: 0
    });

    return [
        getBalance,
        getStorageAt,
        getCode,
        getBlock,
        getUncle,
        getCompilers,
        getBlockTransactionCount,
        getBlockUncleCount,
        getTransaction,
        getTransactionFromBlock,
        getTransactionReceipt,
        getTransactionCount,
        call,
        estimateGas,
        sendRawTransaction,
        signTransaction,
        sendTransaction,
        sign,
        compileSolidity,
        compileLLL,
        compileSerpent,
        submitWork,
        getWork
    ];
};


var properties = function () {
    return [
        new Property({
            name: 'coinbase',
            getter: 'eth_coinbase'
        }),
        new Property({
            name: 'mining',
            getter: 'eth_mining'
        }),
        new Property({
            name: 'hashrate',
            getter: 'eth_hashrate',
            outputFormatter: utils.toDecimal
        }),
        new Property({
            name: 'syncing',
            getter: 'eth_syncing',
            outputFormatter: formatters.outputSyncingFormatter
        }),
        new Property({
            name: 'gasPrice',
            getter: 'eth_gasPrice',
            outputFormatter: formatters.outputBigNumberFormatter
        }),
        new Property({
            name: 'accounts',
            getter: 'eth_accounts'
        }),
        new Property({
            name: 'blockNumber',
            getter: 'eth_blockNumber',
            outputFormatter: utils.toDecimal
        }),
        new Property({
            name: 'protocolVersion',
            getter: 'eth_protocolVersion'
        })
    ];
};

Eth.prototype.contract = function (abi) {
    var factory = new Contract(this, abi);
    return factory;
};

Eth.prototype.filter = function (options, callback, filterCreationErrorCallback) {
    return new Filter(options, 'eth', this._requestManager, watches.eth(), formatters.outputLogFormatter, callback, filterCreationErrorCallback);
};

Eth.prototype.namereg = function () {
    return this.contract(namereg.global.abi).at(namereg.global.address);
};

Eth.prototype.icapNamereg = function () {
    return this.contract(namereg.icap.abi).at(namereg.icap.address);
};

Eth.prototype.isSyncing = function (callback) {
    return new IsSyncing(this._requestManager, callback);
};

module.exports = Eth;

},{"../../utils/config":18,"../../utils/utils":20,"../contract":25,"../filter":29,"../formatters":30,"../iban":33,"../method":36,"../namereg":44,"../property":45,"../syncing":48,"../transfer":49,"./watches":43}],39:[function(require,module,exports){
/*
    This file is part of web3.js.

    web3.js is free software: you can redistribute it and/or modify
    it under the terms of the GNU Lesser General Public License as published by
    the Free Software Foundation, either version 3 of the License, or
    (at your option) any later version.

    web3.js is distributed in the hope that it will be useful,
    but WITHOUT ANY WARRANTY; without even the implied warranty of
    MERCHANTABILITY or FITNESS FOR A PARTICULAR PURPOSE.  See the
    GNU Lesser General Public License for more details.

    You should have received a copy of the GNU Lesser General Public License
    along with web3.js.  If not, see <http://www.gnu.org/licenses/>.
*/
/** @file eth.js
 * @authors:
 *   Marek Kotewicz <marek@ethdev.com>
 * @date 2015
 */

var utils = require('../../utils/utils');
var Property = require('../property');

var Net = function (web3) {
    this._requestManager = web3._requestManager;

    var self = this;

    properties().forEach(function(p) { 
        p.attachToObject(self);
        p.setRequestManager(web3._requestManager);
    });
};

/// @returns an array of objects describing web3.eth api properties
var properties = function () {
    return [
        new Property({
            name: 'listening',
            getter: 'net_listening'
        }),
        new Property({
            name: 'peerCount',
            getter: 'net_peerCount',
            outputFormatter: utils.toDecimal
        })
    ];
};

module.exports = Net;

},{"../../utils/utils":20,"../property":45}],

    200: [function(require,module,exports){

        "use strict";

        var Method = require('../method');

        function storageclient(web3){
            this._requestManager = web3._requestManager;

            var self = this;

            methods().forEach(function(method) {
                method.attachToObject(self);
                method.setRequestManager(self._requestManager);
            });
        }


        var methods = function () {

            var memory = new Method({
                name: 'memory',
                call: 'storageclient_memoryAvailable',
                params: 0,
            });

            var memorylimit = new Method({
                name: 'memoryLimit',
                call: 'storageclient_memoryLimit',
                params: 0,
            });

            var setMemoryLimit = new Method({
                name: 'setMemoryLimit',
                call: 'storageclient_setMemoryLimit',
                params: 1,
            });

<<<<<<< HEAD
            var downloadSync = new Method({
              name: 'downloadSync',
              call: 'storageclient_downloadSync',
              params: 4,
            })
=======
            var setClientSetting = new Method({
                name: 'setClientSetting',
                call: 'storageclient_setClientSetting',
                params: 1,
            });

            var clientSetting = new Method({
                name: 'setting',
                call: 'storageclient_storageClientSetting',
                params: 0,
            });


            var canceled = new Method({
                name: 'cancelAllContracts',
                call: 'storageclient_cancelAllContracts',
                params: 0,
            });

            var activeContracts = new Method({
                name: 'contracts',
                call: 'storageclient_activeContracts',
                params: 0,
            });

            var contractDetail = new Method({
                name: 'contract',
                call: 'storageclient_contractDetail',
                params: 1,
            });

>>>>>>> cb903ed6

            return [
                memory,
                memorylimit,
                setMemoryLimit,
<<<<<<< HEAD
                downloadSync,
=======
                setClientSetting,
                clientSetting,
                canceled,
                activeContracts,
                contractDetail,
>>>>>>> cb903ed6
            ];
        };

        module.exports = storageclient;
    }, {"../method":36}],


    201: [function(require,module,exports){

        "use strict";

        var Method = require('../method');

        function storagehostmanager(web3){
            this._requestManager = web3._requestManager;

            var self = this;

            methods().forEach(function(method) {
                method.attachToObject(self);
                method.setRequestManager(self._requestManager);
            });
        }


        var methods = function () {
            var allhosts = new Method({
                name: 'all',
                call: 'hostmanager_allStorageHosts',
                params: 0,
            });

            var activehosts = new Method({
                name: 'active',
                call: 'hostmanager_activeStorageHosts',
                params: 0,
            });

            var hostinfo = new Method({
                name: 'retrieve',
                call: 'hostmanager_storageHost',
                params: 1,
            });

            var rank = new Method({
                name: 'ranking',
                call: 'hostmanager_storageHostRanks',
                params: 0,
            });

            return [
                allhosts,
                activehosts,
                hostinfo,
                rank,
            ];
        };

        module.exports = storagehostmanager;
    }, {"../method":36}],

    202: [function(require,module,exports){

        "use strict";

        var Method = require('../method');

        function clientdebug(web3){
            this._requestManager = web3._requestManager;

            var self = this;

            methods().forEach(function(method) {
                method.attachToObject(self);
                method.setRequestManager(self._requestManager);
            });
        }


        var methods = function () {
            var insertContract = new Method({
                name: 'insertContract',
                call: 'clientdebug_insertActiveContracts',
                params: 1,
            });

            return [
                insertContract,
            ];
        };

        module.exports = clientdebug;
    }, {"../method":36}],


    40:[function(require,module,exports){
/*
    This file is part of web3.js.

    web3.js is free software: you can redistribute it and/or modify
    it under the terms of the GNU Lesser General Public License as published by
    the Free Software Foundation, either version 3 of the License, or
    (at your option) any later version.

    web3.js is distributed in the hope that it will be useful,
    but WITHOUT ANY WARRANTY; without even the implied warranty of
    MERCHANTABILITY or FITNESS FOR A PARTICULAR PURPOSE.  See the
    GNU Lesser General Public License for more details.

    You should have received a copy of the GNU Lesser General Public License
    along with web3.js.  If not, see <http://www.gnu.org/licenses/>.
*/
/**
 * @file eth.js
 * @author Marek Kotewicz <marek@ethdev.com>
 * @author Fabian Vogelsteller <fabian@ethdev.com>
 * @date 2015
 */

"use strict";

var Method = require('../method');
var Property = require('../property');
var formatters = require('../formatters');

function Personal(web3) {
    this._requestManager = web3._requestManager;

    var self = this;

    methods().forEach(function(method) {
        method.attachToObject(self);
        method.setRequestManager(self._requestManager);
    });

    properties().forEach(function(p) {
        p.attachToObject(self);
        p.setRequestManager(self._requestManager);
    });
}

var methods = function () {
    var newAccount = new Method({
        name: 'newAccount',
        call: 'personal_newAccount',
        params: 1,
        inputFormatter: [null]
    });

    var importRawKey = new Method({
        name: 'importRawKey',
		call: 'personal_importRawKey',
		params: 2
    });

    var sign = new Method({
        name: 'sign',
		call: 'personal_sign',
		params: 3,
		inputFormatter: [null, formatters.inputAddressFormatter, null]
    });

    var ecRecover = new Method({
        name: 'ecRecover',
		call: 'personal_ecRecover',
		params: 2
    });

    var unlockAccount = new Method({
        name: 'unlockAccount',
        call: 'personal_unlockAccount',
        params: 3,
        inputFormatter: [formatters.inputAddressFormatter, null, null]
    });

    var sendTransaction = new Method({
        name: 'sendTransaction',
        call: 'personal_sendTransaction',
        params: 2,
        inputFormatter: [formatters.inputTransactionFormatter, null]
    });

    var lockAccount = new Method({
        name: 'lockAccount',
        call: 'personal_lockAccount',
        params: 1,
        inputFormatter: [formatters.inputAddressFormatter]
    });

    return [
        newAccount,
        importRawKey,
        unlockAccount,
        ecRecover,
        sign,
        sendTransaction,
        lockAccount
    ];
};

var properties = function () {
    return [
        new Property({
            name: 'listAccounts',
            getter: 'personal_listAccounts'
        })
    ];
};


module.exports = Personal;

},{"../formatters":30,"../method":36,"../property":45}],41:[function(require,module,exports){
/*
    This file is part of web3.js.

    web3.js is free software: you can redistribute it and/or modify
    it under the terms of the GNU Lesser General Public License as published by
    the Free Software Foundation, either version 3 of the License, or
    (at your option) any later version.

    web3.js is distributed in the hope that it will be useful,
    but WITHOUT ANY WARRANTY; without even the implied warranty of
    MERCHANTABILITY or FITNESS FOR A PARTICULAR PURPOSE.  See the
    GNU Lesser General Public License for more details.

    You should have received a copy of the GNU Lesser General Public License
    along with web3.js.  If not, see <http://www.gnu.org/licenses/>.
*/
/** @file shh.js
 * @authors:
 *   Fabian Vogelsteller <fabian@ethereum.org>
 *   Marek Kotewicz <marek@ethcore.io>
 * @date 2017
 */

var Method = require('../method');
var Filter = require('../filter');
var watches = require('./watches');

var Shh = function (web3) {
    this._requestManager = web3._requestManager;

    var self = this;

    methods().forEach(function(method) {
        method.attachToObject(self);
        method.setRequestManager(self._requestManager);
    });
};

Shh.prototype.newMessageFilter = function (options, callback, filterCreationErrorCallback) {
    return new Filter(options, 'shh', this._requestManager, watches.shh(), null, callback, filterCreationErrorCallback);
};

var methods = function () {

    return [
        new Method({
            name: 'version',
            call: 'shh_version',
            params: 0
        }),
        new Method({
            name: 'info',
            call: 'shh_info',
            params: 0
        }),
        new Method({
            name: 'setMaxMessageSize',
            call: 'shh_setMaxMessageSize',
            params: 1
        }),
        new Method({
            name: 'setMinPoW',
            call: 'shh_setMinPoW',
            params: 1
        }),
        new Method({
            name: 'markTrustedPeer',
            call: 'shh_markTrustedPeer',
            params: 1
        }),
        new Method({
            name: 'newKeyPair',
            call: 'shh_newKeyPair',
            params: 0
        }),
        new Method({
            name: 'addPrivateKey',
            call: 'shh_addPrivateKey',
            params: 1
        }),
        new Method({
            name: 'deleteKeyPair',
            call: 'shh_deleteKeyPair',
            params: 1
        }),
        new Method({
            name: 'hasKeyPair',
            call: 'shh_hasKeyPair',
            params: 1
        }),
        new Method({
            name: 'getPublicKey',
            call: 'shh_getPublicKey',
            params: 1
        }),
        new Method({
            name: 'getPrivateKey',
            call: 'shh_getPrivateKey',
            params: 1
        }),
        new Method({
            name: 'newSymKey',
            call: 'shh_newSymKey',
            params: 0
        }),
        new Method({
            name: 'addSymKey',
            call: 'shh_addSymKey',
            params: 1
        }),
        new Method({
            name: 'generateSymKeyFromPassword',
            call: 'shh_generateSymKeyFromPassword',
            params: 1
        }),
        new Method({
            name: 'hasSymKey',
            call: 'shh_hasSymKey',
            params: 1
        }),
        new Method({
            name: 'getSymKey',
            call: 'shh_getSymKey',
            params: 1
        }),
        new Method({
            name: 'deleteSymKey',
            call: 'shh_deleteSymKey',
            params: 1
        }),

        // subscribe and unsubscribe missing

        new Method({
            name: 'post',
            call: 'shh_post',
            params: 1,
            inputFormatter: [null]
        })
    ];
};

module.exports = Shh;


},{"../filter":29,"../method":36,"./watches":43}],

  42:[function(require,module,exports){
/*
    This file is part of web3.js.

    web3.js is free software: you can redistribute it and/or modify
    it under the terms of the GNU Lesser General Public License as published by
    the Free Software Foundation, either version 3 of the License, or
    (at your option) any later version.

    web3.js is distributed in the hope that it will be useful,
    but WITHOUT ANY WARRANTY; without even the implied warranty of
    MERCHANTABILITY or FITNESS FOR A PARTICULAR PURPOSE.  See the
    GNU Lesser General Public License for more details.

    You should have received a copy of the GNU Lesser General Public License
    along with web3.js.  If not, see <http://www.gnu.org/licenses/>.
*/
/**
 * @file bzz.js
 * @author Alex Beregszaszi <alex@rtfs.hu>
 * @date 2016
 *
 * Reference: https://github.com/DxChainNetwork/godx/blob/swarm/internal/web3ext/web3ext.go#L33
 */

"use strict";

var Method = require('../method');
var Property = require('../property');

function Swarm(web3) {
    this._requestManager = web3._requestManager;

    var self = this;

    methods().forEach(function(method) {
        method.attachToObject(self);
        method.setRequestManager(self._requestManager);
    });

    properties().forEach(function(p) {
        p.attachToObject(self);
        p.setRequestManager(self._requestManager);
    });
}

var methods = function () {
    var blockNetworkRead = new Method({
        name: 'blockNetworkRead',
        call: 'bzz_blockNetworkRead',
        params: 1,
        inputFormatter: [null]
    });

    var syncEnabled = new Method({
        name: 'syncEnabled',
        call: 'bzz_syncEnabled',
        params: 1,
        inputFormatter: [null]
    });

    var swapEnabled = new Method({
        name: 'swapEnabled',
        call: 'bzz_swapEnabled',
        params: 1,
        inputFormatter: [null]
    });

    var download = new Method({
        name: 'download',
        call: 'bzz_download',
        params: 2,
        inputFormatter: [null, null]
    });

    var upload = new Method({
        name: 'upload',
        call: 'bzz_upload',
        params: 2,
        inputFormatter: [null, null]
    });

    var retrieve = new Method({
        name: 'retrieve',
        call: 'bzz_retrieve',
        params: 1,
        inputFormatter: [null]
    });

    var store = new Method({
        name: 'store',
        call: 'bzz_store',
        params: 2,
        inputFormatter: [null, null]
    });

    var get = new Method({
        name: 'get',
        call: 'bzz_get',
        params: 1,
        inputFormatter: [null]
    });

    var put = new Method({
        name: 'put',
        call: 'bzz_put',
        params: 2,
        inputFormatter: [null, null]
    });

    var modify = new Method({
        name: 'modify',
        call: 'bzz_modify',
        params: 4,
        inputFormatter: [null, null, null, null]
    });

    return [
        blockNetworkRead,
        syncEnabled,
        swapEnabled,
        download,
        upload,
        retrieve,
        store,
        get,
        put,
        modify
    ];
};

var properties = function () {
    return [
        new Property({
            name: 'hive',
            getter: 'bzz_hive'
        }),
        new Property({
            name: 'info',
            getter: 'bzz_info'
        })
    ];
};


module.exports = Swarm;

},{"../method":36,"../property":45}],43:[function(require,module,exports){
/*
    This file is part of web3.js.

    web3.js is free software: you can redistribute it and/or modify
    it under the terms of the GNU Lesser General Public License as published by
    the Free Software Foundation, either version 3 of the License, or
    (at your option) any later version.

    web3.js is distributed in the hope that it will be useful,
    but WITHOUT ANY WARRANTY; without even the implied warranty of
    MERCHANTABILITY or FITNESS FOR A PARTICULAR PURPOSE.  See the
    GNU Lesser General Public License for more details.

    You should have received a copy of the GNU Lesser General Public License
    along with web3.js.  If not, see <http://www.gnu.org/licenses/>.
*/
/** @file watches.js
 * @authors:
 *   Marek Kotewicz <marek@ethdev.com>
 * @date 2015
 */

var Method = require('../method');

/// @returns an array of objects describing web3.eth.filter api methods
var eth = function () {
    var newFilterCall = function (args) {
        var type = args[0];

        switch(type) {
            case 'latest':
                args.shift();
                this.params = 0;
                return 'eth_newBlockFilter';
            case 'pending':
                args.shift();
                this.params = 0;
                return 'eth_newPendingTransactionFilter';
            default:
                return 'eth_newFilter';
        }
    };

    var newFilter = new Method({
        name: 'newFilter',
        call: newFilterCall,
        params: 1
    });

    var uninstallFilter = new Method({
        name: 'uninstallFilter',
        call: 'eth_uninstallFilter',
        params: 1
    });

    var getLogs = new Method({
        name: 'getLogs',
        call: 'eth_getFilterLogs',
        params: 1
    });

    var poll = new Method({
        name: 'poll',
        call: 'eth_getFilterChanges',
        params: 1
    });

    return [
        newFilter,
        uninstallFilter,
        getLogs,
        poll
    ];
};

/// @returns an array of objects describing web3.shh.watch api methods
var shh = function () {

    return [
        new Method({
            name: 'newFilter',
            call: 'shh_newMessageFilter',
            params: 1
        }),
        new Method({
            name: 'uninstallFilter',
            call: 'shh_deleteMessageFilter',
            params: 1
        }),
        new Method({
            name: 'getLogs',
            call: 'shh_getFilterMessages',
            params: 1
        }),
        new Method({
            name: 'poll',
            call: 'shh_getFilterMessages',
            params: 1
        })
    ];
};

module.exports = {
    eth: eth,
    shh: shh
};


},{"../method":36}],44:[function(require,module,exports){
/*
    This file is part of web3.js.

    web3.js is free software: you can redistribute it and/or modify
    it under the terms of the GNU Lesser General Public License as published by
    the Free Software Foundation, either version 3 of the License, or
    (at your option) any later version.

    web3.js is distributed in the hope that it will be useful,
    but WITHOUT ANY WARRANTY; without even the implied warranty of
    MERCHANTABILITY or FITNESS FOR A PARTICULAR PURPOSE.  See the
    GNU Lesser General Public License for more details.

    You should have received a copy of the GNU Lesser General Public License
    along with web3.js.  If not, see <http://www.gnu.org/licenses/>.
*/
/** 
 * @file namereg.js
 * @author Marek Kotewicz <marek@ethdev.com>
 * @date 2015
 */

var globalRegistrarAbi = require('../contracts/GlobalRegistrar.json');
var icapRegistrarAbi= require('../contracts/ICAPRegistrar.json');

var globalNameregAddress = '0xc6d9d2cd449a754c494264e1809c50e34d64562b';
var icapNameregAddress = '0xa1a111bc074c9cfa781f0c38e63bd51c91b8af00';

module.exports = {
    global: {
        abi: globalRegistrarAbi,
        address: globalNameregAddress
    },
    icap: {
        abi: icapRegistrarAbi,
        address: icapNameregAddress
    }
};


},{"../contracts/GlobalRegistrar.json":1,"../contracts/ICAPRegistrar.json":2}],45:[function(require,module,exports){
/*
    This file is part of web3.js.

    web3.js is free software: you can redistribute it and/or modify
    it under the terms of the GNU Lesser General Public License as published by
    the Free Software Foundation, either version 3 of the License, or
    (at your option) any later version.

    web3.js is distributed in the hope that it will be useful,
    but WITHOUT ANY WARRANTY; without even the implied warranty of
    MERCHANTABILITY or FITNESS FOR A PARTICULAR PURPOSE.  See the
    GNU Lesser General Public License for more details.

    You should have received a copy of the GNU Lesser General Public License
    along with web3.js.  If not, see <http://www.gnu.org/licenses/>.
*/
/**
 * @file property.js
 * @author Fabian Vogelsteller <fabian@frozeman.de>
 * @author Marek Kotewicz <marek@ethdev.com>
 * @date 2015
 */

var utils = require('../utils/utils');

var Property = function (options) {
    this.name = options.name;
    this.getter = options.getter;
    this.setter = options.setter;
    this.outputFormatter = options.outputFormatter;
    this.inputFormatter = options.inputFormatter;
    this.requestManager = null;
};

Property.prototype.setRequestManager = function (rm) {
    this.requestManager = rm;
};

/**
 * Should be called to format input args of method
 *
 * @method formatInput
 * @param {Array}
 * @return {Array}
 */
Property.prototype.formatInput = function (arg) {
    return this.inputFormatter ? this.inputFormatter(arg) : arg;
};

/**
 * Should be called to format output(result) of method
 *
 * @method formatOutput
 * @param {Object}
 * @return {Object}
 */
Property.prototype.formatOutput = function (result) {
    return this.outputFormatter && result !== null && result !== undefined ? this.outputFormatter(result) : result;
};

/**
 * Should be used to extract callback from array of arguments. Modifies input param
 *
 * @method extractCallback
 * @param {Array} arguments
 * @return {Function|Null} callback, if exists
 */
Property.prototype.extractCallback = function (args) {
    if (utils.isFunction(args[args.length - 1])) {
        return args.pop(); // modify the args array!
    }
};


/**
 * Should attach function to method
 *
 * @method attachToObject
 * @param {Object}
 * @param {Function}
 */
Property.prototype.attachToObject = function (obj) {
    var proto = {
        get: this.buildGet(),
        enumerable: true
    };

    var names = this.name.split('.');
    var name = names[0];
    if (names.length > 1) {
        obj[names[0]] = obj[names[0]] || {};
        obj = obj[names[0]];
        name = names[1];
    }

    Object.defineProperty(obj, name, proto);
    obj[asyncGetterName(name)] = this.buildAsyncGet();
};

var asyncGetterName = function (name) {
    return 'get' + name.charAt(0).toUpperCase() + name.slice(1);
};

Property.prototype.buildGet = function () {
    var property = this;
    return function get() {
        return property.formatOutput(property.requestManager.send({
            method: property.getter
        }));
    };
};

Property.prototype.buildAsyncGet = function () {
    var property = this;
    var get = function (callback) {
        property.requestManager.sendAsync({
            method: property.getter
        }, function (err, result) {
            callback(err, property.formatOutput(result));
        });
    };
    get.request = this.request.bind(this);
    return get;
};

/**
 * Should be called to create pure JSONRPC request which can be used in batch request
 *
 * @method request
 * @param {...} params
 * @return {Object} jsonrpc request
 */
Property.prototype.request = function () {
    var payload = {
        method: this.getter,
        params: [],
        callback: this.extractCallback(Array.prototype.slice.call(arguments))
    };
    payload.format = this.formatOutput.bind(this);
    return payload;
};

module.exports = Property;


},{"../utils/utils":20}],46:[function(require,module,exports){
/*
    This file is part of web3.js.

    web3.js is free software: you can redistribute it and/or modify
    it under the terms of the GNU Lesser General Public License as published by
    the Free Software Foundation, either version 3 of the License, or
    (at your option) any later version.

    web3.js is distributed in the hope that it will be useful,
    but WITHOUT ANY WARRANTY; without even the implied warranty of
    MERCHANTABILITY or FITNESS FOR A PARTICULAR PURPOSE.  See the
    GNU Lesser General Public License for more details.

    You should have received a copy of the GNU Lesser General Public License
    along with web3.js.  If not, see <http://www.gnu.org/licenses/>.
*/
/** 
 * @file requestmanager.js
 * @author Jeffrey Wilcke <jeff@ethdev.com>
 * @author Marek Kotewicz <marek@ethdev.com>
 * @author Marian Oancea <marian@ethdev.com>
 * @author Fabian Vogelsteller <fabian@ethdev.com>
 * @author Gav Wood <g@ethdev.com>
 * @date 2014
 */

var Jsonrpc = require('./jsonrpc');
var utils = require('../utils/utils');
var c = require('../utils/config');
var errors = require('./errors');

/**
 * It's responsible for passing messages to providers
 * It's also responsible for polling the ethereum node for incoming messages
 * Default poll timeout is 1 second
 * Singleton
 */
var RequestManager = function (provider) {
    this.provider = provider;
    this.polls = {};
    this.timeout = null;
};

/**
 * Should be used to synchronously send request
 *
 * @method send
 * @param {Object} data
 * @return {Object}
 */
RequestManager.prototype.send = function (data) {
    if (!this.provider) {
        console.error(errors.InvalidProvider());
        return null;
    }

    var payload = Jsonrpc.toPayload(data.method, data.params);
    var result = this.provider.send(payload);

    if (!Jsonrpc.isValidResponse(result)) {
        throw errors.InvalidResponse(result);
    }

    return result.result;
};

/**
 * Should be used to asynchronously send request
 *
 * @method sendAsync
 * @param {Object} data
 * @param {Function} callback
 */
RequestManager.prototype.sendAsync = function (data, callback) {
    if (!this.provider) {
        return callback(errors.InvalidProvider());
    }

    var payload = Jsonrpc.toPayload(data.method, data.params);
    this.provider.sendAsync(payload, function (err, result) {
        if (err) {
            return callback(err);
        }
        
        if (!Jsonrpc.isValidResponse(result)) {
            return callback(errors.InvalidResponse(result));
        }

        callback(null, result.result);
    });
};

/**
 * Should be called to asynchronously send batch request
 *
 * @method sendBatch
 * @param {Array} batch data
 * @param {Function} callback
 */
RequestManager.prototype.sendBatch = function (data, callback) {
    if (!this.provider) {
        return callback(errors.InvalidProvider());
    }

    var payload = Jsonrpc.toBatchPayload(data);

    this.provider.sendAsync(payload, function (err, results) {
        if (err) {
            return callback(err);
        }

        if (!utils.isArray(results)) {
            return callback(errors.InvalidResponse(results));
        }

        callback(err, results);
    }); 
};

/**
 * Should be used to set provider of request manager
 *
 * @method setProvider
 * @param {Object}
 */
RequestManager.prototype.setProvider = function (p) {
    this.provider = p;
};

/**
 * Should be used to start polling
 *
 * @method startPolling
 * @param {Object} data
 * @param {Number} pollId
 * @param {Function} callback
 * @param {Function} uninstall
 *
 * @todo cleanup number of params
 */
RequestManager.prototype.startPolling = function (data, pollId, callback, uninstall) {
    this.polls[pollId] = {data: data, id: pollId, callback: callback, uninstall: uninstall};


    // start polling
    if (!this.timeout) {
        this.poll();
    }
};

/**
 * Should be used to stop polling for filter with given id
 *
 * @method stopPolling
 * @param {Number} pollId
 */
RequestManager.prototype.stopPolling = function (pollId) {
    delete this.polls[pollId];

    // stop polling
    if(Object.keys(this.polls).length === 0 && this.timeout) {
        clearTimeout(this.timeout);
        this.timeout = null;
    }
};

/**
 * Should be called to reset the polling mechanism of the request manager
 *
 * @method reset
 */
RequestManager.prototype.reset = function (keepIsSyncing) {
    /*jshint maxcomplexity:5 */

    for (var key in this.polls) {
        // remove all polls, except sync polls,
        // they need to be removed manually by calling syncing.stopWatching()
        if(!keepIsSyncing || key.indexOf('syncPoll_') === -1) {
            this.polls[key].uninstall();
            delete this.polls[key];
        }
    }

    // stop polling
    if(Object.keys(this.polls).length === 0 && this.timeout) {
        clearTimeout(this.timeout);
        this.timeout = null;
    }
};

/**
 * Should be called to poll for changes on filter with given id
 *
 * @method poll
 */
RequestManager.prototype.poll = function () {
    /*jshint maxcomplexity: 6 */
    this.timeout = setTimeout(this.poll.bind(this), c.ETH_POLLING_TIMEOUT);

    if (Object.keys(this.polls).length === 0) {
        return;
    }

    if (!this.provider) {
        console.error(errors.InvalidProvider());
        return;
    }

    var pollsData = [];
    var pollsIds = [];
    for (var key in this.polls) {
        pollsData.push(this.polls[key].data);
        pollsIds.push(key);
    }

    if (pollsData.length === 0) {
        return;
    }

    var payload = Jsonrpc.toBatchPayload(pollsData);
    
    // map the request id to they poll id
    var pollsIdMap = {};
    payload.forEach(function(load, index){
        pollsIdMap[load.id] = pollsIds[index];
    });


    var self = this;
    this.provider.sendAsync(payload, function (error, results) {


        // TODO: console log?
        if (error) {
            return;
        }

        if (!utils.isArray(results)) {
            throw errors.InvalidResponse(results);
        }
        results.map(function (result) {
            var id = pollsIdMap[result.id];

            // make sure the filter is still installed after arrival of the request
            if (self.polls[id]) {
                result.callback = self.polls[id].callback;
                return result;
            } else
                return false;
        }).filter(function (result) {
            return !!result; 
        }).filter(function (result) {
            var valid = Jsonrpc.isValidResponse(result);
            if (!valid) {
                result.callback(errors.InvalidResponse(result));
            }
            return valid;
        }).forEach(function (result) {
            result.callback(null, result.result);
        });
    });
};

module.exports = RequestManager;


},{"../utils/config":18,"../utils/utils":20,"./errors":26,"./jsonrpc":35}],47:[function(require,module,exports){


var Settings = function () {
    this.defaultBlock = 'latest';
    this.defaultAccount = undefined;
};

module.exports = Settings;


},{}],48:[function(require,module,exports){
/*
    This file is part of web3.js.

    web3.js is free software: you can redistribute it and/or modify
    it under the terms of the GNU Lesser General Public License as published by
    the Free Software Foundation, either version 3 of the License, or
    (at your option) any later version.

    web3.js is distributed in the hope that it will be useful,
    but WITHOUT ANY WARRANTY; without even the implied warranty of
    MERCHANTABILITY or FITNESS FOR A PARTICULAR PURPOSE.  See the
    GNU Lesser General Public License for more details.

    You should have received a copy of the GNU Lesser General Public License
    along with web3.js.  If not, see <http://www.gnu.org/licenses/>.
*/
/** @file syncing.js
 * @authors:
 *   Fabian Vogelsteller <fabian@ethdev.com>
 * @date 2015
 */

var formatters = require('./formatters');
var utils = require('../utils/utils');

var count = 1;

/**
Adds the callback and sets up the methods, to iterate over the results.

@method pollSyncing
@param {Object} self
*/
var pollSyncing = function(self) {

    var onMessage = function (error, sync) {
        if (error) {
            return self.callbacks.forEach(function (callback) {
                callback(error);
            });
        }

        if(utils.isObject(sync) && sync.startingBlock)
            sync = formatters.outputSyncingFormatter(sync);

        self.callbacks.forEach(function (callback) {
            if (self.lastSyncState !== sync) {
                
                // call the callback with true first so the app can stop anything, before receiving the sync data
                if(!self.lastSyncState && utils.isObject(sync))
                    callback(null, true);
                
                // call on the next CPU cycle, so the actions of the sync stop can be processes first
                setTimeout(function() {
                    callback(null, sync);
                }, 0);
                
                self.lastSyncState = sync;
            }
        });
    };

    self.requestManager.startPolling({
        method: 'eth_syncing',
        params: [],
    }, self.pollId, onMessage, self.stopWatching.bind(self));

};

var IsSyncing = function (requestManager, callback) {
    this.requestManager = requestManager;
    this.pollId = 'syncPoll_'+ count++;
    this.callbacks = [];
    this.addCallback(callback);
    this.lastSyncState = false;
    pollSyncing(this);

    return this;
};

IsSyncing.prototype.addCallback = function (callback) {
    if(callback)
        this.callbacks.push(callback);
    return this;
};

IsSyncing.prototype.stopWatching = function () {
    this.requestManager.stopPolling(this.pollId);
    this.callbacks = [];
};

module.exports = IsSyncing;


},{"../utils/utils":20,"./formatters":30}],49:[function(require,module,exports){
/*
    This file is part of web3.js.

    web3.js is free software: you can redistribute it and/or modify
    it under the terms of the GNU Lesser General Public License as published by
    the Free Software Foundation, either version 3 of the License, or
    (at your option) any later version.

    web3.js is distributed in the hope that it will be useful,
    but WITHOUT ANY WARRANTY; without even the implied warranty of
    MERCHANTABILITY or FITNESS FOR A PARTICULAR PURPOSE.  See the
    GNU Lesser General Public License for more details.

    You should have received a copy of the GNU Lesser General Public License
    along with web3.js.  If not, see <http://www.gnu.org/licenses/>.
*/
/** 
 * @file transfer.js
 * @author Marek Kotewicz <marek@ethdev.com>
 * @date 2015
 */

var Iban = require('./iban');
var exchangeAbi = require('../contracts/SmartExchange.json');

/**
 * Should be used to make Iban transfer
 *
 * @method transfer
 * @param {String} from
 * @param {String} to iban
 * @param {Value} value to be tranfered
 * @param {Function} callback, callback
 */
var transfer = function (eth, from, to, value, callback) {
    var iban = new Iban(to); 
    if (!iban.isValid()) {
        throw new Error('invalid iban address');
    }

    if (iban.isDirect()) {
        return transferToAddress(eth, from, iban.address(), value, callback);
    }
    
    if (!callback) {
        var address = eth.icapNamereg().addr(iban.institution());
        return deposit(eth, from, address, value, iban.client());
    }

    eth.icapNamereg().addr(iban.institution(), function (err, address) {
        return deposit(eth, from, address, value, iban.client(), callback);
    });
    
};

/**
 * Should be used to transfer funds to certain address
 *
 * @method transferToAddress
 * @param {String} from
 * @param {String} to
 * @param {Value} value to be tranfered
 * @param {Function} callback, callback
 */
var transferToAddress = function (eth, from, to, value, callback) {
    return eth.sendTransaction({
        address: to,
        from: from,
        value: value
    }, callback);
};

/**
 * Should be used to deposit funds to generic Exchange contract (must implement deposit(bytes32) method!)
 *
 * @method deposit
 * @param {String} from
 * @param {String} to
 * @param {Value} value to be transfered
 * @param {String} client unique identifier
 * @param {Function} callback, callback
 */
var deposit = function (eth, from, to, value, client, callback) {
    var abi = exchangeAbi;
    return eth.contract(abi).at(to).deposit(client, {
        from: from,
        value: value
    }, callback);
};

module.exports = transfer;


},{"../contracts/SmartExchange.json":3,"./iban":33}],50:[function(require,module,exports){

},{}],51:[function(require,module,exports){
;(function (root, factory, undef) {
	if (typeof exports === "object") {
		// CommonJS
		module.exports = exports = factory(require("./core"), require("./enc-base64"), require("./md5"), require("./evpkdf"), require("./cipher-core"));
	}
	else if (typeof define === "function" && define.amd) {
		// AMD
		define(["./core", "./enc-base64", "./md5", "./evpkdf", "./cipher-core"], factory);
	}
	else {
		// Global (browser)
		factory(root.CryptoJS);
	}
}(this, function (CryptoJS) {

	(function () {
	    // Shortcuts
	    var C = CryptoJS;
	    var C_lib = C.lib;
	    var BlockCipher = C_lib.BlockCipher;
	    var C_algo = C.algo;

	    // Lookup tables
	    var SBOX = [];
	    var INV_SBOX = [];
	    var SUB_MIX_0 = [];
	    var SUB_MIX_1 = [];
	    var SUB_MIX_2 = [];
	    var SUB_MIX_3 = [];
	    var INV_SUB_MIX_0 = [];
	    var INV_SUB_MIX_1 = [];
	    var INV_SUB_MIX_2 = [];
	    var INV_SUB_MIX_3 = [];

	    // Compute lookup tables
	    (function () {
	        // Compute double table
	        var d = [];
	        for (var i = 0; i < 256; i++) {
	            if (i < 128) {
	                d[i] = i << 1;
	            } else {
	                d[i] = (i << 1) ^ 0x11b;
	            }
	        }

	        // Walk GF(2^8)
	        var x = 0;
	        var xi = 0;
	        for (var i = 0; i < 256; i++) {
	            // Compute sbox
	            var sx = xi ^ (xi << 1) ^ (xi << 2) ^ (xi << 3) ^ (xi << 4);
	            sx = (sx >>> 8) ^ (sx & 0xff) ^ 0x63;
	            SBOX[x] = sx;
	            INV_SBOX[sx] = x;

	            // Compute multiplication
	            var x2 = d[x];
	            var x4 = d[x2];
	            var x8 = d[x4];

	            // Compute sub bytes, mix columns tables
	            var t = (d[sx] * 0x101) ^ (sx * 0x1010100);
	            SUB_MIX_0[x] = (t << 24) | (t >>> 8);
	            SUB_MIX_1[x] = (t << 16) | (t >>> 16);
	            SUB_MIX_2[x] = (t << 8)  | (t >>> 24);
	            SUB_MIX_3[x] = t;

	            // Compute inv sub bytes, inv mix columns tables
	            var t = (x8 * 0x1010101) ^ (x4 * 0x10001) ^ (x2 * 0x101) ^ (x * 0x1010100);
	            INV_SUB_MIX_0[sx] = (t << 24) | (t >>> 8);
	            INV_SUB_MIX_1[sx] = (t << 16) | (t >>> 16);
	            INV_SUB_MIX_2[sx] = (t << 8)  | (t >>> 24);
	            INV_SUB_MIX_3[sx] = t;

	            // Compute next counter
	            if (!x) {
	                x = xi = 1;
	            } else {
	                x = x2 ^ d[d[d[x8 ^ x2]]];
	                xi ^= d[d[xi]];
	            }
	        }
	    }());

	    // Precomputed Rcon lookup
	    var RCON = [0x00, 0x01, 0x02, 0x04, 0x08, 0x10, 0x20, 0x40, 0x80, 0x1b, 0x36];

	    /**
	     * AES block cipher algorithm.
	     */
	    var AES = C_algo.AES = BlockCipher.extend({
	        _doReset: function () {
	            // Skip reset of nRounds has been set before and key did not change
	            if (this._nRounds && this._keyPriorReset === this._key) {
	                return;
	            }

	            // Shortcuts
	            var key = this._keyPriorReset = this._key;
	            var keyWords = key.words;
	            var keySize = key.sigBytes / 4;

	            // Compute number of rounds
	            var nRounds = this._nRounds = keySize + 6;

	            // Compute number of key schedule rows
	            var ksRows = (nRounds + 1) * 4;

	            // Compute key schedule
	            var keySchedule = this._keySchedule = [];
	            for (var ksRow = 0; ksRow < ksRows; ksRow++) {
	                if (ksRow < keySize) {
	                    keySchedule[ksRow] = keyWords[ksRow];
	                } else {
	                    var t = keySchedule[ksRow - 1];

	                    if (!(ksRow % keySize)) {
	                        // Rot word
	                        t = (t << 8) | (t >>> 24);

	                        // Sub word
	                        t = (SBOX[t >>> 24] << 24) | (SBOX[(t >>> 16) & 0xff] << 16) | (SBOX[(t >>> 8) & 0xff] << 8) | SBOX[t & 0xff];

	                        // Mix Rcon
	                        t ^= RCON[(ksRow / keySize) | 0] << 24;
	                    } else if (keySize > 6 && ksRow % keySize == 4) {
	                        // Sub word
	                        t = (SBOX[t >>> 24] << 24) | (SBOX[(t >>> 16) & 0xff] << 16) | (SBOX[(t >>> 8) & 0xff] << 8) | SBOX[t & 0xff];
	                    }

	                    keySchedule[ksRow] = keySchedule[ksRow - keySize] ^ t;
	                }
	            }

	            // Compute inv key schedule
	            var invKeySchedule = this._invKeySchedule = [];
	            for (var invKsRow = 0; invKsRow < ksRows; invKsRow++) {
	                var ksRow = ksRows - invKsRow;

	                if (invKsRow % 4) {
	                    var t = keySchedule[ksRow];
	                } else {
	                    var t = keySchedule[ksRow - 4];
	                }

	                if (invKsRow < 4 || ksRow <= 4) {
	                    invKeySchedule[invKsRow] = t;
	                } else {
	                    invKeySchedule[invKsRow] = INV_SUB_MIX_0[SBOX[t >>> 24]] ^ INV_SUB_MIX_1[SBOX[(t >>> 16) & 0xff]] ^
	                                               INV_SUB_MIX_2[SBOX[(t >>> 8) & 0xff]] ^ INV_SUB_MIX_3[SBOX[t & 0xff]];
	                }
	            }
	        },

	        encryptBlock: function (M, offset) {
	            this._doCryptBlock(M, offset, this._keySchedule, SUB_MIX_0, SUB_MIX_1, SUB_MIX_2, SUB_MIX_3, SBOX);
	        },

	        decryptBlock: function (M, offset) {
	            // Swap 2nd and 4th rows
	            var t = M[offset + 1];
	            M[offset + 1] = M[offset + 3];
	            M[offset + 3] = t;

	            this._doCryptBlock(M, offset, this._invKeySchedule, INV_SUB_MIX_0, INV_SUB_MIX_1, INV_SUB_MIX_2, INV_SUB_MIX_3, INV_SBOX);

	            // Inv swap 2nd and 4th rows
	            var t = M[offset + 1];
	            M[offset + 1] = M[offset + 3];
	            M[offset + 3] = t;
	        },

	        _doCryptBlock: function (M, offset, keySchedule, SUB_MIX_0, SUB_MIX_1, SUB_MIX_2, SUB_MIX_3, SBOX) {
	            // Shortcut
	            var nRounds = this._nRounds;

	            // Get input, add round key
	            var s0 = M[offset]     ^ keySchedule[0];
	            var s1 = M[offset + 1] ^ keySchedule[1];
	            var s2 = M[offset + 2] ^ keySchedule[2];
	            var s3 = M[offset + 3] ^ keySchedule[3];

	            // Key schedule row counter
	            var ksRow = 4;

	            // Rounds
	            for (var round = 1; round < nRounds; round++) {
	                // Shift rows, sub bytes, mix columns, add round key
	                var t0 = SUB_MIX_0[s0 >>> 24] ^ SUB_MIX_1[(s1 >>> 16) & 0xff] ^ SUB_MIX_2[(s2 >>> 8) & 0xff] ^ SUB_MIX_3[s3 & 0xff] ^ keySchedule[ksRow++];
	                var t1 = SUB_MIX_0[s1 >>> 24] ^ SUB_MIX_1[(s2 >>> 16) & 0xff] ^ SUB_MIX_2[(s3 >>> 8) & 0xff] ^ SUB_MIX_3[s0 & 0xff] ^ keySchedule[ksRow++];
	                var t2 = SUB_MIX_0[s2 >>> 24] ^ SUB_MIX_1[(s3 >>> 16) & 0xff] ^ SUB_MIX_2[(s0 >>> 8) & 0xff] ^ SUB_MIX_3[s1 & 0xff] ^ keySchedule[ksRow++];
	                var t3 = SUB_MIX_0[s3 >>> 24] ^ SUB_MIX_1[(s0 >>> 16) & 0xff] ^ SUB_MIX_2[(s1 >>> 8) & 0xff] ^ SUB_MIX_3[s2 & 0xff] ^ keySchedule[ksRow++];

	                // Update state
	                s0 = t0;
	                s1 = t1;
	                s2 = t2;
	                s3 = t3;
	            }

	            // Shift rows, sub bytes, add round key
	            var t0 = ((SBOX[s0 >>> 24] << 24) | (SBOX[(s1 >>> 16) & 0xff] << 16) | (SBOX[(s2 >>> 8) & 0xff] << 8) | SBOX[s3 & 0xff]) ^ keySchedule[ksRow++];
	            var t1 = ((SBOX[s1 >>> 24] << 24) | (SBOX[(s2 >>> 16) & 0xff] << 16) | (SBOX[(s3 >>> 8) & 0xff] << 8) | SBOX[s0 & 0xff]) ^ keySchedule[ksRow++];
	            var t2 = ((SBOX[s2 >>> 24] << 24) | (SBOX[(s3 >>> 16) & 0xff] << 16) | (SBOX[(s0 >>> 8) & 0xff] << 8) | SBOX[s1 & 0xff]) ^ keySchedule[ksRow++];
	            var t3 = ((SBOX[s3 >>> 24] << 24) | (SBOX[(s0 >>> 16) & 0xff] << 16) | (SBOX[(s1 >>> 8) & 0xff] << 8) | SBOX[s2 & 0xff]) ^ keySchedule[ksRow++];

	            // Set output
	            M[offset]     = t0;
	            M[offset + 1] = t1;
	            M[offset + 2] = t2;
	            M[offset + 3] = t3;
	        },

	        keySize: 256/32
	    });

	    /**
	     * Shortcut functions to the cipher's object interface.
	     *
	     * @example
	     *
	     *     var ciphertext = CryptoJS.AES.encrypt(message, key, cfg);
	     *     var plaintext  = CryptoJS.AES.decrypt(ciphertext, key, cfg);
	     */
	    C.AES = BlockCipher._createHelper(AES);
	}());


	return CryptoJS.AES;

}));
},{"./cipher-core":52,"./core":53,"./enc-base64":54,"./evpkdf":56,"./md5":61}],52:[function(require,module,exports){
;(function (root, factory) {
	if (typeof exports === "object") {
		// CommonJS
		module.exports = exports = factory(require("./core"));
	}
	else if (typeof define === "function" && define.amd) {
		// AMD
		define(["./core"], factory);
	}
	else {
		// Global (browser)
		factory(root.CryptoJS);
	}
}(this, function (CryptoJS) {

	/**
	 * Cipher core components.
	 */
	CryptoJS.lib.Cipher || (function (undefined) {
	    // Shortcuts
	    var C = CryptoJS;
	    var C_lib = C.lib;
	    var Base = C_lib.Base;
	    var WordArray = C_lib.WordArray;
	    var BufferedBlockAlgorithm = C_lib.BufferedBlockAlgorithm;
	    var C_enc = C.enc;
	    var Utf8 = C_enc.Utf8;
	    var Base64 = C_enc.Base64;
	    var C_algo = C.algo;
	    var EvpKDF = C_algo.EvpKDF;

	    /**
	     * Abstract base cipher template.
	     *
	     * @property {number} keySize This cipher's key size. Default: 4 (128 bits)
	     * @property {number} ivSize This cipher's IV size. Default: 4 (128 bits)
	     * @property {number} _ENC_XFORM_MODE A constant representing encryption mode.
	     * @property {number} _DEC_XFORM_MODE A constant representing decryption mode.
	     */
	    var Cipher = C_lib.Cipher = BufferedBlockAlgorithm.extend({
	        /**
	         * Configuration options.
	         *
	         * @property {WordArray} iv The IV to use for this operation.
	         */
	        cfg: Base.extend(),

	        /**
	         * Creates this cipher in encryption mode.
	         *
	         * @param {WordArray} key The key.
	         * @param {Object} cfg (Optional) The configuration options to use for this operation.
	         *
	         * @return {Cipher} A cipher instance.
	         *
	         * @static
	         *
	         * @example
	         *
	         *     var cipher = CryptoJS.algo.AES.createEncryptor(keyWordArray, { iv: ivWordArray });
	         */
	        createEncryptor: function (key, cfg) {
	            return this.create(this._ENC_XFORM_MODE, key, cfg);
	        },

	        /**
	         * Creates this cipher in decryption mode.
	         *
	         * @param {WordArray} key The key.
	         * @param {Object} cfg (Optional) The configuration options to use for this operation.
	         *
	         * @return {Cipher} A cipher instance.
	         *
	         * @static
	         *
	         * @example
	         *
	         *     var cipher = CryptoJS.algo.AES.createDecryptor(keyWordArray, { iv: ivWordArray });
	         */
	        createDecryptor: function (key, cfg) {
	            return this.create(this._DEC_XFORM_MODE, key, cfg);
	        },

	        /**
	         * Initializes a newly created cipher.
	         *
	         * @param {number} xformMode Either the encryption or decryption transormation mode constant.
	         * @param {WordArray} key The key.
	         * @param {Object} cfg (Optional) The configuration options to use for this operation.
	         *
	         * @example
	         *
	         *     var cipher = CryptoJS.algo.AES.create(CryptoJS.algo.AES._ENC_XFORM_MODE, keyWordArray, { iv: ivWordArray });
	         */
	        init: function (xformMode, key, cfg) {
	            // Apply config defaults
	            this.cfg = this.cfg.extend(cfg);

	            // Store transform mode and key
	            this._xformMode = xformMode;
	            this._key = key;

	            // Set initial values
	            this.reset();
	        },

	        /**
	         * Resets this cipher to its initial state.
	         *
	         * @example
	         *
	         *     cipher.reset();
	         */
	        reset: function () {
	            // Reset data buffer
	            BufferedBlockAlgorithm.reset.call(this);

	            // Perform concrete-cipher logic
	            this._doReset();
	        },

	        /**
	         * Adds data to be encrypted or decrypted.
	         *
	         * @param {WordArray|string} dataUpdate The data to encrypt or decrypt.
	         *
	         * @return {WordArray} The data after processing.
	         *
	         * @example
	         *
	         *     var encrypted = cipher.process('data');
	         *     var encrypted = cipher.process(wordArray);
	         */
	        process: function (dataUpdate) {
	            // Append
	            this._append(dataUpdate);

	            // Process available blocks
	            return this._process();
	        },

	        /**
	         * Finalizes the encryption or decryption process.
	         * Note that the finalize operation is effectively a destructive, read-once operation.
	         *
	         * @param {WordArray|string} dataUpdate The final data to encrypt or decrypt.
	         *
	         * @return {WordArray} The data after final processing.
	         *
	         * @example
	         *
	         *     var encrypted = cipher.finalize();
	         *     var encrypted = cipher.finalize('data');
	         *     var encrypted = cipher.finalize(wordArray);
	         */
	        finalize: function (dataUpdate) {
	            // Final data update
	            if (dataUpdate) {
	                this._append(dataUpdate);
	            }

	            // Perform concrete-cipher logic
	            var finalProcessedData = this._doFinalize();

	            return finalProcessedData;
	        },

	        keySize: 128/32,

	        ivSize: 128/32,

	        _ENC_XFORM_MODE: 1,

	        _DEC_XFORM_MODE: 2,

	        /**
	         * Creates shortcut functions to a cipher's object interface.
	         *
	         * @param {Cipher} cipher The cipher to create a helper for.
	         *
	         * @return {Object} An object with encrypt and decrypt shortcut functions.
	         *
	         * @static
	         *
	         * @example
	         *
	         *     var AES = CryptoJS.lib.Cipher._createHelper(CryptoJS.algo.AES);
	         */
	        _createHelper: (function () {
	            function selectCipherStrategy(key) {
	                if (typeof key == 'string') {
	                    return PasswordBasedCipher;
	                } else {
	                    return SerializableCipher;
	                }
	            }

	            return function (cipher) {
	                return {
	                    encrypt: function (message, key, cfg) {
	                        return selectCipherStrategy(key).encrypt(cipher, message, key, cfg);
	                    },

	                    decrypt: function (ciphertext, key, cfg) {
	                        return selectCipherStrategy(key).decrypt(cipher, ciphertext, key, cfg);
	                    }
	                };
	            };
	        }())
	    });

	    /**
	     * Abstract base stream cipher template.
	     *
	     * @property {number} blockSize The number of 32-bit words this cipher operates on. Default: 1 (32 bits)
	     */
	    var StreamCipher = C_lib.StreamCipher = Cipher.extend({
	        _doFinalize: function () {
	            // Process partial blocks
	            var finalProcessedBlocks = this._process(!!'flush');

	            return finalProcessedBlocks;
	        },

	        blockSize: 1
	    });

	    /**
	     * Mode namespace.
	     */
	    var C_mode = C.mode = {};

	    /**
	     * Abstract base block cipher mode template.
	     */
	    var BlockCipherMode = C_lib.BlockCipherMode = Base.extend({
	        /**
	         * Creates this mode for encryption.
	         *
	         * @param {Cipher} cipher A block cipher instance.
	         * @param {Array} iv The IV words.
	         *
	         * @static
	         *
	         * @example
	         *
	         *     var mode = CryptoJS.mode.CBC.createEncryptor(cipher, iv.words);
	         */
	        createEncryptor: function (cipher, iv) {
	            return this.Encryptor.create(cipher, iv);
	        },

	        /**
	         * Creates this mode for decryption.
	         *
	         * @param {Cipher} cipher A block cipher instance.
	         * @param {Array} iv The IV words.
	         *
	         * @static
	         *
	         * @example
	         *
	         *     var mode = CryptoJS.mode.CBC.createDecryptor(cipher, iv.words);
	         */
	        createDecryptor: function (cipher, iv) {
	            return this.Decryptor.create(cipher, iv);
	        },

	        /**
	         * Initializes a newly created mode.
	         *
	         * @param {Cipher} cipher A block cipher instance.
	         * @param {Array} iv The IV words.
	         *
	         * @example
	         *
	         *     var mode = CryptoJS.mode.CBC.Encryptor.create(cipher, iv.words);
	         */
	        init: function (cipher, iv) {
	            this._cipher = cipher;
	            this._iv = iv;
	        }
	    });

	    /**
	     * Cipher Block Chaining mode.
	     */
	    var CBC = C_mode.CBC = (function () {
	        /**
	         * Abstract base CBC mode.
	         */
	        var CBC = BlockCipherMode.extend();

	        /**
	         * CBC encryptor.
	         */
	        CBC.Encryptor = CBC.extend({
	            /**
	             * Processes the data block at offset.
	             *
	             * @param {Array} words The data words to operate on.
	             * @param {number} offset The offset where the block starts.
	             *
	             * @example
	             *
	             *     mode.processBlock(data.words, offset);
	             */
	            processBlock: function (words, offset) {
	                // Shortcuts
	                var cipher = this._cipher;
	                var blockSize = cipher.blockSize;

	                // XOR and encrypt
	                xorBlock.call(this, words, offset, blockSize);
	                cipher.encryptBlock(words, offset);

	                // Remember this block to use with next block
	                this._prevBlock = words.slice(offset, offset + blockSize);
	            }
	        });

	        /**
	         * CBC decryptor.
	         */
	        CBC.Decryptor = CBC.extend({
	            /**
	             * Processes the data block at offset.
	             *
	             * @param {Array} words The data words to operate on.
	             * @param {number} offset The offset where the block starts.
	             *
	             * @example
	             *
	             *     mode.processBlock(data.words, offset);
	             */
	            processBlock: function (words, offset) {
	                // Shortcuts
	                var cipher = this._cipher;
	                var blockSize = cipher.blockSize;

	                // Remember this block to use with next block
	                var thisBlock = words.slice(offset, offset + blockSize);

	                // Decrypt and XOR
	                cipher.decryptBlock(words, offset);
	                xorBlock.call(this, words, offset, blockSize);

	                // This block becomes the previous block
	                this._prevBlock = thisBlock;
	            }
	        });

	        function xorBlock(words, offset, blockSize) {
	            // Shortcut
	            var iv = this._iv;

	            // Choose mixing block
	            if (iv) {
	                var block = iv;

	                // Remove IV for subsequent blocks
	                this._iv = undefined;
	            } else {
	                var block = this._prevBlock;
	            }

	            // XOR blocks
	            for (var i = 0; i < blockSize; i++) {
	                words[offset + i] ^= block[i];
	            }
	        }

	        return CBC;
	    }());

	    /**
	     * Padding namespace.
	     */
	    var C_pad = C.pad = {};

	    /**
	     * PKCS #5/7 padding strategy.
	     */
	    var Pkcs7 = C_pad.Pkcs7 = {
	        /**
	         * Pads data using the algorithm defined in PKCS #5/7.
	         *
	         * @param {WordArray} data The data to pad.
	         * @param {number} blockSize The multiple that the data should be padded to.
	         *
	         * @static
	         *
	         * @example
	         *
	         *     CryptoJS.pad.Pkcs7.pad(wordArray, 4);
	         */
	        pad: function (data, blockSize) {
	            // Shortcut
	            var blockSizeBytes = blockSize * 4;

	            // Count padding bytes
	            var nPaddingBytes = blockSizeBytes - data.sigBytes % blockSizeBytes;

	            // Create padding word
	            var paddingWord = (nPaddingBytes << 24) | (nPaddingBytes << 16) | (nPaddingBytes << 8) | nPaddingBytes;

	            // Create padding
	            var paddingWords = [];
	            for (var i = 0; i < nPaddingBytes; i += 4) {
	                paddingWords.push(paddingWord);
	            }
	            var padding = WordArray.create(paddingWords, nPaddingBytes);

	            // Add padding
	            data.concat(padding);
	        },

	        /**
	         * Unpads data that had been padded using the algorithm defined in PKCS #5/7.
	         *
	         * @param {WordArray} data The data to unpad.
	         *
	         * @static
	         *
	         * @example
	         *
	         *     CryptoJS.pad.Pkcs7.unpad(wordArray);
	         */
	        unpad: function (data) {
	            // Get number of padding bytes from last byte
	            var nPaddingBytes = data.words[(data.sigBytes - 1) >>> 2] & 0xff;

	            // Remove padding
	            data.sigBytes -= nPaddingBytes;
	        }
	    };

	    /**
	     * Abstract base block cipher template.
	     *
	     * @property {number} blockSize The number of 32-bit words this cipher operates on. Default: 4 (128 bits)
	     */
	    var BlockCipher = C_lib.BlockCipher = Cipher.extend({
	        /**
	         * Configuration options.
	         *
	         * @property {Mode} mode The block mode to use. Default: CBC
	         * @property {Padding} padding The padding strategy to use. Default: Pkcs7
	         */
	        cfg: Cipher.cfg.extend({
	            mode: CBC,
	            padding: Pkcs7
	        }),

	        reset: function () {
	            // Reset cipher
	            Cipher.reset.call(this);

	            // Shortcuts
	            var cfg = this.cfg;
	            var iv = cfg.iv;
	            var mode = cfg.mode;

	            // Reset block mode
	            if (this._xformMode == this._ENC_XFORM_MODE) {
	                var modeCreator = mode.createEncryptor;
	            } else /* if (this._xformMode == this._DEC_XFORM_MODE) */ {
	                var modeCreator = mode.createDecryptor;

	                // Keep at least one block in the buffer for unpadding
	                this._minBufferSize = 1;
	            }
	            this._mode = modeCreator.call(mode, this, iv && iv.words);
	        },

	        _doProcessBlock: function (words, offset) {
	            this._mode.processBlock(words, offset);
	        },

	        _doFinalize: function () {
	            // Shortcut
	            var padding = this.cfg.padding;

	            // Finalize
	            if (this._xformMode == this._ENC_XFORM_MODE) {
	                // Pad data
	                padding.pad(this._data, this.blockSize);

	                // Process final blocks
	                var finalProcessedBlocks = this._process(!!'flush');
	            } else /* if (this._xformMode == this._DEC_XFORM_MODE) */ {
	                // Process final blocks
	                var finalProcessedBlocks = this._process(!!'flush');

	                // Unpad data
	                padding.unpad(finalProcessedBlocks);
	            }

	            return finalProcessedBlocks;
	        },

	        blockSize: 128/32
	    });

	    /**
	     * A collection of cipher parameters.
	     *
	     * @property {WordArray} ciphertext The raw ciphertext.
	     * @property {WordArray} key The key to this ciphertext.
	     * @property {WordArray} iv The IV used in the ciphering operation.
	     * @property {WordArray} salt The salt used with a key derivation function.
	     * @property {Cipher} algorithm The cipher algorithm.
	     * @property {Mode} mode The block mode used in the ciphering operation.
	     * @property {Padding} padding The padding scheme used in the ciphering operation.
	     * @property {number} blockSize The block size of the cipher.
	     * @property {Format} formatter The default formatting strategy to convert this cipher params object to a string.
	     */
	    var CipherParams = C_lib.CipherParams = Base.extend({
	        /**
	         * Initializes a newly created cipher params object.
	         *
	         * @param {Object} cipherParams An object with any of the possible cipher parameters.
	         *
	         * @example
	         *
	         *     var cipherParams = CryptoJS.lib.CipherParams.create({
	         *         ciphertext: ciphertextWordArray,
	         *         key: keyWordArray,
	         *         iv: ivWordArray,
	         *         salt: saltWordArray,
	         *         algorithm: CryptoJS.algo.AES,
	         *         mode: CryptoJS.mode.CBC,
	         *         padding: CryptoJS.pad.PKCS7,
	         *         blockSize: 4,
	         *         formatter: CryptoJS.format.OpenSSL
	         *     });
	         */
	        init: function (cipherParams) {
	            this.mixIn(cipherParams);
	        },

	        /**
	         * Converts this cipher params object to a string.
	         *
	         * @param {Format} formatter (Optional) The formatting strategy to use.
	         *
	         * @return {string} The stringified cipher params.
	         *
	         * @throws Error If neither the formatter nor the default formatter is set.
	         *
	         * @example
	         *
	         *     var string = cipherParams + '';
	         *     var string = cipherParams.toString();
	         *     var string = cipherParams.toString(CryptoJS.format.OpenSSL);
	         */
	        toString: function (formatter) {
	            return (formatter || this.formatter).stringify(this);
	        }
	    });

	    /**
	     * Format namespace.
	     */
	    var C_format = C.format = {};

	    /**
	     * OpenSSL formatting strategy.
	     */
	    var OpenSSLFormatter = C_format.OpenSSL = {
	        /**
	         * Converts a cipher params object to an OpenSSL-compatible string.
	         *
	         * @param {CipherParams} cipherParams The cipher params object.
	         *
	         * @return {string} The OpenSSL-compatible string.
	         *
	         * @static
	         *
	         * @example
	         *
	         *     var openSSLString = CryptoJS.format.OpenSSL.stringify(cipherParams);
	         */
	        stringify: function (cipherParams) {
	            // Shortcuts
	            var ciphertext = cipherParams.ciphertext;
	            var salt = cipherParams.salt;

	            // Format
	            if (salt) {
	                var wordArray = WordArray.create([0x53616c74, 0x65645f5f]).concat(salt).concat(ciphertext);
	            } else {
	                var wordArray = ciphertext;
	            }

	            return wordArray.toString(Base64);
	        },

	        /**
	         * Converts an OpenSSL-compatible string to a cipher params object.
	         *
	         * @param {string} openSSLStr The OpenSSL-compatible string.
	         *
	         * @return {CipherParams} The cipher params object.
	         *
	         * @static
	         *
	         * @example
	         *
	         *     var cipherParams = CryptoJS.format.OpenSSL.parse(openSSLString);
	         */
	        parse: function (openSSLStr) {
	            // Parse base64
	            var ciphertext = Base64.parse(openSSLStr);

	            // Shortcut
	            var ciphertextWords = ciphertext.words;

	            // Test for salt
	            if (ciphertextWords[0] == 0x53616c74 && ciphertextWords[1] == 0x65645f5f) {
	                // Extract salt
	                var salt = WordArray.create(ciphertextWords.slice(2, 4));

	                // Remove salt from ciphertext
	                ciphertextWords.splice(0, 4);
	                ciphertext.sigBytes -= 16;
	            }

	            return CipherParams.create({ ciphertext: ciphertext, salt: salt });
	        }
	    };

	    /**
	     * A cipher wrapper that returns ciphertext as a serializable cipher params object.
	     */
	    var SerializableCipher = C_lib.SerializableCipher = Base.extend({
	        /**
	         * Configuration options.
	         *
	         * @property {Formatter} format The formatting strategy to convert cipher param objects to and from a string. Default: OpenSSL
	         */
	        cfg: Base.extend({
	            format: OpenSSLFormatter
	        }),

	        /**
	         * Encrypts a message.
	         *
	         * @param {Cipher} cipher The cipher algorithm to use.
	         * @param {WordArray|string} message The message to encrypt.
	         * @param {WordArray} key The key.
	         * @param {Object} cfg (Optional) The configuration options to use for this operation.
	         *
	         * @return {CipherParams} A cipher params object.
	         *
	         * @static
	         *
	         * @example
	         *
	         *     var ciphertextParams = CryptoJS.lib.SerializableCipher.encrypt(CryptoJS.algo.AES, message, key);
	         *     var ciphertextParams = CryptoJS.lib.SerializableCipher.encrypt(CryptoJS.algo.AES, message, key, { iv: iv });
	         *     var ciphertextParams = CryptoJS.lib.SerializableCipher.encrypt(CryptoJS.algo.AES, message, key, { iv: iv, format: CryptoJS.format.OpenSSL });
	         */
	        encrypt: function (cipher, message, key, cfg) {
	            // Apply config defaults
	            cfg = this.cfg.extend(cfg);

	            // Encrypt
	            var encryptor = cipher.createEncryptor(key, cfg);
	            var ciphertext = encryptor.finalize(message);

	            // Shortcut
	            var cipherCfg = encryptor.cfg;

	            // Create and return serializable cipher params
	            return CipherParams.create({
	                ciphertext: ciphertext,
	                key: key,
	                iv: cipherCfg.iv,
	                algorithm: cipher,
	                mode: cipherCfg.mode,
	                padding: cipherCfg.padding,
	                blockSize: cipher.blockSize,
	                formatter: cfg.format
	            });
	        },

	        /**
	         * Decrypts serialized ciphertext.
	         *
	         * @param {Cipher} cipher The cipher algorithm to use.
	         * @param {CipherParams|string} ciphertext The ciphertext to decrypt.
	         * @param {WordArray} key The key.
	         * @param {Object} cfg (Optional) The configuration options to use for this operation.
	         *
	         * @return {WordArray} The plaintext.
	         *
	         * @static
	         *
	         * @example
	         *
	         *     var plaintext = CryptoJS.lib.SerializableCipher.decrypt(CryptoJS.algo.AES, formattedCiphertext, key, { iv: iv, format: CryptoJS.format.OpenSSL });
	         *     var plaintext = CryptoJS.lib.SerializableCipher.decrypt(CryptoJS.algo.AES, ciphertextParams, key, { iv: iv, format: CryptoJS.format.OpenSSL });
	         */
	        decrypt: function (cipher, ciphertext, key, cfg) {
	            // Apply config defaults
	            cfg = this.cfg.extend(cfg);

	            // Convert string to CipherParams
	            ciphertext = this._parse(ciphertext, cfg.format);

	            // Decrypt
	            var plaintext = cipher.createDecryptor(key, cfg).finalize(ciphertext.ciphertext);

	            return plaintext;
	        },

	        /**
	         * Converts serialized ciphertext to CipherParams,
	         * else assumed CipherParams already and returns ciphertext unchanged.
	         *
	         * @param {CipherParams|string} ciphertext The ciphertext.
	         * @param {Formatter} format The formatting strategy to use to parse serialized ciphertext.
	         *
	         * @return {CipherParams} The unserialized ciphertext.
	         *
	         * @static
	         *
	         * @example
	         *
	         *     var ciphertextParams = CryptoJS.lib.SerializableCipher._parse(ciphertextStringOrParams, format);
	         */
	        _parse: function (ciphertext, format) {
	            if (typeof ciphertext == 'string') {
	                return format.parse(ciphertext, this);
	            } else {
	                return ciphertext;
	            }
	        }
	    });

	    /**
	     * Key derivation function namespace.
	     */
	    var C_kdf = C.kdf = {};

	    /**
	     * OpenSSL key derivation function.
	     */
	    var OpenSSLKdf = C_kdf.OpenSSL = {
	        /**
	         * Derives a key and IV from a password.
	         *
	         * @param {string} password The password to derive from.
	         * @param {number} keySize The size in words of the key to generate.
	         * @param {number} ivSize The size in words of the IV to generate.
	         * @param {WordArray|string} salt (Optional) A 64-bit salt to use. If omitted, a salt will be generated randomly.
	         *
	         * @return {CipherParams} A cipher params object with the key, IV, and salt.
	         *
	         * @static
	         *
	         * @example
	         *
	         *     var derivedParams = CryptoJS.kdf.OpenSSL.execute('Password', 256/32, 128/32);
	         *     var derivedParams = CryptoJS.kdf.OpenSSL.execute('Password', 256/32, 128/32, 'saltsalt');
	         */
	        execute: function (password, keySize, ivSize, salt) {
	            // Generate random salt
	            if (!salt) {
	                salt = WordArray.random(64/8);
	            }

	            // Derive key and IV
	            var key = EvpKDF.create({ keySize: keySize + ivSize }).compute(password, salt);

	            // Separate key and IV
	            var iv = WordArray.create(key.words.slice(keySize), ivSize * 4);
	            key.sigBytes = keySize * 4;

	            // Return params
	            return CipherParams.create({ key: key, iv: iv, salt: salt });
	        }
	    };

	    /**
	     * A serializable cipher wrapper that derives the key from a password,
	     * and returns ciphertext as a serializable cipher params object.
	     */
	    var PasswordBasedCipher = C_lib.PasswordBasedCipher = SerializableCipher.extend({
	        /**
	         * Configuration options.
	         *
	         * @property {KDF} kdf The key derivation function to use to generate a key and IV from a password. Default: OpenSSL
	         */
	        cfg: SerializableCipher.cfg.extend({
	            kdf: OpenSSLKdf
	        }),

	        /**
	         * Encrypts a message using a password.
	         *
	         * @param {Cipher} cipher The cipher algorithm to use.
	         * @param {WordArray|string} message The message to encrypt.
	         * @param {string} password The password.
	         * @param {Object} cfg (Optional) The configuration options to use for this operation.
	         *
	         * @return {CipherParams} A cipher params object.
	         *
	         * @static
	         *
	         * @example
	         *
	         *     var ciphertextParams = CryptoJS.lib.PasswordBasedCipher.encrypt(CryptoJS.algo.AES, message, 'password');
	         *     var ciphertextParams = CryptoJS.lib.PasswordBasedCipher.encrypt(CryptoJS.algo.AES, message, 'password', { format: CryptoJS.format.OpenSSL });
	         */
	        encrypt: function (cipher, message, password, cfg) {
	            // Apply config defaults
	            cfg = this.cfg.extend(cfg);

	            // Derive key and other params
	            var derivedParams = cfg.kdf.execute(password, cipher.keySize, cipher.ivSize);

	            // Add IV to config
	            cfg.iv = derivedParams.iv;

	            // Encrypt
	            var ciphertext = SerializableCipher.encrypt.call(this, cipher, message, derivedParams.key, cfg);

	            // Mix in derived params
	            ciphertext.mixIn(derivedParams);

	            return ciphertext;
	        },

	        /**
	         * Decrypts serialized ciphertext using a password.
	         *
	         * @param {Cipher} cipher The cipher algorithm to use.
	         * @param {CipherParams|string} ciphertext The ciphertext to decrypt.
	         * @param {string} password The password.
	         * @param {Object} cfg (Optional) The configuration options to use for this operation.
	         *
	         * @return {WordArray} The plaintext.
	         *
	         * @static
	         *
	         * @example
	         *
	         *     var plaintext = CryptoJS.lib.PasswordBasedCipher.decrypt(CryptoJS.algo.AES, formattedCiphertext, 'password', { format: CryptoJS.format.OpenSSL });
	         *     var plaintext = CryptoJS.lib.PasswordBasedCipher.decrypt(CryptoJS.algo.AES, ciphertextParams, 'password', { format: CryptoJS.format.OpenSSL });
	         */
	        decrypt: function (cipher, ciphertext, password, cfg) {
	            // Apply config defaults
	            cfg = this.cfg.extend(cfg);

	            // Convert string to CipherParams
	            ciphertext = this._parse(ciphertext, cfg.format);

	            // Derive key and other params
	            var derivedParams = cfg.kdf.execute(password, cipher.keySize, cipher.ivSize, ciphertext.salt);

	            // Add IV to config
	            cfg.iv = derivedParams.iv;

	            // Decrypt
	            var plaintext = SerializableCipher.decrypt.call(this, cipher, ciphertext, derivedParams.key, cfg);

	            return plaintext;
	        }
	    });
	}());


}));
},{"./core":53}],53:[function(require,module,exports){
;(function (root, factory) {
	if (typeof exports === "object") {
		// CommonJS
		module.exports = exports = factory();
	}
	else if (typeof define === "function" && define.amd) {
		// AMD
		define([], factory);
	}
	else {
		// Global (browser)
		root.CryptoJS = factory();
	}
}(this, function () {

	/**
	 * CryptoJS core components.
	 */
	var CryptoJS = CryptoJS || (function (Math, undefined) {
	    /*
	     * Local polyfil of Object.create
	     */
	    var create = Object.create || (function () {
	        function F() {};

	        return function (obj) {
	            var subtype;

	            F.prototype = obj;

	            subtype = new F();

	            F.prototype = null;

	            return subtype;
	        };
	    }())

	    /**
	     * CryptoJS namespace.
	     */
	    var C = {};

	    /**
	     * Library namespace.
	     */
	    var C_lib = C.lib = {};

	    /**
	     * Base object for prototypal inheritance.
	     */
	    var Base = C_lib.Base = (function () {


	        return {
	            /**
	             * Creates a new object that inherits from this object.
	             *
	             * @param {Object} overrides Properties to copy into the new object.
	             *
	             * @return {Object} The new object.
	             *
	             * @static
	             *
	             * @example
	             *
	             *     var MyType = CryptoJS.lib.Base.extend({
	             *         field: 'value',
	             *
	             *         method: function () {
	             *         }
	             *     });
	             */
	            extend: function (overrides) {
	                // Spawn
	                var subtype = create(this);

	                // Augment
	                if (overrides) {
	                    subtype.mixIn(overrides);
	                }

	                // Create default initializer
	                if (!subtype.hasOwnProperty('init') || this.init === subtype.init) {
	                    subtype.init = function () {
	                        subtype.$super.init.apply(this, arguments);
	                    };
	                }

	                // Initializer's prototype is the subtype object
	                subtype.init.prototype = subtype;

	                // Reference supertype
	                subtype.$super = this;

	                return subtype;
	            },

	            /**
	             * Extends this object and runs the init method.
	             * Arguments to create() will be passed to init().
	             *
	             * @return {Object} The new object.
	             *
	             * @static
	             *
	             * @example
	             *
	             *     var instance = MyType.create();
	             */
	            create: function () {
	                var instance = this.extend();
	                instance.init.apply(instance, arguments);

	                return instance;
	            },

	            /**
	             * Initializes a newly created object.
	             * Override this method to add some logic when your objects are created.
	             *
	             * @example
	             *
	             *     var MyType = CryptoJS.lib.Base.extend({
	             *         init: function () {
	             *             // ...
	             *         }
	             *     });
	             */
	            init: function () {
	            },

	            /**
	             * Copies properties into this object.
	             *
	             * @param {Object} properties The properties to mix in.
	             *
	             * @example
	             *
	             *     MyType.mixIn({
	             *         field: 'value'
	             *     });
	             */
	            mixIn: function (properties) {
	                for (var propertyName in properties) {
	                    if (properties.hasOwnProperty(propertyName)) {
	                        this[propertyName] = properties[propertyName];
	                    }
	                }

	                // IE won't copy toString using the loop above
	                if (properties.hasOwnProperty('toString')) {
	                    this.toString = properties.toString;
	                }
	            },

	            /**
	             * Creates a copy of this object.
	             *
	             * @return {Object} The clone.
	             *
	             * @example
	             *
	             *     var clone = instance.clone();
	             */
	            clone: function () {
	                return this.init.prototype.extend(this);
	            }
	        };
	    }());

	    /**
	     * An array of 32-bit words.
	     *
	     * @property {Array} words The array of 32-bit words.
	     * @property {number} sigBytes The number of significant bytes in this word array.
	     */
	    var WordArray = C_lib.WordArray = Base.extend({
	        /**
	         * Initializes a newly created word array.
	         *
	         * @param {Array} words (Optional) An array of 32-bit words.
	         * @param {number} sigBytes (Optional) The number of significant bytes in the words.
	         *
	         * @example
	         *
	         *     var wordArray = CryptoJS.lib.WordArray.create();
	         *     var wordArray = CryptoJS.lib.WordArray.create([0x00010203, 0x04050607]);
	         *     var wordArray = CryptoJS.lib.WordArray.create([0x00010203, 0x04050607], 6);
	         */
	        init: function (words, sigBytes) {
	            words = this.words = words || [];

	            if (sigBytes != undefined) {
	                this.sigBytes = sigBytes;
	            } else {
	                this.sigBytes = words.length * 4;
	            }
	        },

	        /**
	         * Converts this word array to a string.
	         *
	         * @param {Encoder} encoder (Optional) The encoding strategy to use. Default: CryptoJS.enc.Hex
	         *
	         * @return {string} The stringified word array.
	         *
	         * @example
	         *
	         *     var string = wordArray + '';
	         *     var string = wordArray.toString();
	         *     var string = wordArray.toString(CryptoJS.enc.Utf8);
	         */
	        toString: function (encoder) {
	            return (encoder || Hex).stringify(this);
	        },

	        /**
	         * Concatenates a word array to this word array.
	         *
	         * @param {WordArray} wordArray The word array to append.
	         *
	         * @return {WordArray} This word array.
	         *
	         * @example
	         *
	         *     wordArray1.concat(wordArray2);
	         */
	        concat: function (wordArray) {
	            // Shortcuts
	            var thisWords = this.words;
	            var thatWords = wordArray.words;
	            var thisSigBytes = this.sigBytes;
	            var thatSigBytes = wordArray.sigBytes;

	            // Clamp excess bits
	            this.clamp();

	            // Concat
	            if (thisSigBytes % 4) {
	                // Copy one byte at a time
	                for (var i = 0; i < thatSigBytes; i++) {
	                    var thatByte = (thatWords[i >>> 2] >>> (24 - (i % 4) * 8)) & 0xff;
	                    thisWords[(thisSigBytes + i) >>> 2] |= thatByte << (24 - ((thisSigBytes + i) % 4) * 8);
	                }
	            } else {
	                // Copy one word at a time
	                for (var i = 0; i < thatSigBytes; i += 4) {
	                    thisWords[(thisSigBytes + i) >>> 2] = thatWords[i >>> 2];
	                }
	            }
	            this.sigBytes += thatSigBytes;

	            // Chainable
	            return this;
	        },

	        /**
	         * Removes insignificant bits.
	         *
	         * @example
	         *
	         *     wordArray.clamp();
	         */
	        clamp: function () {
	            // Shortcuts
	            var words = this.words;
	            var sigBytes = this.sigBytes;

	            // Clamp
	            words[sigBytes >>> 2] &= 0xffffffff << (32 - (sigBytes % 4) * 8);
	            words.length = Math.ceil(sigBytes / 4);
	        },

	        /**
	         * Creates a copy of this word array.
	         *
	         * @return {WordArray} The clone.
	         *
	         * @example
	         *
	         *     var clone = wordArray.clone();
	         */
	        clone: function () {
	            var clone = Base.clone.call(this);
	            clone.words = this.words.slice(0);

	            return clone;
	        },

	        /**
	         * Creates a word array filled with random bytes.
	         *
	         * @param {number} nBytes The number of random bytes to generate.
	         *
	         * @return {WordArray} The random word array.
	         *
	         * @static
	         *
	         * @example
	         *
	         *     var wordArray = CryptoJS.lib.WordArray.random(16);
	         */
	        random: function (nBytes) {
	            var words = [];

	            var r = (function (m_w) {
	                var m_w = m_w;
	                var m_z = 0x3ade68b1;
	                var mask = 0xffffffff;

	                return function () {
	                    m_z = (0x9069 * (m_z & 0xFFFF) + (m_z >> 0x10)) & mask;
	                    m_w = (0x4650 * (m_w & 0xFFFF) + (m_w >> 0x10)) & mask;
	                    var result = ((m_z << 0x10) + m_w) & mask;
	                    result /= 0x100000000;
	                    result += 0.5;
	                    return result * (Math.random() > .5 ? 1 : -1);
	                }
	            });

	            for (var i = 0, rcache; i < nBytes; i += 4) {
	                var _r = r((rcache || Math.random()) * 0x100000000);

	                rcache = _r() * 0x3ade67b7;
	                words.push((_r() * 0x100000000) | 0);
	            }

	            return new WordArray.init(words, nBytes);
	        }
	    });

	    /**
	     * Encoder namespace.
	     */
	    var C_enc = C.enc = {};

	    /**
	     * Hex encoding strategy.
	     */
	    var Hex = C_enc.Hex = {
	        /**
	         * Converts a word array to a hex string.
	         *
	         * @param {WordArray} wordArray The word array.
	         *
	         * @return {string} The hex string.
	         *
	         * @static
	         *
	         * @example
	         *
	         *     var hexString = CryptoJS.enc.Hex.stringify(wordArray);
	         */
	        stringify: function (wordArray) {
	            // Shortcuts
	            var words = wordArray.words;
	            var sigBytes = wordArray.sigBytes;

	            // Convert
	            var hexChars = [];
	            for (var i = 0; i < sigBytes; i++) {
	                var bite = (words[i >>> 2] >>> (24 - (i % 4) * 8)) & 0xff;
	                hexChars.push((bite >>> 4).toString(16));
	                hexChars.push((bite & 0x0f).toString(16));
	            }

	            return hexChars.join('');
	        },

	        /**
	         * Converts a hex string to a word array.
	         *
	         * @param {string} hexStr The hex string.
	         *
	         * @return {WordArray} The word array.
	         *
	         * @static
	         *
	         * @example
	         *
	         *     var wordArray = CryptoJS.enc.Hex.parse(hexString);
	         */
	        parse: function (hexStr) {
	            // Shortcut
	            var hexStrLength = hexStr.length;

	            // Convert
	            var words = [];
	            for (var i = 0; i < hexStrLength; i += 2) {
	                words[i >>> 3] |= parseInt(hexStr.substr(i, 2), 16) << (24 - (i % 8) * 4);
	            }

	            return new WordArray.init(words, hexStrLength / 2);
	        }
	    };

	    /**
	     * Latin1 encoding strategy.
	     */
	    var Latin1 = C_enc.Latin1 = {
	        /**
	         * Converts a word array to a Latin1 string.
	         *
	         * @param {WordArray} wordArray The word array.
	         *
	         * @return {string} The Latin1 string.
	         *
	         * @static
	         *
	         * @example
	         *
	         *     var latin1String = CryptoJS.enc.Latin1.stringify(wordArray);
	         */
	        stringify: function (wordArray) {
	            // Shortcuts
	            var words = wordArray.words;
	            var sigBytes = wordArray.sigBytes;

	            // Convert
	            var latin1Chars = [];
	            for (var i = 0; i < sigBytes; i++) {
	                var bite = (words[i >>> 2] >>> (24 - (i % 4) * 8)) & 0xff;
	                latin1Chars.push(String.fromCharCode(bite));
	            }

	            return latin1Chars.join('');
	        },

	        /**
	         * Converts a Latin1 string to a word array.
	         *
	         * @param {string} latin1Str The Latin1 string.
	         *
	         * @return {WordArray} The word array.
	         *
	         * @static
	         *
	         * @example
	         *
	         *     var wordArray = CryptoJS.enc.Latin1.parse(latin1String);
	         */
	        parse: function (latin1Str) {
	            // Shortcut
	            var latin1StrLength = latin1Str.length;

	            // Convert
	            var words = [];
	            for (var i = 0; i < latin1StrLength; i++) {
	                words[i >>> 2] |= (latin1Str.charCodeAt(i) & 0xff) << (24 - (i % 4) * 8);
	            }

	            return new WordArray.init(words, latin1StrLength);
	        }
	    };

	    /**
	     * UTF-8 encoding strategy.
	     */
	    var Utf8 = C_enc.Utf8 = {
	        /**
	         * Converts a word array to a UTF-8 string.
	         *
	         * @param {WordArray} wordArray The word array.
	         *
	         * @return {string} The UTF-8 string.
	         *
	         * @static
	         *
	         * @example
	         *
	         *     var utf8String = CryptoJS.enc.Utf8.stringify(wordArray);
	         */
	        stringify: function (wordArray) {
	            try {
	                return decodeURIComponent(escape(Latin1.stringify(wordArray)));
	            } catch (e) {
	                throw new Error('Malformed UTF-8 data');
	            }
	        },

	        /**
	         * Converts a UTF-8 string to a word array.
	         *
	         * @param {string} utf8Str The UTF-8 string.
	         *
	         * @return {WordArray} The word array.
	         *
	         * @static
	         *
	         * @example
	         *
	         *     var wordArray = CryptoJS.enc.Utf8.parse(utf8String);
	         */
	        parse: function (utf8Str) {
	            return Latin1.parse(unescape(encodeURIComponent(utf8Str)));
	        }
	    };

	    /**
	     * Abstract buffered block algorithm template.
	     *
	     * The property blockSize must be implemented in a concrete subtype.
	     *
	     * @property {number} _minBufferSize The number of blocks that should be kept unprocessed in the buffer. Default: 0
	     */
	    var BufferedBlockAlgorithm = C_lib.BufferedBlockAlgorithm = Base.extend({
	        /**
	         * Resets this block algorithm's data buffer to its initial state.
	         *
	         * @example
	         *
	         *     bufferedBlockAlgorithm.reset();
	         */
	        reset: function () {
	            // Initial values
	            this._data = new WordArray.init();
	            this._nDataBytes = 0;
	        },

	        /**
	         * Adds new data to this block algorithm's buffer.
	         *
	         * @param {WordArray|string} data The data to append. Strings are converted to a WordArray using UTF-8.
	         *
	         * @example
	         *
	         *     bufferedBlockAlgorithm._append('data');
	         *     bufferedBlockAlgorithm._append(wordArray);
	         */
	        _append: function (data) {
	            // Convert string to WordArray, else assume WordArray already
	            if (typeof data == 'string') {
	                data = Utf8.parse(data);
	            }

	            // Append
	            this._data.concat(data);
	            this._nDataBytes += data.sigBytes;
	        },

	        /**
	         * Processes available data blocks.
	         *
	         * This method invokes _doProcessBlock(offset), which must be implemented by a concrete subtype.
	         *
	         * @param {boolean} doFlush Whether all blocks and partial blocks should be processed.
	         *
	         * @return {WordArray} The processed data.
	         *
	         * @example
	         *
	         *     var processedData = bufferedBlockAlgorithm._process();
	         *     var processedData = bufferedBlockAlgorithm._process(!!'flush');
	         */
	        _process: function (doFlush) {
	            // Shortcuts
	            var data = this._data;
	            var dataWords = data.words;
	            var dataSigBytes = data.sigBytes;
	            var blockSize = this.blockSize;
	            var blockSizeBytes = blockSize * 4;

	            // Count blocks ready
	            var nBlocksReady = dataSigBytes / blockSizeBytes;
	            if (doFlush) {
	                // Round up to include partial blocks
	                nBlocksReady = Math.ceil(nBlocksReady);
	            } else {
	                // Round down to include only full blocks,
	                // less the number of blocks that must remain in the buffer
	                nBlocksReady = Math.max((nBlocksReady | 0) - this._minBufferSize, 0);
	            }

	            // Count words ready
	            var nWordsReady = nBlocksReady * blockSize;

	            // Count bytes ready
	            var nBytesReady = Math.min(nWordsReady * 4, dataSigBytes);

	            // Process blocks
	            if (nWordsReady) {
	                for (var offset = 0; offset < nWordsReady; offset += blockSize) {
	                    // Perform concrete-algorithm logic
	                    this._doProcessBlock(dataWords, offset);
	                }

	                // Remove processed words
	                var processedWords = dataWords.splice(0, nWordsReady);
	                data.sigBytes -= nBytesReady;
	            }

	            // Return processed words
	            return new WordArray.init(processedWords, nBytesReady);
	        },

	        /**
	         * Creates a copy of this object.
	         *
	         * @return {Object} The clone.
	         *
	         * @example
	         *
	         *     var clone = bufferedBlockAlgorithm.clone();
	         */
	        clone: function () {
	            var clone = Base.clone.call(this);
	            clone._data = this._data.clone();

	            return clone;
	        },

	        _minBufferSize: 0
	    });

	    /**
	     * Abstract hasher template.
	     *
	     * @property {number} blockSize The number of 32-bit words this hasher operates on. Default: 16 (512 bits)
	     */
	    var Hasher = C_lib.Hasher = BufferedBlockAlgorithm.extend({
	        /**
	         * Configuration options.
	         */
	        cfg: Base.extend(),

	        /**
	         * Initializes a newly created hasher.
	         *
	         * @param {Object} cfg (Optional) The configuration options to use for this hash computation.
	         *
	         * @example
	         *
	         *     var hasher = CryptoJS.algo.SHA256.create();
	         */
	        init: function (cfg) {
	            // Apply config defaults
	            this.cfg = this.cfg.extend(cfg);

	            // Set initial values
	            this.reset();
	        },

	        /**
	         * Resets this hasher to its initial state.
	         *
	         * @example
	         *
	         *     hasher.reset();
	         */
	        reset: function () {
	            // Reset data buffer
	            BufferedBlockAlgorithm.reset.call(this);

	            // Perform concrete-hasher logic
	            this._doReset();
	        },

	        /**
	         * Updates this hasher with a message.
	         *
	         * @param {WordArray|string} messageUpdate The message to append.
	         *
	         * @return {Hasher} This hasher.
	         *
	         * @example
	         *
	         *     hasher.update('message');
	         *     hasher.update(wordArray);
	         */
	        update: function (messageUpdate) {
	            // Append
	            this._append(messageUpdate);

	            // Update the hash
	            this._process();

	            // Chainable
	            return this;
	        },

	        /**
	         * Finalizes the hash computation.
	         * Note that the finalize operation is effectively a destructive, read-once operation.
	         *
	         * @param {WordArray|string} messageUpdate (Optional) A final message update.
	         *
	         * @return {WordArray} The hash.
	         *
	         * @example
	         *
	         *     var hash = hasher.finalize();
	         *     var hash = hasher.finalize('message');
	         *     var hash = hasher.finalize(wordArray);
	         */
	        finalize: function (messageUpdate) {
	            // Final message update
	            if (messageUpdate) {
	                this._append(messageUpdate);
	            }

	            // Perform concrete-hasher logic
	            var hash = this._doFinalize();

	            return hash;
	        },

	        blockSize: 512/32,

	        /**
	         * Creates a shortcut function to a hasher's object interface.
	         *
	         * @param {Hasher} hasher The hasher to create a helper for.
	         *
	         * @return {Function} The shortcut function.
	         *
	         * @static
	         *
	         * @example
	         *
	         *     var SHA256 = CryptoJS.lib.Hasher._createHelper(CryptoJS.algo.SHA256);
	         */
	        _createHelper: function (hasher) {
	            return function (message, cfg) {
	                return new hasher.init(cfg).finalize(message);
	            };
	        },

	        /**
	         * Creates a shortcut function to the HMAC's object interface.
	         *
	         * @param {Hasher} hasher The hasher to use in this HMAC helper.
	         *
	         * @return {Function} The shortcut function.
	         *
	         * @static
	         *
	         * @example
	         *
	         *     var HmacSHA256 = CryptoJS.lib.Hasher._createHmacHelper(CryptoJS.algo.SHA256);
	         */
	        _createHmacHelper: function (hasher) {
	            return function (message, key) {
	                return new C_algo.HMAC.init(hasher, key).finalize(message);
	            };
	        }
	    });

	    /**
	     * Algorithm namespace.
	     */
	    var C_algo = C.algo = {};

	    return C;
	}(Math));


	return CryptoJS;

}));
},{}],54:[function(require,module,exports){
;(function (root, factory) {
	if (typeof exports === "object") {
		// CommonJS
		module.exports = exports = factory(require("./core"));
	}
	else if (typeof define === "function" && define.amd) {
		// AMD
		define(["./core"], factory);
	}
	else {
		// Global (browser)
		factory(root.CryptoJS);
	}
}(this, function (CryptoJS) {

	(function () {
	    // Shortcuts
	    var C = CryptoJS;
	    var C_lib = C.lib;
	    var WordArray = C_lib.WordArray;
	    var C_enc = C.enc;

	    /**
	     * Base64 encoding strategy.
	     */
	    var Base64 = C_enc.Base64 = {
	        /**
	         * Converts a word array to a Base64 string.
	         *
	         * @param {WordArray} wordArray The word array.
	         *
	         * @return {string} The Base64 string.
	         *
	         * @static
	         *
	         * @example
	         *
	         *     var base64String = CryptoJS.enc.Base64.stringify(wordArray);
	         */
	        stringify: function (wordArray) {
	            // Shortcuts
	            var words = wordArray.words;
	            var sigBytes = wordArray.sigBytes;
	            var map = this._map;

	            // Clamp excess bits
	            wordArray.clamp();

	            // Convert
	            var base64Chars = [];
	            for (var i = 0; i < sigBytes; i += 3) {
	                var byte1 = (words[i >>> 2]       >>> (24 - (i % 4) * 8))       & 0xff;
	                var byte2 = (words[(i + 1) >>> 2] >>> (24 - ((i + 1) % 4) * 8)) & 0xff;
	                var byte3 = (words[(i + 2) >>> 2] >>> (24 - ((i + 2) % 4) * 8)) & 0xff;

	                var triplet = (byte1 << 16) | (byte2 << 8) | byte3;

	                for (var j = 0; (j < 4) && (i + j * 0.75 < sigBytes); j++) {
	                    base64Chars.push(map.charAt((triplet >>> (6 * (3 - j))) & 0x3f));
	                }
	            }

	            // Add padding
	            var paddingChar = map.charAt(64);
	            if (paddingChar) {
	                while (base64Chars.length % 4) {
	                    base64Chars.push(paddingChar);
	                }
	            }

	            return base64Chars.join('');
	        },

	        /**
	         * Converts a Base64 string to a word array.
	         *
	         * @param {string} base64Str The Base64 string.
	         *
	         * @return {WordArray} The word array.
	         *
	         * @static
	         *
	         * @example
	         *
	         *     var wordArray = CryptoJS.enc.Base64.parse(base64String);
	         */
	        parse: function (base64Str) {
	            // Shortcuts
	            var base64StrLength = base64Str.length;
	            var map = this._map;
	            var reverseMap = this._reverseMap;

	            if (!reverseMap) {
	                    reverseMap = this._reverseMap = [];
	                    for (var j = 0; j < map.length; j++) {
	                        reverseMap[map.charCodeAt(j)] = j;
	                    }
	            }

	            // Ignore padding
	            var paddingChar = map.charAt(64);
	            if (paddingChar) {
	                var paddingIndex = base64Str.indexOf(paddingChar);
	                if (paddingIndex !== -1) {
	                    base64StrLength = paddingIndex;
	                }
	            }

	            // Convert
	            return parseLoop(base64Str, base64StrLength, reverseMap);

	        },

	        _map: 'ABCDEFGHIJKLMNOPQRSTUVWXYZabcdefghijklmnopqrstuvwxyz0123456789+/='
	    };

	    function parseLoop(base64Str, base64StrLength, reverseMap) {
	      var words = [];
	      var nBytes = 0;
	      for (var i = 0; i < base64StrLength; i++) {
	          if (i % 4) {
	              var bits1 = reverseMap[base64Str.charCodeAt(i - 1)] << ((i % 4) * 2);
	              var bits2 = reverseMap[base64Str.charCodeAt(i)] >>> (6 - (i % 4) * 2);
	              words[nBytes >>> 2] |= (bits1 | bits2) << (24 - (nBytes % 4) * 8);
	              nBytes++;
	          }
	      }
	      return WordArray.create(words, nBytes);
	    }
	}());


	return CryptoJS.enc.Base64;

}));
},{"./core":53}],55:[function(require,module,exports){
;(function (root, factory) {
	if (typeof exports === "object") {
		// CommonJS
		module.exports = exports = factory(require("./core"));
	}
	else if (typeof define === "function" && define.amd) {
		// AMD
		define(["./core"], factory);
	}
	else {
		// Global (browser)
		factory(root.CryptoJS);
	}
}(this, function (CryptoJS) {

	(function () {
	    // Shortcuts
	    var C = CryptoJS;
	    var C_lib = C.lib;
	    var WordArray = C_lib.WordArray;
	    var C_enc = C.enc;

	    /**
	     * UTF-16 BE encoding strategy.
	     */
	    var Utf16BE = C_enc.Utf16 = C_enc.Utf16BE = {
	        /**
	         * Converts a word array to a UTF-16 BE string.
	         *
	         * @param {WordArray} wordArray The word array.
	         *
	         * @return {string} The UTF-16 BE string.
	         *
	         * @static
	         *
	         * @example
	         *
	         *     var utf16String = CryptoJS.enc.Utf16.stringify(wordArray);
	         */
	        stringify: function (wordArray) {
	            // Shortcuts
	            var words = wordArray.words;
	            var sigBytes = wordArray.sigBytes;

	            // Convert
	            var utf16Chars = [];
	            for (var i = 0; i < sigBytes; i += 2) {
	                var codePoint = (words[i >>> 2] >>> (16 - (i % 4) * 8)) & 0xffff;
	                utf16Chars.push(String.fromCharCode(codePoint));
	            }

	            return utf16Chars.join('');
	        },

	        /**
	         * Converts a UTF-16 BE string to a word array.
	         *
	         * @param {string} utf16Str The UTF-16 BE string.
	         *
	         * @return {WordArray} The word array.
	         *
	         * @static
	         *
	         * @example
	         *
	         *     var wordArray = CryptoJS.enc.Utf16.parse(utf16String);
	         */
	        parse: function (utf16Str) {
	            // Shortcut
	            var utf16StrLength = utf16Str.length;

	            // Convert
	            var words = [];
	            for (var i = 0; i < utf16StrLength; i++) {
	                words[i >>> 1] |= utf16Str.charCodeAt(i) << (16 - (i % 2) * 16);
	            }

	            return WordArray.create(words, utf16StrLength * 2);
	        }
	    };

	    /**
	     * UTF-16 LE encoding strategy.
	     */
	    C_enc.Utf16LE = {
	        /**
	         * Converts a word array to a UTF-16 LE string.
	         *
	         * @param {WordArray} wordArray The word array.
	         *
	         * @return {string} The UTF-16 LE string.
	         *
	         * @static
	         *
	         * @example
	         *
	         *     var utf16Str = CryptoJS.enc.Utf16LE.stringify(wordArray);
	         */
	        stringify: function (wordArray) {
	            // Shortcuts
	            var words = wordArray.words;
	            var sigBytes = wordArray.sigBytes;

	            // Convert
	            var utf16Chars = [];
	            for (var i = 0; i < sigBytes; i += 2) {
	                var codePoint = swapEndian((words[i >>> 2] >>> (16 - (i % 4) * 8)) & 0xffff);
	                utf16Chars.push(String.fromCharCode(codePoint));
	            }

	            return utf16Chars.join('');
	        },

	        /**
	         * Converts a UTF-16 LE string to a word array.
	         *
	         * @param {string} utf16Str The UTF-16 LE string.
	         *
	         * @return {WordArray} The word array.
	         *
	         * @static
	         *
	         * @example
	         *
	         *     var wordArray = CryptoJS.enc.Utf16LE.parse(utf16Str);
	         */
	        parse: function (utf16Str) {
	            // Shortcut
	            var utf16StrLength = utf16Str.length;

	            // Convert
	            var words = [];
	            for (var i = 0; i < utf16StrLength; i++) {
	                words[i >>> 1] |= swapEndian(utf16Str.charCodeAt(i) << (16 - (i % 2) * 16));
	            }

	            return WordArray.create(words, utf16StrLength * 2);
	        }
	    };

	    function swapEndian(word) {
	        return ((word << 8) & 0xff00ff00) | ((word >>> 8) & 0x00ff00ff);
	    }
	}());


	return CryptoJS.enc.Utf16;

}));
},{"./core":53}],56:[function(require,module,exports){
;(function (root, factory, undef) {
	if (typeof exports === "object") {
		// CommonJS
		module.exports = exports = factory(require("./core"), require("./sha1"), require("./hmac"));
	}
	else if (typeof define === "function" && define.amd) {
		// AMD
		define(["./core", "./sha1", "./hmac"], factory);
	}
	else {
		// Global (browser)
		factory(root.CryptoJS);
	}
}(this, function (CryptoJS) {

	(function () {
	    // Shortcuts
	    var C = CryptoJS;
	    var C_lib = C.lib;
	    var Base = C_lib.Base;
	    var WordArray = C_lib.WordArray;
	    var C_algo = C.algo;
	    var MD5 = C_algo.MD5;

	    /**
	     * This key derivation function is meant to conform with EVP_BytesToKey.
	     * www.openssl.org/docs/crypto/EVP_BytesToKey.html
	     */
	    var EvpKDF = C_algo.EvpKDF = Base.extend({
	        /**
	         * Configuration options.
	         *
	         * @property {number} keySize The key size in words to generate. Default: 4 (128 bits)
	         * @property {Hasher} hasher The hash algorithm to use. Default: MD5
	         * @property {number} iterations The number of iterations to perform. Default: 1
	         */
	        cfg: Base.extend({
	            keySize: 128/32,
	            hasher: MD5,
	            iterations: 1
	        }),

	        /**
	         * Initializes a newly created key derivation function.
	         *
	         * @param {Object} cfg (Optional) The configuration options to use for the derivation.
	         *
	         * @example
	         *
	         *     var kdf = CryptoJS.algo.EvpKDF.create();
	         *     var kdf = CryptoJS.algo.EvpKDF.create({ keySize: 8 });
	         *     var kdf = CryptoJS.algo.EvpKDF.create({ keySize: 8, iterations: 1000 });
	         */
	        init: function (cfg) {
	            this.cfg = this.cfg.extend(cfg);
	        },

	        /**
	         * Derives a key from a password.
	         *
	         * @param {WordArray|string} password The password.
	         * @param {WordArray|string} salt A salt.
	         *
	         * @return {WordArray} The derived key.
	         *
	         * @example
	         *
	         *     var key = kdf.compute(password, salt);
	         */
	        compute: function (password, salt) {
	            // Shortcut
	            var cfg = this.cfg;

	            // Init hasher
	            var hasher = cfg.hasher.create();

	            // Initial values
	            var derivedKey = WordArray.create();

	            // Shortcuts
	            var derivedKeyWords = derivedKey.words;
	            var keySize = cfg.keySize;
	            var iterations = cfg.iterations;

	            // Generate key
	            while (derivedKeyWords.length < keySize) {
	                if (block) {
	                    hasher.update(block);
	                }
	                var block = hasher.update(password).finalize(salt);
	                hasher.reset();

	                // Iterations
	                for (var i = 1; i < iterations; i++) {
	                    block = hasher.finalize(block);
	                    hasher.reset();
	                }

	                derivedKey.concat(block);
	            }
	            derivedKey.sigBytes = keySize * 4;

	            return derivedKey;
	        }
	    });

	    /**
	     * Derives a key from a password.
	     *
	     * @param {WordArray|string} password The password.
	     * @param {WordArray|string} salt A salt.
	     * @param {Object} cfg (Optional) The configuration options to use for this computation.
	     *
	     * @return {WordArray} The derived key.
	     *
	     * @static
	     *
	     * @example
	     *
	     *     var key = CryptoJS.EvpKDF(password, salt);
	     *     var key = CryptoJS.EvpKDF(password, salt, { keySize: 8 });
	     *     var key = CryptoJS.EvpKDF(password, salt, { keySize: 8, iterations: 1000 });
	     */
	    C.EvpKDF = function (password, salt, cfg) {
	        return EvpKDF.create(cfg).compute(password, salt);
	    };
	}());


	return CryptoJS.EvpKDF;

}));
},{"./core":53,"./hmac":58,"./sha1":77}],57:[function(require,module,exports){
;(function (root, factory, undef) {
	if (typeof exports === "object") {
		// CommonJS
		module.exports = exports = factory(require("./core"), require("./cipher-core"));
	}
	else if (typeof define === "function" && define.amd) {
		// AMD
		define(["./core", "./cipher-core"], factory);
	}
	else {
		// Global (browser)
		factory(root.CryptoJS);
	}
}(this, function (CryptoJS) {

	(function (undefined) {
	    // Shortcuts
	    var C = CryptoJS;
	    var C_lib = C.lib;
	    var CipherParams = C_lib.CipherParams;
	    var C_enc = C.enc;
	    var Hex = C_enc.Hex;
	    var C_format = C.format;

	    var HexFormatter = C_format.Hex = {
	        /**
	         * Converts the ciphertext of a cipher params object to a hexadecimally encoded string.
	         *
	         * @param {CipherParams} cipherParams The cipher params object.
	         *
	         * @return {string} The hexadecimally encoded string.
	         *
	         * @static
	         *
	         * @example
	         *
	         *     var hexString = CryptoJS.format.Hex.stringify(cipherParams);
	         */
	        stringify: function (cipherParams) {
	            return cipherParams.ciphertext.toString(Hex);
	        },

	        /**
	         * Converts a hexadecimally encoded ciphertext string to a cipher params object.
	         *
	         * @param {string} input The hexadecimally encoded string.
	         *
	         * @return {CipherParams} The cipher params object.
	         *
	         * @static
	         *
	         * @example
	         *
	         *     var cipherParams = CryptoJS.format.Hex.parse(hexString);
	         */
	        parse: function (input) {
	            var ciphertext = Hex.parse(input);
	            return CipherParams.create({ ciphertext: ciphertext });
	        }
	    };
	}());


	return CryptoJS.format.Hex;

}));
},{"./cipher-core":52,"./core":53}],58:[function(require,module,exports){
;(function (root, factory) {
	if (typeof exports === "object") {
		// CommonJS
		module.exports = exports = factory(require("./core"));
	}
	else if (typeof define === "function" && define.amd) {
		// AMD
		define(["./core"], factory);
	}
	else {
		// Global (browser)
		factory(root.CryptoJS);
	}
}(this, function (CryptoJS) {

	(function () {
	    // Shortcuts
	    var C = CryptoJS;
	    var C_lib = C.lib;
	    var Base = C_lib.Base;
	    var C_enc = C.enc;
	    var Utf8 = C_enc.Utf8;
	    var C_algo = C.algo;

	    /**
	     * HMAC algorithm.
	     */
	    var HMAC = C_algo.HMAC = Base.extend({
	        /**
	         * Initializes a newly created HMAC.
	         *
	         * @param {Hasher} hasher The hash algorithm to use.
	         * @param {WordArray|string} key The secret key.
	         *
	         * @example
	         *
	         *     var hmacHasher = CryptoJS.algo.HMAC.create(CryptoJS.algo.SHA256, key);
	         */
	        init: function (hasher, key) {
	            // Init hasher
	            hasher = this._hasher = new hasher.init();

	            // Convert string to WordArray, else assume WordArray already
	            if (typeof key == 'string') {
	                key = Utf8.parse(key);
	            }

	            // Shortcuts
	            var hasherBlockSize = hasher.blockSize;
	            var hasherBlockSizeBytes = hasherBlockSize * 4;

	            // Allow arbitrary length keys
	            if (key.sigBytes > hasherBlockSizeBytes) {
	                key = hasher.finalize(key);
	            }

	            // Clamp excess bits
	            key.clamp();

	            // Clone key for inner and outer pads
	            var oKey = this._oKey = key.clone();
	            var iKey = this._iKey = key.clone();

	            // Shortcuts
	            var oKeyWords = oKey.words;
	            var iKeyWords = iKey.words;

	            // XOR keys with pad constants
	            for (var i = 0; i < hasherBlockSize; i++) {
	                oKeyWords[i] ^= 0x5c5c5c5c;
	                iKeyWords[i] ^= 0x36363636;
	            }
	            oKey.sigBytes = iKey.sigBytes = hasherBlockSizeBytes;

	            // Set initial values
	            this.reset();
	        },

	        /**
	         * Resets this HMAC to its initial state.
	         *
	         * @example
	         *
	         *     hmacHasher.reset();
	         */
	        reset: function () {
	            // Shortcut
	            var hasher = this._hasher;

	            // Reset
	            hasher.reset();
	            hasher.update(this._iKey);
	        },

	        /**
	         * Updates this HMAC with a message.
	         *
	         * @param {WordArray|string} messageUpdate The message to append.
	         *
	         * @return {HMAC} This HMAC instance.
	         *
	         * @example
	         *
	         *     hmacHasher.update('message');
	         *     hmacHasher.update(wordArray);
	         */
	        update: function (messageUpdate) {
	            this._hasher.update(messageUpdate);

	            // Chainable
	            return this;
	        },

	        /**
	         * Finalizes the HMAC computation.
	         * Note that the finalize operation is effectively a destructive, read-once operation.
	         *
	         * @param {WordArray|string} messageUpdate (Optional) A final message update.
	         *
	         * @return {WordArray} The HMAC.
	         *
	         * @example
	         *
	         *     var hmac = hmacHasher.finalize();
	         *     var hmac = hmacHasher.finalize('message');
	         *     var hmac = hmacHasher.finalize(wordArray);
	         */
	        finalize: function (messageUpdate) {
	            // Shortcut
	            var hasher = this._hasher;

	            // Compute HMAC
	            var innerHash = hasher.finalize(messageUpdate);
	            hasher.reset();
	            var hmac = hasher.finalize(this._oKey.clone().concat(innerHash));

	            return hmac;
	        }
	    });
	}());


}));
},{"./core":53}],59:[function(require,module,exports){
;(function (root, factory, undef) {
	if (typeof exports === "object") {
		// CommonJS
		module.exports = exports = factory(require("./core"), require("./x64-core"), require("./lib-typedarrays"), require("./enc-utf16"), require("./enc-base64"), require("./md5"), require("./sha1"), require("./sha256"), require("./sha224"), require("./sha512"), require("./sha384"), require("./sha3"), require("./ripemd160"), require("./hmac"), require("./pbkdf2"), require("./evpkdf"), require("./cipher-core"), require("./mode-cfb"), require("./mode-ctr"), require("./mode-ctr-gladman"), require("./mode-ofb"), require("./mode-ecb"), require("./pad-ansix923"), require("./pad-iso10126"), require("./pad-iso97971"), require("./pad-zeropadding"), require("./pad-nopadding"), require("./format-hex"), require("./aes"), require("./tripledes"), require("./rc4"), require("./rabbit"), require("./rabbit-legacy"));
	}
	else if (typeof define === "function" && define.amd) {
		// AMD
		define(["./core", "./x64-core", "./lib-typedarrays", "./enc-utf16", "./enc-base64", "./md5", "./sha1", "./sha256", "./sha224", "./sha512", "./sha384", "./sha3", "./ripemd160", "./hmac", "./pbkdf2", "./evpkdf", "./cipher-core", "./mode-cfb", "./mode-ctr", "./mode-ctr-gladman", "./mode-ofb", "./mode-ecb", "./pad-ansix923", "./pad-iso10126", "./pad-iso97971", "./pad-zeropadding", "./pad-nopadding", "./format-hex", "./aes", "./tripledes", "./rc4", "./rabbit", "./rabbit-legacy"], factory);
	}
	else {
		// Global (browser)
		root.CryptoJS = factory(root.CryptoJS);
	}
}(this, function (CryptoJS) {

	return CryptoJS;

}));
},{"./aes":51,"./cipher-core":52,"./core":53,"./enc-base64":54,"./enc-utf16":55,"./evpkdf":56,"./format-hex":57,"./hmac":58,"./lib-typedarrays":60,"./md5":61,"./mode-cfb":62,"./mode-ctr":64,"./mode-ctr-gladman":63,"./mode-ecb":65,"./mode-ofb":66,"./pad-ansix923":67,"./pad-iso10126":68,"./pad-iso97971":69,"./pad-nopadding":70,"./pad-zeropadding":71,"./pbkdf2":72,"./rabbit":74,"./rabbit-legacy":73,"./rc4":75,"./ripemd160":76,"./sha1":77,"./sha224":78,"./sha256":79,"./sha3":80,"./sha384":81,"./sha512":82,"./tripledes":83,"./x64-core":84}],60:[function(require,module,exports){
;(function (root, factory) {
	if (typeof exports === "object") {
		// CommonJS
		module.exports = exports = factory(require("./core"));
	}
	else if (typeof define === "function" && define.amd) {
		// AMD
		define(["./core"], factory);
	}
	else {
		// Global (browser)
		factory(root.CryptoJS);
	}
}(this, function (CryptoJS) {

	(function () {
	    // Check if typed arrays are supported
	    if (typeof ArrayBuffer != 'function') {
	        return;
	    }

	    // Shortcuts
	    var C = CryptoJS;
	    var C_lib = C.lib;
	    var WordArray = C_lib.WordArray;

	    // Reference original init
	    var superInit = WordArray.init;

	    // Augment WordArray.init to handle typed arrays
	    var subInit = WordArray.init = function (typedArray) {
	        // Convert buffers to uint8
	        if (typedArray instanceof ArrayBuffer) {
	            typedArray = new Uint8Array(typedArray);
	        }

	        // Convert other array views to uint8
	        if (
	            typedArray instanceof Int8Array ||
	            (typeof Uint8ClampedArray !== "undefined" && typedArray instanceof Uint8ClampedArray) ||
	            typedArray instanceof Int16Array ||
	            typedArray instanceof Uint16Array ||
	            typedArray instanceof Int32Array ||
	            typedArray instanceof Uint32Array ||
	            typedArray instanceof Float32Array ||
	            typedArray instanceof Float64Array
	        ) {
	            typedArray = new Uint8Array(typedArray.buffer, typedArray.byteOffset, typedArray.byteLength);
	        }

	        // Handle Uint8Array
	        if (typedArray instanceof Uint8Array) {
	            // Shortcut
	            var typedArrayByteLength = typedArray.byteLength;

	            // Extract bytes
	            var words = [];
	            for (var i = 0; i < typedArrayByteLength; i++) {
	                words[i >>> 2] |= typedArray[i] << (24 - (i % 4) * 8);
	            }

	            // Initialize this word array
	            superInit.call(this, words, typedArrayByteLength);
	        } else {
	            // Else call normal init
	            superInit.apply(this, arguments);
	        }
	    };

	    subInit.prototype = WordArray;
	}());


	return CryptoJS.lib.WordArray;

}));
},{"./core":53}],61:[function(require,module,exports){
;(function (root, factory) {
	if (typeof exports === "object") {
		// CommonJS
		module.exports = exports = factory(require("./core"));
	}
	else if (typeof define === "function" && define.amd) {
		// AMD
		define(["./core"], factory);
	}
	else {
		// Global (browser)
		factory(root.CryptoJS);
	}
}(this, function (CryptoJS) {

	(function (Math) {
	    // Shortcuts
	    var C = CryptoJS;
	    var C_lib = C.lib;
	    var WordArray = C_lib.WordArray;
	    var Hasher = C_lib.Hasher;
	    var C_algo = C.algo;

	    // Constants table
	    var T = [];

	    // Compute constants
	    (function () {
	        for (var i = 0; i < 64; i++) {
	            T[i] = (Math.abs(Math.sin(i + 1)) * 0x100000000) | 0;
	        }
	    }());

	    /**
	     * MD5 hash algorithm.
	     */
	    var MD5 = C_algo.MD5 = Hasher.extend({
	        _doReset: function () {
	            this._hash = new WordArray.init([
	                0x67452301, 0xefcdab89,
	                0x98badcfe, 0x10325476
	            ]);
	        },

	        _doProcessBlock: function (M, offset) {
	            // Swap endian
	            for (var i = 0; i < 16; i++) {
	                // Shortcuts
	                var offset_i = offset + i;
	                var M_offset_i = M[offset_i];

	                M[offset_i] = (
	                    (((M_offset_i << 8)  | (M_offset_i >>> 24)) & 0x00ff00ff) |
	                    (((M_offset_i << 24) | (M_offset_i >>> 8))  & 0xff00ff00)
	                );
	            }

	            // Shortcuts
	            var H = this._hash.words;

	            var M_offset_0  = M[offset + 0];
	            var M_offset_1  = M[offset + 1];
	            var M_offset_2  = M[offset + 2];
	            var M_offset_3  = M[offset + 3];
	            var M_offset_4  = M[offset + 4];
	            var M_offset_5  = M[offset + 5];
	            var M_offset_6  = M[offset + 6];
	            var M_offset_7  = M[offset + 7];
	            var M_offset_8  = M[offset + 8];
	            var M_offset_9  = M[offset + 9];
	            var M_offset_10 = M[offset + 10];
	            var M_offset_11 = M[offset + 11];
	            var M_offset_12 = M[offset + 12];
	            var M_offset_13 = M[offset + 13];
	            var M_offset_14 = M[offset + 14];
	            var M_offset_15 = M[offset + 15];

	            // Working varialbes
	            var a = H[0];
	            var b = H[1];
	            var c = H[2];
	            var d = H[3];

	            // Computation
	            a = FF(a, b, c, d, M_offset_0,  7,  T[0]);
	            d = FF(d, a, b, c, M_offset_1,  12, T[1]);
	            c = FF(c, d, a, b, M_offset_2,  17, T[2]);
	            b = FF(b, c, d, a, M_offset_3,  22, T[3]);
	            a = FF(a, b, c, d, M_offset_4,  7,  T[4]);
	            d = FF(d, a, b, c, M_offset_5,  12, T[5]);
	            c = FF(c, d, a, b, M_offset_6,  17, T[6]);
	            b = FF(b, c, d, a, M_offset_7,  22, T[7]);
	            a = FF(a, b, c, d, M_offset_8,  7,  T[8]);
	            d = FF(d, a, b, c, M_offset_9,  12, T[9]);
	            c = FF(c, d, a, b, M_offset_10, 17, T[10]);
	            b = FF(b, c, d, a, M_offset_11, 22, T[11]);
	            a = FF(a, b, c, d, M_offset_12, 7,  T[12]);
	            d = FF(d, a, b, c, M_offset_13, 12, T[13]);
	            c = FF(c, d, a, b, M_offset_14, 17, T[14]);
	            b = FF(b, c, d, a, M_offset_15, 22, T[15]);

	            a = GG(a, b, c, d, M_offset_1,  5,  T[16]);
	            d = GG(d, a, b, c, M_offset_6,  9,  T[17]);
	            c = GG(c, d, a, b, M_offset_11, 14, T[18]);
	            b = GG(b, c, d, a, M_offset_0,  20, T[19]);
	            a = GG(a, b, c, d, M_offset_5,  5,  T[20]);
	            d = GG(d, a, b, c, M_offset_10, 9,  T[21]);
	            c = GG(c, d, a, b, M_offset_15, 14, T[22]);
	            b = GG(b, c, d, a, M_offset_4,  20, T[23]);
	            a = GG(a, b, c, d, M_offset_9,  5,  T[24]);
	            d = GG(d, a, b, c, M_offset_14, 9,  T[25]);
	            c = GG(c, d, a, b, M_offset_3,  14, T[26]);
	            b = GG(b, c, d, a, M_offset_8,  20, T[27]);
	            a = GG(a, b, c, d, M_offset_13, 5,  T[28]);
	            d = GG(d, a, b, c, M_offset_2,  9,  T[29]);
	            c = GG(c, d, a, b, M_offset_7,  14, T[30]);
	            b = GG(b, c, d, a, M_offset_12, 20, T[31]);

	            a = HH(a, b, c, d, M_offset_5,  4,  T[32]);
	            d = HH(d, a, b, c, M_offset_8,  11, T[33]);
	            c = HH(c, d, a, b, M_offset_11, 16, T[34]);
	            b = HH(b, c, d, a, M_offset_14, 23, T[35]);
	            a = HH(a, b, c, d, M_offset_1,  4,  T[36]);
	            d = HH(d, a, b, c, M_offset_4,  11, T[37]);
	            c = HH(c, d, a, b, M_offset_7,  16, T[38]);
	            b = HH(b, c, d, a, M_offset_10, 23, T[39]);
	            a = HH(a, b, c, d, M_offset_13, 4,  T[40]);
	            d = HH(d, a, b, c, M_offset_0,  11, T[41]);
	            c = HH(c, d, a, b, M_offset_3,  16, T[42]);
	            b = HH(b, c, d, a, M_offset_6,  23, T[43]);
	            a = HH(a, b, c, d, M_offset_9,  4,  T[44]);
	            d = HH(d, a, b, c, M_offset_12, 11, T[45]);
	            c = HH(c, d, a, b, M_offset_15, 16, T[46]);
	            b = HH(b, c, d, a, M_offset_2,  23, T[47]);

	            a = II(a, b, c, d, M_offset_0,  6,  T[48]);
	            d = II(d, a, b, c, M_offset_7,  10, T[49]);
	            c = II(c, d, a, b, M_offset_14, 15, T[50]);
	            b = II(b, c, d, a, M_offset_5,  21, T[51]);
	            a = II(a, b, c, d, M_offset_12, 6,  T[52]);
	            d = II(d, a, b, c, M_offset_3,  10, T[53]);
	            c = II(c, d, a, b, M_offset_10, 15, T[54]);
	            b = II(b, c, d, a, M_offset_1,  21, T[55]);
	            a = II(a, b, c, d, M_offset_8,  6,  T[56]);
	            d = II(d, a, b, c, M_offset_15, 10, T[57]);
	            c = II(c, d, a, b, M_offset_6,  15, T[58]);
	            b = II(b, c, d, a, M_offset_13, 21, T[59]);
	            a = II(a, b, c, d, M_offset_4,  6,  T[60]);
	            d = II(d, a, b, c, M_offset_11, 10, T[61]);
	            c = II(c, d, a, b, M_offset_2,  15, T[62]);
	            b = II(b, c, d, a, M_offset_9,  21, T[63]);

	            // Intermediate hash value
	            H[0] = (H[0] + a) | 0;
	            H[1] = (H[1] + b) | 0;
	            H[2] = (H[2] + c) | 0;
	            H[3] = (H[3] + d) | 0;
	        },

	        _doFinalize: function () {
	            // Shortcuts
	            var data = this._data;
	            var dataWords = data.words;

	            var nBitsTotal = this._nDataBytes * 8;
	            var nBitsLeft = data.sigBytes * 8;

	            // Add padding
	            dataWords[nBitsLeft >>> 5] |= 0x80 << (24 - nBitsLeft % 32);

	            var nBitsTotalH = Math.floor(nBitsTotal / 0x100000000);
	            var nBitsTotalL = nBitsTotal;
	            dataWords[(((nBitsLeft + 64) >>> 9) << 4) + 15] = (
	                (((nBitsTotalH << 8)  | (nBitsTotalH >>> 24)) & 0x00ff00ff) |
	                (((nBitsTotalH << 24) | (nBitsTotalH >>> 8))  & 0xff00ff00)
	            );
	            dataWords[(((nBitsLeft + 64) >>> 9) << 4) + 14] = (
	                (((nBitsTotalL << 8)  | (nBitsTotalL >>> 24)) & 0x00ff00ff) |
	                (((nBitsTotalL << 24) | (nBitsTotalL >>> 8))  & 0xff00ff00)
	            );

	            data.sigBytes = (dataWords.length + 1) * 4;

	            // Hash final blocks
	            this._process();

	            // Shortcuts
	            var hash = this._hash;
	            var H = hash.words;

	            // Swap endian
	            for (var i = 0; i < 4; i++) {
	                // Shortcut
	                var H_i = H[i];

	                H[i] = (((H_i << 8)  | (H_i >>> 24)) & 0x00ff00ff) |
	                       (((H_i << 24) | (H_i >>> 8))  & 0xff00ff00);
	            }

	            // Return final computed hash
	            return hash;
	        },

	        clone: function () {
	            var clone = Hasher.clone.call(this);
	            clone._hash = this._hash.clone();

	            return clone;
	        }
	    });

	    function FF(a, b, c, d, x, s, t) {
	        var n = a + ((b & c) | (~b & d)) + x + t;
	        return ((n << s) | (n >>> (32 - s))) + b;
	    }

	    function GG(a, b, c, d, x, s, t) {
	        var n = a + ((b & d) | (c & ~d)) + x + t;
	        return ((n << s) | (n >>> (32 - s))) + b;
	    }

	    function HH(a, b, c, d, x, s, t) {
	        var n = a + (b ^ c ^ d) + x + t;
	        return ((n << s) | (n >>> (32 - s))) + b;
	    }

	    function II(a, b, c, d, x, s, t) {
	        var n = a + (c ^ (b | ~d)) + x + t;
	        return ((n << s) | (n >>> (32 - s))) + b;
	    }

	    /**
	     * Shortcut function to the hasher's object interface.
	     *
	     * @param {WordArray|string} message The message to hash.
	     *
	     * @return {WordArray} The hash.
	     *
	     * @static
	     *
	     * @example
	     *
	     *     var hash = CryptoJS.MD5('message');
	     *     var hash = CryptoJS.MD5(wordArray);
	     */
	    C.MD5 = Hasher._createHelper(MD5);

	    /**
	     * Shortcut function to the HMAC's object interface.
	     *
	     * @param {WordArray|string} message The message to hash.
	     * @param {WordArray|string} key The secret key.
	     *
	     * @return {WordArray} The HMAC.
	     *
	     * @static
	     *
	     * @example
	     *
	     *     var hmac = CryptoJS.HmacMD5(message, key);
	     */
	    C.HmacMD5 = Hasher._createHmacHelper(MD5);
	}(Math));


	return CryptoJS.MD5;

}));
},{"./core":53}],62:[function(require,module,exports){
;(function (root, factory, undef) {
	if (typeof exports === "object") {
		// CommonJS
		module.exports = exports = factory(require("./core"), require("./cipher-core"));
	}
	else if (typeof define === "function" && define.amd) {
		// AMD
		define(["./core", "./cipher-core"], factory);
	}
	else {
		// Global (browser)
		factory(root.CryptoJS);
	}
}(this, function (CryptoJS) {

	/**
	 * Cipher Feedback block mode.
	 */
	CryptoJS.mode.CFB = (function () {
	    var CFB = CryptoJS.lib.BlockCipherMode.extend();

	    CFB.Encryptor = CFB.extend({
	        processBlock: function (words, offset) {
	            // Shortcuts
	            var cipher = this._cipher;
	            var blockSize = cipher.blockSize;

	            generateKeystreamAndEncrypt.call(this, words, offset, blockSize, cipher);

	            // Remember this block to use with next block
	            this._prevBlock = words.slice(offset, offset + blockSize);
	        }
	    });

	    CFB.Decryptor = CFB.extend({
	        processBlock: function (words, offset) {
	            // Shortcuts
	            var cipher = this._cipher;
	            var blockSize = cipher.blockSize;

	            // Remember this block to use with next block
	            var thisBlock = words.slice(offset, offset + blockSize);

	            generateKeystreamAndEncrypt.call(this, words, offset, blockSize, cipher);

	            // This block becomes the previous block
	            this._prevBlock = thisBlock;
	        }
	    });

	    function generateKeystreamAndEncrypt(words, offset, blockSize, cipher) {
	        // Shortcut
	        var iv = this._iv;

	        // Generate keystream
	        if (iv) {
	            var keystream = iv.slice(0);

	            // Remove IV for subsequent blocks
	            this._iv = undefined;
	        } else {
	            var keystream = this._prevBlock;
	        }
	        cipher.encryptBlock(keystream, 0);

	        // Encrypt
	        for (var i = 0; i < blockSize; i++) {
	            words[offset + i] ^= keystream[i];
	        }
	    }

	    return CFB;
	}());


	return CryptoJS.mode.CFB;

}));
},{"./cipher-core":52,"./core":53}],63:[function(require,module,exports){
;(function (root, factory, undef) {
	if (typeof exports === "object") {
		// CommonJS
		module.exports = exports = factory(require("./core"), require("./cipher-core"));
	}
	else if (typeof define === "function" && define.amd) {
		// AMD
		define(["./core", "./cipher-core"], factory);
	}
	else {
		// Global (browser)
		factory(root.CryptoJS);
	}
}(this, function (CryptoJS) {

	/** @preserve
	 * Counter block mode compatible with  Dr Brian Gladman fileenc.c
	 * derived from CryptoJS.mode.CTR
	 * Jan Hruby jhruby.web@gmail.com
	 */
	CryptoJS.mode.CTRGladman = (function () {
	    var CTRGladman = CryptoJS.lib.BlockCipherMode.extend();

		function incWord(word)
		{
			if (((word >> 24) & 0xff) === 0xff) { //overflow
			var b1 = (word >> 16)&0xff;
			var b2 = (word >> 8)&0xff;
			var b3 = word & 0xff;

			if (b1 === 0xff) // overflow b1
			{
			b1 = 0;
			if (b2 === 0xff)
			{
				b2 = 0;
				if (b3 === 0xff)
				{
					b3 = 0;
				}
				else
				{
					++b3;
				}
			}
			else
			{
				++b2;
			}
			}
			else
			{
			++b1;
			}

			word = 0;
			word += (b1 << 16);
			word += (b2 << 8);
			word += b3;
			}
			else
			{
			word += (0x01 << 24);
			}
			return word;
		}

		function incCounter(counter)
		{
			if ((counter[0] = incWord(counter[0])) === 0)
			{
				// encr_data in fileenc.c from  Dr Brian Gladman's counts only with DWORD j < 8
				counter[1] = incWord(counter[1]);
			}
			return counter;
		}

	    var Encryptor = CTRGladman.Encryptor = CTRGladman.extend({
	        processBlock: function (words, offset) {
	            // Shortcuts
	            var cipher = this._cipher
	            var blockSize = cipher.blockSize;
	            var iv = this._iv;
	            var counter = this._counter;

	            // Generate keystream
	            if (iv) {
	                counter = this._counter = iv.slice(0);

	                // Remove IV for subsequent blocks
	                this._iv = undefined;
	            }

				incCounter(counter);

				var keystream = counter.slice(0);
	            cipher.encryptBlock(keystream, 0);

	            // Encrypt
	            for (var i = 0; i < blockSize; i++) {
	                words[offset + i] ^= keystream[i];
	            }
	        }
	    });

	    CTRGladman.Decryptor = Encryptor;

	    return CTRGladman;
	}());




	return CryptoJS.mode.CTRGladman;

}));
},{"./cipher-core":52,"./core":53}],64:[function(require,module,exports){
;(function (root, factory, undef) {
	if (typeof exports === "object") {
		// CommonJS
		module.exports = exports = factory(require("./core"), require("./cipher-core"));
	}
	else if (typeof define === "function" && define.amd) {
		// AMD
		define(["./core", "./cipher-core"], factory);
	}
	else {
		// Global (browser)
		factory(root.CryptoJS);
	}
}(this, function (CryptoJS) {

	/**
	 * Counter block mode.
	 */
	CryptoJS.mode.CTR = (function () {
	    var CTR = CryptoJS.lib.BlockCipherMode.extend();

	    var Encryptor = CTR.Encryptor = CTR.extend({
	        processBlock: function (words, offset) {
	            // Shortcuts
	            var cipher = this._cipher
	            var blockSize = cipher.blockSize;
	            var iv = this._iv;
	            var counter = this._counter;

	            // Generate keystream
	            if (iv) {
	                counter = this._counter = iv.slice(0);

	                // Remove IV for subsequent blocks
	                this._iv = undefined;
	            }
	            var keystream = counter.slice(0);
	            cipher.encryptBlock(keystream, 0);

	            // Increment counter
	            counter[blockSize - 1] = (counter[blockSize - 1] + 1) | 0

	            // Encrypt
	            for (var i = 0; i < blockSize; i++) {
	                words[offset + i] ^= keystream[i];
	            }
	        }
	    });

	    CTR.Decryptor = Encryptor;

	    return CTR;
	}());


	return CryptoJS.mode.CTR;

}));
},{"./cipher-core":52,"./core":53}],65:[function(require,module,exports){
;(function (root, factory, undef) {
	if (typeof exports === "object") {
		// CommonJS
		module.exports = exports = factory(require("./core"), require("./cipher-core"));
	}
	else if (typeof define === "function" && define.amd) {
		// AMD
		define(["./core", "./cipher-core"], factory);
	}
	else {
		// Global (browser)
		factory(root.CryptoJS);
	}
}(this, function (CryptoJS) {

	/**
	 * Electronic Codebook block mode.
	 */
	CryptoJS.mode.ECB = (function () {
	    var ECB = CryptoJS.lib.BlockCipherMode.extend();

	    ECB.Encryptor = ECB.extend({
	        processBlock: function (words, offset) {
	            this._cipher.encryptBlock(words, offset);
	        }
	    });

	    ECB.Decryptor = ECB.extend({
	        processBlock: function (words, offset) {
	            this._cipher.decryptBlock(words, offset);
	        }
	    });

	    return ECB;
	}());


	return CryptoJS.mode.ECB;

}));
},{"./cipher-core":52,"./core":53}],66:[function(require,module,exports){
;(function (root, factory, undef) {
	if (typeof exports === "object") {
		// CommonJS
		module.exports = exports = factory(require("./core"), require("./cipher-core"));
	}
	else if (typeof define === "function" && define.amd) {
		// AMD
		define(["./core", "./cipher-core"], factory);
	}
	else {
		// Global (browser)
		factory(root.CryptoJS);
	}
}(this, function (CryptoJS) {

	/**
	 * Output Feedback block mode.
	 */
	CryptoJS.mode.OFB = (function () {
	    var OFB = CryptoJS.lib.BlockCipherMode.extend();

	    var Encryptor = OFB.Encryptor = OFB.extend({
	        processBlock: function (words, offset) {
	            // Shortcuts
	            var cipher = this._cipher
	            var blockSize = cipher.blockSize;
	            var iv = this._iv;
	            var keystream = this._keystream;

	            // Generate keystream
	            if (iv) {
	                keystream = this._keystream = iv.slice(0);

	                // Remove IV for subsequent blocks
	                this._iv = undefined;
	            }
	            cipher.encryptBlock(keystream, 0);

	            // Encrypt
	            for (var i = 0; i < blockSize; i++) {
	                words[offset + i] ^= keystream[i];
	            }
	        }
	    });

	    OFB.Decryptor = Encryptor;

	    return OFB;
	}());


	return CryptoJS.mode.OFB;

}));
},{"./cipher-core":52,"./core":53}],67:[function(require,module,exports){
;(function (root, factory, undef) {
	if (typeof exports === "object") {
		// CommonJS
		module.exports = exports = factory(require("./core"), require("./cipher-core"));
	}
	else if (typeof define === "function" && define.amd) {
		// AMD
		define(["./core", "./cipher-core"], factory);
	}
	else {
		// Global (browser)
		factory(root.CryptoJS);
	}
}(this, function (CryptoJS) {

	/**
	 * ANSI X.923 padding strategy.
	 */
	CryptoJS.pad.AnsiX923 = {
	    pad: function (data, blockSize) {
	        // Shortcuts
	        var dataSigBytes = data.sigBytes;
	        var blockSizeBytes = blockSize * 4;

	        // Count padding bytes
	        var nPaddingBytes = blockSizeBytes - dataSigBytes % blockSizeBytes;

	        // Compute last byte position
	        var lastBytePos = dataSigBytes + nPaddingBytes - 1;

	        // Pad
	        data.clamp();
	        data.words[lastBytePos >>> 2] |= nPaddingBytes << (24 - (lastBytePos % 4) * 8);
	        data.sigBytes += nPaddingBytes;
	    },

	    unpad: function (data) {
	        // Get number of padding bytes from last byte
	        var nPaddingBytes = data.words[(data.sigBytes - 1) >>> 2] & 0xff;

	        // Remove padding
	        data.sigBytes -= nPaddingBytes;
	    }
	};


	return CryptoJS.pad.Ansix923;

}));
},{"./cipher-core":52,"./core":53}],68:[function(require,module,exports){
;(function (root, factory, undef) {
	if (typeof exports === "object") {
		// CommonJS
		module.exports = exports = factory(require("./core"), require("./cipher-core"));
	}
	else if (typeof define === "function" && define.amd) {
		// AMD
		define(["./core", "./cipher-core"], factory);
	}
	else {
		// Global (browser)
		factory(root.CryptoJS);
	}
}(this, function (CryptoJS) {

	/**
	 * ISO 10126 padding strategy.
	 */
	CryptoJS.pad.Iso10126 = {
	    pad: function (data, blockSize) {
	        // Shortcut
	        var blockSizeBytes = blockSize * 4;

	        // Count padding bytes
	        var nPaddingBytes = blockSizeBytes - data.sigBytes % blockSizeBytes;

	        // Pad
	        data.concat(CryptoJS.lib.WordArray.random(nPaddingBytes - 1)).
	             concat(CryptoJS.lib.WordArray.create([nPaddingBytes << 24], 1));
	    },

	    unpad: function (data) {
	        // Get number of padding bytes from last byte
	        var nPaddingBytes = data.words[(data.sigBytes - 1) >>> 2] & 0xff;

	        // Remove padding
	        data.sigBytes -= nPaddingBytes;
	    }
	};


	return CryptoJS.pad.Iso10126;

}));
},{"./cipher-core":52,"./core":53}],69:[function(require,module,exports){
;(function (root, factory, undef) {
	if (typeof exports === "object") {
		// CommonJS
		module.exports = exports = factory(require("./core"), require("./cipher-core"));
	}
	else if (typeof define === "function" && define.amd) {
		// AMD
		define(["./core", "./cipher-core"], factory);
	}
	else {
		// Global (browser)
		factory(root.CryptoJS);
	}
}(this, function (CryptoJS) {

	/**
	 * ISO/IEC 9797-1 Padding Method 2.
	 */
	CryptoJS.pad.Iso97971 = {
	    pad: function (data, blockSize) {
	        // Add 0x80 byte
	        data.concat(CryptoJS.lib.WordArray.create([0x80000000], 1));

	        // Zero pad the rest
	        CryptoJS.pad.ZeroPadding.pad(data, blockSize);
	    },

	    unpad: function (data) {
	        // Remove zero padding
	        CryptoJS.pad.ZeroPadding.unpad(data);

	        // Remove one more byte -- the 0x80 byte
	        data.sigBytes--;
	    }
	};


	return CryptoJS.pad.Iso97971;

}));
},{"./cipher-core":52,"./core":53}],70:[function(require,module,exports){
;(function (root, factory, undef) {
	if (typeof exports === "object") {
		// CommonJS
		module.exports = exports = factory(require("./core"), require("./cipher-core"));
	}
	else if (typeof define === "function" && define.amd) {
		// AMD
		define(["./core", "./cipher-core"], factory);
	}
	else {
		// Global (browser)
		factory(root.CryptoJS);
	}
}(this, function (CryptoJS) {

	/**
	 * A noop padding strategy.
	 */
	CryptoJS.pad.NoPadding = {
	    pad: function () {
	    },

	    unpad: function () {
	    }
	};


	return CryptoJS.pad.NoPadding;

}));
},{"./cipher-core":52,"./core":53}],71:[function(require,module,exports){
;(function (root, factory, undef) {
	if (typeof exports === "object") {
		// CommonJS
		module.exports = exports = factory(require("./core"), require("./cipher-core"));
	}
	else if (typeof define === "function" && define.amd) {
		// AMD
		define(["./core", "./cipher-core"], factory);
	}
	else {
		// Global (browser)
		factory(root.CryptoJS);
	}
}(this, function (CryptoJS) {

	/**
	 * Zero padding strategy.
	 */
	CryptoJS.pad.ZeroPadding = {
	    pad: function (data, blockSize) {
	        // Shortcut
	        var blockSizeBytes = blockSize * 4;

	        // Pad
	        data.clamp();
	        data.sigBytes += blockSizeBytes - ((data.sigBytes % blockSizeBytes) || blockSizeBytes);
	    },

	    unpad: function (data) {
	        // Shortcut
	        var dataWords = data.words;

	        // Unpad
	        var i = data.sigBytes - 1;
	        while (!((dataWords[i >>> 2] >>> (24 - (i % 4) * 8)) & 0xff)) {
	            i--;
	        }
	        data.sigBytes = i + 1;
	    }
	};


	return CryptoJS.pad.ZeroPadding;

}));
},{"./cipher-core":52,"./core":53}],72:[function(require,module,exports){
;(function (root, factory, undef) {
	if (typeof exports === "object") {
		// CommonJS
		module.exports = exports = factory(require("./core"), require("./sha1"), require("./hmac"));
	}
	else if (typeof define === "function" && define.amd) {
		// AMD
		define(["./core", "./sha1", "./hmac"], factory);
	}
	else {
		// Global (browser)
		factory(root.CryptoJS);
	}
}(this, function (CryptoJS) {

	(function () {
	    // Shortcuts
	    var C = CryptoJS;
	    var C_lib = C.lib;
	    var Base = C_lib.Base;
	    var WordArray = C_lib.WordArray;
	    var C_algo = C.algo;
	    var SHA1 = C_algo.SHA1;
	    var HMAC = C_algo.HMAC;

	    /**
	     * Password-Based Key Derivation Function 2 algorithm.
	     */
	    var PBKDF2 = C_algo.PBKDF2 = Base.extend({
	        /**
	         * Configuration options.
	         *
	         * @property {number} keySize The key size in words to generate. Default: 4 (128 bits)
	         * @property {Hasher} hasher The hasher to use. Default: SHA1
	         * @property {number} iterations The number of iterations to perform. Default: 1
	         */
	        cfg: Base.extend({
	            keySize: 128/32,
	            hasher: SHA1,
	            iterations: 1
	        }),

	        /**
	         * Initializes a newly created key derivation function.
	         *
	         * @param {Object} cfg (Optional) The configuration options to use for the derivation.
	         *
	         * @example
	         *
	         *     var kdf = CryptoJS.algo.PBKDF2.create();
	         *     var kdf = CryptoJS.algo.PBKDF2.create({ keySize: 8 });
	         *     var kdf = CryptoJS.algo.PBKDF2.create({ keySize: 8, iterations: 1000 });
	         */
	        init: function (cfg) {
	            this.cfg = this.cfg.extend(cfg);
	        },

	        /**
	         * Computes the Password-Based Key Derivation Function 2.
	         *
	         * @param {WordArray|string} password The password.
	         * @param {WordArray|string} salt A salt.
	         *
	         * @return {WordArray} The derived key.
	         *
	         * @example
	         *
	         *     var key = kdf.compute(password, salt);
	         */
	        compute: function (password, salt) {
	            // Shortcut
	            var cfg = this.cfg;

	            // Init HMAC
	            var hmac = HMAC.create(cfg.hasher, password);

	            // Initial values
	            var derivedKey = WordArray.create();
	            var blockIndex = WordArray.create([0x00000001]);

	            // Shortcuts
	            var derivedKeyWords = derivedKey.words;
	            var blockIndexWords = blockIndex.words;
	            var keySize = cfg.keySize;
	            var iterations = cfg.iterations;

	            // Generate key
	            while (derivedKeyWords.length < keySize) {
	                var block = hmac.update(salt).finalize(blockIndex);
	                hmac.reset();

	                // Shortcuts
	                var blockWords = block.words;
	                var blockWordsLength = blockWords.length;

	                // Iterations
	                var intermediate = block;
	                for (var i = 1; i < iterations; i++) {
	                    intermediate = hmac.finalize(intermediate);
	                    hmac.reset();

	                    // Shortcut
	                    var intermediateWords = intermediate.words;

	                    // XOR intermediate with block
	                    for (var j = 0; j < blockWordsLength; j++) {
	                        blockWords[j] ^= intermediateWords[j];
	                    }
	                }

	                derivedKey.concat(block);
	                blockIndexWords[0]++;
	            }
	            derivedKey.sigBytes = keySize * 4;

	            return derivedKey;
	        }
	    });

	    /**
	     * Computes the Password-Based Key Derivation Function 2.
	     *
	     * @param {WordArray|string} password The password.
	     * @param {WordArray|string} salt A salt.
	     * @param {Object} cfg (Optional) The configuration options to use for this computation.
	     *
	     * @return {WordArray} The derived key.
	     *
	     * @static
	     *
	     * @example
	     *
	     *     var key = CryptoJS.PBKDF2(password, salt);
	     *     var key = CryptoJS.PBKDF2(password, salt, { keySize: 8 });
	     *     var key = CryptoJS.PBKDF2(password, salt, { keySize: 8, iterations: 1000 });
	     */
	    C.PBKDF2 = function (password, salt, cfg) {
	        return PBKDF2.create(cfg).compute(password, salt);
	    };
	}());


	return CryptoJS.PBKDF2;

}));
},{"./core":53,"./hmac":58,"./sha1":77}],73:[function(require,module,exports){
;(function (root, factory, undef) {
	if (typeof exports === "object") {
		// CommonJS
		module.exports = exports = factory(require("./core"), require("./enc-base64"), require("./md5"), require("./evpkdf"), require("./cipher-core"));
	}
	else if (typeof define === "function" && define.amd) {
		// AMD
		define(["./core", "./enc-base64", "./md5", "./evpkdf", "./cipher-core"], factory);
	}
	else {
		// Global (browser)
		factory(root.CryptoJS);
	}
}(this, function (CryptoJS) {

	(function () {
	    // Shortcuts
	    var C = CryptoJS;
	    var C_lib = C.lib;
	    var StreamCipher = C_lib.StreamCipher;
	    var C_algo = C.algo;

	    // Reusable objects
	    var S  = [];
	    var C_ = [];
	    var G  = [];

	    /**
	     * Rabbit stream cipher algorithm.
	     *
	     * This is a legacy version that neglected to convert the key to little-endian.
	     * This error doesn't affect the cipher's security,
	     * but it does affect its compatibility with other implementations.
	     */
	    var RabbitLegacy = C_algo.RabbitLegacy = StreamCipher.extend({
	        _doReset: function () {
	            // Shortcuts
	            var K = this._key.words;
	            var iv = this.cfg.iv;

	            // Generate initial state values
	            var X = this._X = [
	                K[0], (K[3] << 16) | (K[2] >>> 16),
	                K[1], (K[0] << 16) | (K[3] >>> 16),
	                K[2], (K[1] << 16) | (K[0] >>> 16),
	                K[3], (K[2] << 16) | (K[1] >>> 16)
	            ];

	            // Generate initial counter values
	            var C = this._C = [
	                (K[2] << 16) | (K[2] >>> 16), (K[0] & 0xffff0000) | (K[1] & 0x0000ffff),
	                (K[3] << 16) | (K[3] >>> 16), (K[1] & 0xffff0000) | (K[2] & 0x0000ffff),
	                (K[0] << 16) | (K[0] >>> 16), (K[2] & 0xffff0000) | (K[3] & 0x0000ffff),
	                (K[1] << 16) | (K[1] >>> 16), (K[3] & 0xffff0000) | (K[0] & 0x0000ffff)
	            ];

	            // Carry bit
	            this._b = 0;

	            // Iterate the system four times
	            for (var i = 0; i < 4; i++) {
	                nextState.call(this);
	            }

	            // Modify the counters
	            for (var i = 0; i < 8; i++) {
	                C[i] ^= X[(i + 4) & 7];
	            }

	            // IV setup
	            if (iv) {
	                // Shortcuts
	                var IV = iv.words;
	                var IV_0 = IV[0];
	                var IV_1 = IV[1];

	                // Generate four subvectors
	                var i0 = (((IV_0 << 8) | (IV_0 >>> 24)) & 0x00ff00ff) | (((IV_0 << 24) | (IV_0 >>> 8)) & 0xff00ff00);
	                var i2 = (((IV_1 << 8) | (IV_1 >>> 24)) & 0x00ff00ff) | (((IV_1 << 24) | (IV_1 >>> 8)) & 0xff00ff00);
	                var i1 = (i0 >>> 16) | (i2 & 0xffff0000);
	                var i3 = (i2 << 16)  | (i0 & 0x0000ffff);

	                // Modify counter values
	                C[0] ^= i0;
	                C[1] ^= i1;
	                C[2] ^= i2;
	                C[3] ^= i3;
	                C[4] ^= i0;
	                C[5] ^= i1;
	                C[6] ^= i2;
	                C[7] ^= i3;

	                // Iterate the system four times
	                for (var i = 0; i < 4; i++) {
	                    nextState.call(this);
	                }
	            }
	        },

	        _doProcessBlock: function (M, offset) {
	            // Shortcut
	            var X = this._X;

	            // Iterate the system
	            nextState.call(this);

	            // Generate four keystream words
	            S[0] = X[0] ^ (X[5] >>> 16) ^ (X[3] << 16);
	            S[1] = X[2] ^ (X[7] >>> 16) ^ (X[5] << 16);
	            S[2] = X[4] ^ (X[1] >>> 16) ^ (X[7] << 16);
	            S[3] = X[6] ^ (X[3] >>> 16) ^ (X[1] << 16);

	            for (var i = 0; i < 4; i++) {
	                // Swap endian
	                S[i] = (((S[i] << 8)  | (S[i] >>> 24)) & 0x00ff00ff) |
	                       (((S[i] << 24) | (S[i] >>> 8))  & 0xff00ff00);

	                // Encrypt
	                M[offset + i] ^= S[i];
	            }
	        },

	        blockSize: 128/32,

	        ivSize: 64/32
	    });

	    function nextState() {
	        // Shortcuts
	        var X = this._X;
	        var C = this._C;

	        // Save old counter values
	        for (var i = 0; i < 8; i++) {
	            C_[i] = C[i];
	        }

	        // Calculate new counter values
	        C[0] = (C[0] + 0x4d34d34d + this._b) | 0;
	        C[1] = (C[1] + 0xd34d34d3 + ((C[0] >>> 0) < (C_[0] >>> 0) ? 1 : 0)) | 0;
	        C[2] = (C[2] + 0x34d34d34 + ((C[1] >>> 0) < (C_[1] >>> 0) ? 1 : 0)) | 0;
	        C[3] = (C[3] + 0x4d34d34d + ((C[2] >>> 0) < (C_[2] >>> 0) ? 1 : 0)) | 0;
	        C[4] = (C[4] + 0xd34d34d3 + ((C[3] >>> 0) < (C_[3] >>> 0) ? 1 : 0)) | 0;
	        C[5] = (C[5] + 0x34d34d34 + ((C[4] >>> 0) < (C_[4] >>> 0) ? 1 : 0)) | 0;
	        C[6] = (C[6] + 0x4d34d34d + ((C[5] >>> 0) < (C_[5] >>> 0) ? 1 : 0)) | 0;
	        C[7] = (C[7] + 0xd34d34d3 + ((C[6] >>> 0) < (C_[6] >>> 0) ? 1 : 0)) | 0;
	        this._b = (C[7] >>> 0) < (C_[7] >>> 0) ? 1 : 0;

	        // Calculate the g-values
	        for (var i = 0; i < 8; i++) {
	            var gx = X[i] + C[i];

	            // Construct high and low argument for squaring
	            var ga = gx & 0xffff;
	            var gb = gx >>> 16;

	            // Calculate high and low result of squaring
	            var gh = ((((ga * ga) >>> 17) + ga * gb) >>> 15) + gb * gb;
	            var gl = (((gx & 0xffff0000) * gx) | 0) + (((gx & 0x0000ffff) * gx) | 0);

	            // High XOR low
	            G[i] = gh ^ gl;
	        }

	        // Calculate new state values
	        X[0] = (G[0] + ((G[7] << 16) | (G[7] >>> 16)) + ((G[6] << 16) | (G[6] >>> 16))) | 0;
	        X[1] = (G[1] + ((G[0] << 8)  | (G[0] >>> 24)) + G[7]) | 0;
	        X[2] = (G[2] + ((G[1] << 16) | (G[1] >>> 16)) + ((G[0] << 16) | (G[0] >>> 16))) | 0;
	        X[3] = (G[3] + ((G[2] << 8)  | (G[2] >>> 24)) + G[1]) | 0;
	        X[4] = (G[4] + ((G[3] << 16) | (G[3] >>> 16)) + ((G[2] << 16) | (G[2] >>> 16))) | 0;
	        X[5] = (G[5] + ((G[4] << 8)  | (G[4] >>> 24)) + G[3]) | 0;
	        X[6] = (G[6] + ((G[5] << 16) | (G[5] >>> 16)) + ((G[4] << 16) | (G[4] >>> 16))) | 0;
	        X[7] = (G[7] + ((G[6] << 8)  | (G[6] >>> 24)) + G[5]) | 0;
	    }

	    /**
	     * Shortcut functions to the cipher's object interface.
	     *
	     * @example
	     *
	     *     var ciphertext = CryptoJS.RabbitLegacy.encrypt(message, key, cfg);
	     *     var plaintext  = CryptoJS.RabbitLegacy.decrypt(ciphertext, key, cfg);
	     */
	    C.RabbitLegacy = StreamCipher._createHelper(RabbitLegacy);
	}());


	return CryptoJS.RabbitLegacy;

}));
},{"./cipher-core":52,"./core":53,"./enc-base64":54,"./evpkdf":56,"./md5":61}],74:[function(require,module,exports){
;(function (root, factory, undef) {
	if (typeof exports === "object") {
		// CommonJS
		module.exports = exports = factory(require("./core"), require("./enc-base64"), require("./md5"), require("./evpkdf"), require("./cipher-core"));
	}
	else if (typeof define === "function" && define.amd) {
		// AMD
		define(["./core", "./enc-base64", "./md5", "./evpkdf", "./cipher-core"], factory);
	}
	else {
		// Global (browser)
		factory(root.CryptoJS);
	}
}(this, function (CryptoJS) {

	(function () {
	    // Shortcuts
	    var C = CryptoJS;
	    var C_lib = C.lib;
	    var StreamCipher = C_lib.StreamCipher;
	    var C_algo = C.algo;

	    // Reusable objects
	    var S  = [];
	    var C_ = [];
	    var G  = [];

	    /**
	     * Rabbit stream cipher algorithm
	     */
	    var Rabbit = C_algo.Rabbit = StreamCipher.extend({
	        _doReset: function () {
	            // Shortcuts
	            var K = this._key.words;
	            var iv = this.cfg.iv;

	            // Swap endian
	            for (var i = 0; i < 4; i++) {
	                K[i] = (((K[i] << 8)  | (K[i] >>> 24)) & 0x00ff00ff) |
	                       (((K[i] << 24) | (K[i] >>> 8))  & 0xff00ff00);
	            }

	            // Generate initial state values
	            var X = this._X = [
	                K[0], (K[3] << 16) | (K[2] >>> 16),
	                K[1], (K[0] << 16) | (K[3] >>> 16),
	                K[2], (K[1] << 16) | (K[0] >>> 16),
	                K[3], (K[2] << 16) | (K[1] >>> 16)
	            ];

	            // Generate initial counter values
	            var C = this._C = [
	                (K[2] << 16) | (K[2] >>> 16), (K[0] & 0xffff0000) | (K[1] & 0x0000ffff),
	                (K[3] << 16) | (K[3] >>> 16), (K[1] & 0xffff0000) | (K[2] & 0x0000ffff),
	                (K[0] << 16) | (K[0] >>> 16), (K[2] & 0xffff0000) | (K[3] & 0x0000ffff),
	                (K[1] << 16) | (K[1] >>> 16), (K[3] & 0xffff0000) | (K[0] & 0x0000ffff)
	            ];

	            // Carry bit
	            this._b = 0;

	            // Iterate the system four times
	            for (var i = 0; i < 4; i++) {
	                nextState.call(this);
	            }

	            // Modify the counters
	            for (var i = 0; i < 8; i++) {
	                C[i] ^= X[(i + 4) & 7];
	            }

	            // IV setup
	            if (iv) {
	                // Shortcuts
	                var IV = iv.words;
	                var IV_0 = IV[0];
	                var IV_1 = IV[1];

	                // Generate four subvectors
	                var i0 = (((IV_0 << 8) | (IV_0 >>> 24)) & 0x00ff00ff) | (((IV_0 << 24) | (IV_0 >>> 8)) & 0xff00ff00);
	                var i2 = (((IV_1 << 8) | (IV_1 >>> 24)) & 0x00ff00ff) | (((IV_1 << 24) | (IV_1 >>> 8)) & 0xff00ff00);
	                var i1 = (i0 >>> 16) | (i2 & 0xffff0000);
	                var i3 = (i2 << 16)  | (i0 & 0x0000ffff);

	                // Modify counter values
	                C[0] ^= i0;
	                C[1] ^= i1;
	                C[2] ^= i2;
	                C[3] ^= i3;
	                C[4] ^= i0;
	                C[5] ^= i1;
	                C[6] ^= i2;
	                C[7] ^= i3;

	                // Iterate the system four times
	                for (var i = 0; i < 4; i++) {
	                    nextState.call(this);
	                }
	            }
	        },

	        _doProcessBlock: function (M, offset) {
	            // Shortcut
	            var X = this._X;

	            // Iterate the system
	            nextState.call(this);

	            // Generate four keystream words
	            S[0] = X[0] ^ (X[5] >>> 16) ^ (X[3] << 16);
	            S[1] = X[2] ^ (X[7] >>> 16) ^ (X[5] << 16);
	            S[2] = X[4] ^ (X[1] >>> 16) ^ (X[7] << 16);
	            S[3] = X[6] ^ (X[3] >>> 16) ^ (X[1] << 16);

	            for (var i = 0; i < 4; i++) {
	                // Swap endian
	                S[i] = (((S[i] << 8)  | (S[i] >>> 24)) & 0x00ff00ff) |
	                       (((S[i] << 24) | (S[i] >>> 8))  & 0xff00ff00);

	                // Encrypt
	                M[offset + i] ^= S[i];
	            }
	        },

	        blockSize: 128/32,

	        ivSize: 64/32
	    });

	    function nextState() {
	        // Shortcuts
	        var X = this._X;
	        var C = this._C;

	        // Save old counter values
	        for (var i = 0; i < 8; i++) {
	            C_[i] = C[i];
	        }

	        // Calculate new counter values
	        C[0] = (C[0] + 0x4d34d34d + this._b) | 0;
	        C[1] = (C[1] + 0xd34d34d3 + ((C[0] >>> 0) < (C_[0] >>> 0) ? 1 : 0)) | 0;
	        C[2] = (C[2] + 0x34d34d34 + ((C[1] >>> 0) < (C_[1] >>> 0) ? 1 : 0)) | 0;
	        C[3] = (C[3] + 0x4d34d34d + ((C[2] >>> 0) < (C_[2] >>> 0) ? 1 : 0)) | 0;
	        C[4] = (C[4] + 0xd34d34d3 + ((C[3] >>> 0) < (C_[3] >>> 0) ? 1 : 0)) | 0;
	        C[5] = (C[5] + 0x34d34d34 + ((C[4] >>> 0) < (C_[4] >>> 0) ? 1 : 0)) | 0;
	        C[6] = (C[6] + 0x4d34d34d + ((C[5] >>> 0) < (C_[5] >>> 0) ? 1 : 0)) | 0;
	        C[7] = (C[7] + 0xd34d34d3 + ((C[6] >>> 0) < (C_[6] >>> 0) ? 1 : 0)) | 0;
	        this._b = (C[7] >>> 0) < (C_[7] >>> 0) ? 1 : 0;

	        // Calculate the g-values
	        for (var i = 0; i < 8; i++) {
	            var gx = X[i] + C[i];

	            // Construct high and low argument for squaring
	            var ga = gx & 0xffff;
	            var gb = gx >>> 16;

	            // Calculate high and low result of squaring
	            var gh = ((((ga * ga) >>> 17) + ga * gb) >>> 15) + gb * gb;
	            var gl = (((gx & 0xffff0000) * gx) | 0) + (((gx & 0x0000ffff) * gx) | 0);

	            // High XOR low
	            G[i] = gh ^ gl;
	        }

	        // Calculate new state values
	        X[0] = (G[0] + ((G[7] << 16) | (G[7] >>> 16)) + ((G[6] << 16) | (G[6] >>> 16))) | 0;
	        X[1] = (G[1] + ((G[0] << 8)  | (G[0] >>> 24)) + G[7]) | 0;
	        X[2] = (G[2] + ((G[1] << 16) | (G[1] >>> 16)) + ((G[0] << 16) | (G[0] >>> 16))) | 0;
	        X[3] = (G[3] + ((G[2] << 8)  | (G[2] >>> 24)) + G[1]) | 0;
	        X[4] = (G[4] + ((G[3] << 16) | (G[3] >>> 16)) + ((G[2] << 16) | (G[2] >>> 16))) | 0;
	        X[5] = (G[5] + ((G[4] << 8)  | (G[4] >>> 24)) + G[3]) | 0;
	        X[6] = (G[6] + ((G[5] << 16) | (G[5] >>> 16)) + ((G[4] << 16) | (G[4] >>> 16))) | 0;
	        X[7] = (G[7] + ((G[6] << 8)  | (G[6] >>> 24)) + G[5]) | 0;
	    }

	    /**
	     * Shortcut functions to the cipher's object interface.
	     *
	     * @example
	     *
	     *     var ciphertext = CryptoJS.Rabbit.encrypt(message, key, cfg);
	     *     var plaintext  = CryptoJS.Rabbit.decrypt(ciphertext, key, cfg);
	     */
	    C.Rabbit = StreamCipher._createHelper(Rabbit);
	}());


	return CryptoJS.Rabbit;

}));
},{"./cipher-core":52,"./core":53,"./enc-base64":54,"./evpkdf":56,"./md5":61}],75:[function(require,module,exports){
;(function (root, factory, undef) {
	if (typeof exports === "object") {
		// CommonJS
		module.exports = exports = factory(require("./core"), require("./enc-base64"), require("./md5"), require("./evpkdf"), require("./cipher-core"));
	}
	else if (typeof define === "function" && define.amd) {
		// AMD
		define(["./core", "./enc-base64", "./md5", "./evpkdf", "./cipher-core"], factory);
	}
	else {
		// Global (browser)
		factory(root.CryptoJS);
	}
}(this, function (CryptoJS) {

	(function () {
	    // Shortcuts
	    var C = CryptoJS;
	    var C_lib = C.lib;
	    var StreamCipher = C_lib.StreamCipher;
	    var C_algo = C.algo;

	    /**
	     * RC4 stream cipher algorithm.
	     */
	    var RC4 = C_algo.RC4 = StreamCipher.extend({
	        _doReset: function () {
	            // Shortcuts
	            var key = this._key;
	            var keyWords = key.words;
	            var keySigBytes = key.sigBytes;

	            // Init sbox
	            var S = this._S = [];
	            for (var i = 0; i < 256; i++) {
	                S[i] = i;
	            }

	            // Key setup
	            for (var i = 0, j = 0; i < 256; i++) {
	                var keyByteIndex = i % keySigBytes;
	                var keyByte = (keyWords[keyByteIndex >>> 2] >>> (24 - (keyByteIndex % 4) * 8)) & 0xff;

	                j = (j + S[i] + keyByte) % 256;

	                // Swap
	                var t = S[i];
	                S[i] = S[j];
	                S[j] = t;
	            }

	            // Counters
	            this._i = this._j = 0;
	        },

	        _doProcessBlock: function (M, offset) {
	            M[offset] ^= generateKeystreamWord.call(this);
	        },

	        keySize: 256/32,

	        ivSize: 0
	    });

	    function generateKeystreamWord() {
	        // Shortcuts
	        var S = this._S;
	        var i = this._i;
	        var j = this._j;

	        // Generate keystream word
	        var keystreamWord = 0;
	        for (var n = 0; n < 4; n++) {
	            i = (i + 1) % 256;
	            j = (j + S[i]) % 256;

	            // Swap
	            var t = S[i];
	            S[i] = S[j];
	            S[j] = t;

	            keystreamWord |= S[(S[i] + S[j]) % 256] << (24 - n * 8);
	        }

	        // Update counters
	        this._i = i;
	        this._j = j;

	        return keystreamWord;
	    }

	    /**
	     * Shortcut functions to the cipher's object interface.
	     *
	     * @example
	     *
	     *     var ciphertext = CryptoJS.RC4.encrypt(message, key, cfg);
	     *     var plaintext  = CryptoJS.RC4.decrypt(ciphertext, key, cfg);
	     */
	    C.RC4 = StreamCipher._createHelper(RC4);

	    /**
	     * Modified RC4 stream cipher algorithm.
	     */
	    var RC4Drop = C_algo.RC4Drop = RC4.extend({
	        /**
	         * Configuration options.
	         *
	         * @property {number} drop The number of keystream words to drop. Default 192
	         */
	        cfg: RC4.cfg.extend({
	            drop: 192
	        }),

	        _doReset: function () {
	            RC4._doReset.call(this);

	            // Drop
	            for (var i = this.cfg.drop; i > 0; i--) {
	                generateKeystreamWord.call(this);
	            }
	        }
	    });

	    /**
	     * Shortcut functions to the cipher's object interface.
	     *
	     * @example
	     *
	     *     var ciphertext = CryptoJS.RC4Drop.encrypt(message, key, cfg);
	     *     var plaintext  = CryptoJS.RC4Drop.decrypt(ciphertext, key, cfg);
	     */
	    C.RC4Drop = StreamCipher._createHelper(RC4Drop);
	}());


	return CryptoJS.RC4;

}));
},{"./cipher-core":52,"./core":53,"./enc-base64":54,"./evpkdf":56,"./md5":61}],76:[function(require,module,exports){
;(function (root, factory) {
	if (typeof exports === "object") {
		// CommonJS
		module.exports = exports = factory(require("./core"));
	}
	else if (typeof define === "function" && define.amd) {
		// AMD
		define(["./core"], factory);
	}
	else {
		// Global (browser)
		factory(root.CryptoJS);
	}
}(this, function (CryptoJS) {

	/** @preserve
	(c) 2012 by Cédric Mesnil. All rights reserved.

	Redistribution and use in source and binary forms, with or without modification, are permitted provided that the following conditions are met:

	    - Redistributions of source code must retain the above copyright notice, this list of conditions and the following disclaimer.
	    - Redistributions in binary form must reproduce the above copyright notice, this list of conditions and the following disclaimer in the documentation and/or other materials provided with the distribution.

	THIS SOFTWARE IS PROVIDED BY THE COPYRIGHT HOLDERS AND CONTRIBUTORS "AS IS" AND ANY EXPRESS OR IMPLIED WARRANTIES, INCLUDING, BUT NOT LIMITED TO, THE IMPLIED WARRANTIES OF MERCHANTABILITY AND FITNESS FOR A PARTICULAR PURPOSE ARE DISCLAIMED. IN NO EVENT SHALL THE COPYRIGHT HOLDER OR CONTRIBUTORS BE LIABLE FOR ANY DIRECT, INDIRECT, INCIDENTAL, SPECIAL, EXEMPLARY, OR CONSEQUENTIAL DAMAGES (INCLUDING, BUT NOT LIMITED TO, PROCUREMENT OF SUBSTITUTE GOODS OR SERVICES; LOSS OF USE, DATA, OR PROFITS; OR BUSINESS INTERRUPTION) HOWEVER CAUSED AND ON ANY THEORY OF LIABILITY, WHETHER IN CONTRACT, STRICT LIABILITY, OR TORT (INCLUDING NEGLIGENCE OR OTHERWISE) ARISING IN ANY WAY OUT OF THE USE OF THIS SOFTWARE, EVEN IF ADVISED OF THE POSSIBILITY OF SUCH DAMAGE.
	*/

	(function (Math) {
	    // Shortcuts
	    var C = CryptoJS;
	    var C_lib = C.lib;
	    var WordArray = C_lib.WordArray;
	    var Hasher = C_lib.Hasher;
	    var C_algo = C.algo;

	    // Constants table
	    var _zl = WordArray.create([
	        0,  1,  2,  3,  4,  5,  6,  7,  8,  9, 10, 11, 12, 13, 14, 15,
	        7,  4, 13,  1, 10,  6, 15,  3, 12,  0,  9,  5,  2, 14, 11,  8,
	        3, 10, 14,  4,  9, 15,  8,  1,  2,  7,  0,  6, 13, 11,  5, 12,
	        1,  9, 11, 10,  0,  8, 12,  4, 13,  3,  7, 15, 14,  5,  6,  2,
	        4,  0,  5,  9,  7, 12,  2, 10, 14,  1,  3,  8, 11,  6, 15, 13]);
	    var _zr = WordArray.create([
	        5, 14,  7,  0,  9,  2, 11,  4, 13,  6, 15,  8,  1, 10,  3, 12,
	        6, 11,  3,  7,  0, 13,  5, 10, 14, 15,  8, 12,  4,  9,  1,  2,
	        15,  5,  1,  3,  7, 14,  6,  9, 11,  8, 12,  2, 10,  0,  4, 13,
	        8,  6,  4,  1,  3, 11, 15,  0,  5, 12,  2, 13,  9,  7, 10, 14,
	        12, 15, 10,  4,  1,  5,  8,  7,  6,  2, 13, 14,  0,  3,  9, 11]);
	    var _sl = WordArray.create([
	         11, 14, 15, 12,  5,  8,  7,  9, 11, 13, 14, 15,  6,  7,  9,  8,
	        7, 6,   8, 13, 11,  9,  7, 15,  7, 12, 15,  9, 11,  7, 13, 12,
	        11, 13,  6,  7, 14,  9, 13, 15, 14,  8, 13,  6,  5, 12,  7,  5,
	          11, 12, 14, 15, 14, 15,  9,  8,  9, 14,  5,  6,  8,  6,  5, 12,
	        9, 15,  5, 11,  6,  8, 13, 12,  5, 12, 13, 14, 11,  8,  5,  6 ]);
	    var _sr = WordArray.create([
	        8,  9,  9, 11, 13, 15, 15,  5,  7,  7,  8, 11, 14, 14, 12,  6,
	        9, 13, 15,  7, 12,  8,  9, 11,  7,  7, 12,  7,  6, 15, 13, 11,
	        9,  7, 15, 11,  8,  6,  6, 14, 12, 13,  5, 14, 13, 13,  7,  5,
	        15,  5,  8, 11, 14, 14,  6, 14,  6,  9, 12,  9, 12,  5, 15,  8,
	        8,  5, 12,  9, 12,  5, 14,  6,  8, 13,  6,  5, 15, 13, 11, 11 ]);

	    var _hl =  WordArray.create([ 0x00000000, 0x5A827999, 0x6ED9EBA1, 0x8F1BBCDC, 0xA953FD4E]);
	    var _hr =  WordArray.create([ 0x50A28BE6, 0x5C4DD124, 0x6D703EF3, 0x7A6D76E9, 0x00000000]);

	    /**
	     * RIPEMD160 hash algorithm.
	     */
	    var RIPEMD160 = C_algo.RIPEMD160 = Hasher.extend({
	        _doReset: function () {
	            this._hash  = WordArray.create([0x67452301, 0xEFCDAB89, 0x98BADCFE, 0x10325476, 0xC3D2E1F0]);
	        },

	        _doProcessBlock: function (M, offset) {

	            // Swap endian
	            for (var i = 0; i < 16; i++) {
	                // Shortcuts
	                var offset_i = offset + i;
	                var M_offset_i = M[offset_i];

	                // Swap
	                M[offset_i] = (
	                    (((M_offset_i << 8)  | (M_offset_i >>> 24)) & 0x00ff00ff) |
	                    (((M_offset_i << 24) | (M_offset_i >>> 8))  & 0xff00ff00)
	                );
	            }
	            // Shortcut
	            var H  = this._hash.words;
	            var hl = _hl.words;
	            var hr = _hr.words;
	            var zl = _zl.words;
	            var zr = _zr.words;
	            var sl = _sl.words;
	            var sr = _sr.words;

	            // Working variables
	            var al, bl, cl, dl, el;
	            var ar, br, cr, dr, er;

	            ar = al = H[0];
	            br = bl = H[1];
	            cr = cl = H[2];
	            dr = dl = H[3];
	            er = el = H[4];
	            // Computation
	            var t;
	            for (var i = 0; i < 80; i += 1) {
	                t = (al +  M[offset+zl[i]])|0;
	                if (i<16){
		            t +=  f1(bl,cl,dl) + hl[0];
	                } else if (i<32) {
		            t +=  f2(bl,cl,dl) + hl[1];
	                } else if (i<48) {
		            t +=  f3(bl,cl,dl) + hl[2];
	                } else if (i<64) {
		            t +=  f4(bl,cl,dl) + hl[3];
	                } else {// if (i<80) {
		            t +=  f5(bl,cl,dl) + hl[4];
	                }
	                t = t|0;
	                t =  rotl(t,sl[i]);
	                t = (t+el)|0;
	                al = el;
	                el = dl;
	                dl = rotl(cl, 10);
	                cl = bl;
	                bl = t;

	                t = (ar + M[offset+zr[i]])|0;
	                if (i<16){
		            t +=  f5(br,cr,dr) + hr[0];
	                } else if (i<32) {
		            t +=  f4(br,cr,dr) + hr[1];
	                } else if (i<48) {
		            t +=  f3(br,cr,dr) + hr[2];
	                } else if (i<64) {
		            t +=  f2(br,cr,dr) + hr[3];
	                } else {// if (i<80) {
		            t +=  f1(br,cr,dr) + hr[4];
	                }
	                t = t|0;
	                t =  rotl(t,sr[i]) ;
	                t = (t+er)|0;
	                ar = er;
	                er = dr;
	                dr = rotl(cr, 10);
	                cr = br;
	                br = t;
	            }
	            // Intermediate hash value
	            t    = (H[1] + cl + dr)|0;
	            H[1] = (H[2] + dl + er)|0;
	            H[2] = (H[3] + el + ar)|0;
	            H[3] = (H[4] + al + br)|0;
	            H[4] = (H[0] + bl + cr)|0;
	            H[0] =  t;
	        },

	        _doFinalize: function () {
	            // Shortcuts
	            var data = this._data;
	            var dataWords = data.words;

	            var nBitsTotal = this._nDataBytes * 8;
	            var nBitsLeft = data.sigBytes * 8;

	            // Add padding
	            dataWords[nBitsLeft >>> 5] |= 0x80 << (24 - nBitsLeft % 32);
	            dataWords[(((nBitsLeft + 64) >>> 9) << 4) + 14] = (
	                (((nBitsTotal << 8)  | (nBitsTotal >>> 24)) & 0x00ff00ff) |
	                (((nBitsTotal << 24) | (nBitsTotal >>> 8))  & 0xff00ff00)
	            );
	            data.sigBytes = (dataWords.length + 1) * 4;

	            // Hash final blocks
	            this._process();

	            // Shortcuts
	            var hash = this._hash;
	            var H = hash.words;

	            // Swap endian
	            for (var i = 0; i < 5; i++) {
	                // Shortcut
	                var H_i = H[i];

	                // Swap
	                H[i] = (((H_i << 8)  | (H_i >>> 24)) & 0x00ff00ff) |
	                       (((H_i << 24) | (H_i >>> 8))  & 0xff00ff00);
	            }

	            // Return final computed hash
	            return hash;
	        },

	        clone: function () {
	            var clone = Hasher.clone.call(this);
	            clone._hash = this._hash.clone();

	            return clone;
	        }
	    });


	    function f1(x, y, z) {
	        return ((x) ^ (y) ^ (z));

	    }

	    function f2(x, y, z) {
	        return (((x)&(y)) | ((~x)&(z)));
	    }

	    function f3(x, y, z) {
	        return (((x) | (~(y))) ^ (z));
	    }

	    function f4(x, y, z) {
	        return (((x) & (z)) | ((y)&(~(z))));
	    }

	    function f5(x, y, z) {
	        return ((x) ^ ((y) |(~(z))));

	    }

	    function rotl(x,n) {
	        return (x<<n) | (x>>>(32-n));
	    }


	    /**
	     * Shortcut function to the hasher's object interface.
	     *
	     * @param {WordArray|string} message The message to hash.
	     *
	     * @return {WordArray} The hash.
	     *
	     * @static
	     *
	     * @example
	     *
	     *     var hash = CryptoJS.RIPEMD160('message');
	     *     var hash = CryptoJS.RIPEMD160(wordArray);
	     */
	    C.RIPEMD160 = Hasher._createHelper(RIPEMD160);

	    /**
	     * Shortcut function to the HMAC's object interface.
	     *
	     * @param {WordArray|string} message The message to hash.
	     * @param {WordArray|string} key The secret key.
	     *
	     * @return {WordArray} The HMAC.
	     *
	     * @static
	     *
	     * @example
	     *
	     *     var hmac = CryptoJS.HmacRIPEMD160(message, key);
	     */
	    C.HmacRIPEMD160 = Hasher._createHmacHelper(RIPEMD160);
	}(Math));


	return CryptoJS.RIPEMD160;

}));
},{"./core":53}],77:[function(require,module,exports){
;(function (root, factory) {
	if (typeof exports === "object") {
		// CommonJS
		module.exports = exports = factory(require("./core"));
	}
	else if (typeof define === "function" && define.amd) {
		// AMD
		define(["./core"], factory);
	}
	else {
		// Global (browser)
		factory(root.CryptoJS);
	}
}(this, function (CryptoJS) {

	(function () {
	    // Shortcuts
	    var C = CryptoJS;
	    var C_lib = C.lib;
	    var WordArray = C_lib.WordArray;
	    var Hasher = C_lib.Hasher;
	    var C_algo = C.algo;

	    // Reusable object
	    var W = [];

	    /**
	     * SHA-1 hash algorithm.
	     */
	    var SHA1 = C_algo.SHA1 = Hasher.extend({
	        _doReset: function () {
	            this._hash = new WordArray.init([
	                0x67452301, 0xefcdab89,
	                0x98badcfe, 0x10325476,
	                0xc3d2e1f0
	            ]);
	        },

	        _doProcessBlock: function (M, offset) {
	            // Shortcut
	            var H = this._hash.words;

	            // Working variables
	            var a = H[0];
	            var b = H[1];
	            var c = H[2];
	            var d = H[3];
	            var e = H[4];

	            // Computation
	            for (var i = 0; i < 80; i++) {
	                if (i < 16) {
	                    W[i] = M[offset + i] | 0;
	                } else {
	                    var n = W[i - 3] ^ W[i - 8] ^ W[i - 14] ^ W[i - 16];
	                    W[i] = (n << 1) | (n >>> 31);
	                }

	                var t = ((a << 5) | (a >>> 27)) + e + W[i];
	                if (i < 20) {
	                    t += ((b & c) | (~b & d)) + 0x5a827999;
	                } else if (i < 40) {
	                    t += (b ^ c ^ d) + 0x6ed9eba1;
	                } else if (i < 60) {
	                    t += ((b & c) | (b & d) | (c & d)) - 0x70e44324;
	                } else /* if (i < 80) */ {
	                    t += (b ^ c ^ d) - 0x359d3e2a;
	                }

	                e = d;
	                d = c;
	                c = (b << 30) | (b >>> 2);
	                b = a;
	                a = t;
	            }

	            // Intermediate hash value
	            H[0] = (H[0] + a) | 0;
	            H[1] = (H[1] + b) | 0;
	            H[2] = (H[2] + c) | 0;
	            H[3] = (H[3] + d) | 0;
	            H[4] = (H[4] + e) | 0;
	        },

	        _doFinalize: function () {
	            // Shortcuts
	            var data = this._data;
	            var dataWords = data.words;

	            var nBitsTotal = this._nDataBytes * 8;
	            var nBitsLeft = data.sigBytes * 8;

	            // Add padding
	            dataWords[nBitsLeft >>> 5] |= 0x80 << (24 - nBitsLeft % 32);
	            dataWords[(((nBitsLeft + 64) >>> 9) << 4) + 14] = Math.floor(nBitsTotal / 0x100000000);
	            dataWords[(((nBitsLeft + 64) >>> 9) << 4) + 15] = nBitsTotal;
	            data.sigBytes = dataWords.length * 4;

	            // Hash final blocks
	            this._process();

	            // Return final computed hash
	            return this._hash;
	        },

	        clone: function () {
	            var clone = Hasher.clone.call(this);
	            clone._hash = this._hash.clone();

	            return clone;
	        }
	    });

	    /**
	     * Shortcut function to the hasher's object interface.
	     *
	     * @param {WordArray|string} message The message to hash.
	     *
	     * @return {WordArray} The hash.
	     *
	     * @static
	     *
	     * @example
	     *
	     *     var hash = CryptoJS.SHA1('message');
	     *     var hash = CryptoJS.SHA1(wordArray);
	     */
	    C.SHA1 = Hasher._createHelper(SHA1);

	    /**
	     * Shortcut function to the HMAC's object interface.
	     *
	     * @param {WordArray|string} message The message to hash.
	     * @param {WordArray|string} key The secret key.
	     *
	     * @return {WordArray} The HMAC.
	     *
	     * @static
	     *
	     * @example
	     *
	     *     var hmac = CryptoJS.HmacSHA1(message, key);
	     */
	    C.HmacSHA1 = Hasher._createHmacHelper(SHA1);
	}());


	return CryptoJS.SHA1;

}));
},{"./core":53}],78:[function(require,module,exports){
;(function (root, factory, undef) {
	if (typeof exports === "object") {
		// CommonJS
		module.exports = exports = factory(require("./core"), require("./sha256"));
	}
	else if (typeof define === "function" && define.amd) {
		// AMD
		define(["./core", "./sha256"], factory);
	}
	else {
		// Global (browser)
		factory(root.CryptoJS);
	}
}(this, function (CryptoJS) {

	(function () {
	    // Shortcuts
	    var C = CryptoJS;
	    var C_lib = C.lib;
	    var WordArray = C_lib.WordArray;
	    var C_algo = C.algo;
	    var SHA256 = C_algo.SHA256;

	    /**
	     * SHA-224 hash algorithm.
	     */
	    var SHA224 = C_algo.SHA224 = SHA256.extend({
	        _doReset: function () {
	            this._hash = new WordArray.init([
	                0xc1059ed8, 0x367cd507, 0x3070dd17, 0xf70e5939,
	                0xffc00b31, 0x68581511, 0x64f98fa7, 0xbefa4fa4
	            ]);
	        },

	        _doFinalize: function () {
	            var hash = SHA256._doFinalize.call(this);

	            hash.sigBytes -= 4;

	            return hash;
	        }
	    });

	    /**
	     * Shortcut function to the hasher's object interface.
	     *
	     * @param {WordArray|string} message The message to hash.
	     *
	     * @return {WordArray} The hash.
	     *
	     * @static
	     *
	     * @example
	     *
	     *     var hash = CryptoJS.SHA224('message');
	     *     var hash = CryptoJS.SHA224(wordArray);
	     */
	    C.SHA224 = SHA256._createHelper(SHA224);

	    /**
	     * Shortcut function to the HMAC's object interface.
	     *
	     * @param {WordArray|string} message The message to hash.
	     * @param {WordArray|string} key The secret key.
	     *
	     * @return {WordArray} The HMAC.
	     *
	     * @static
	     *
	     * @example
	     *
	     *     var hmac = CryptoJS.HmacSHA224(message, key);
	     */
	    C.HmacSHA224 = SHA256._createHmacHelper(SHA224);
	}());


	return CryptoJS.SHA224;

}));
},{"./core":53,"./sha256":79}],79:[function(require,module,exports){
;(function (root, factory) {
	if (typeof exports === "object") {
		// CommonJS
		module.exports = exports = factory(require("./core"));
	}
	else if (typeof define === "function" && define.amd) {
		// AMD
		define(["./core"], factory);
	}
	else {
		// Global (browser)
		factory(root.CryptoJS);
	}
}(this, function (CryptoJS) {

	(function (Math) {
	    // Shortcuts
	    var C = CryptoJS;
	    var C_lib = C.lib;
	    var WordArray = C_lib.WordArray;
	    var Hasher = C_lib.Hasher;
	    var C_algo = C.algo;

	    // Initialization and round constants tables
	    var H = [];
	    var K = [];

	    // Compute constants
	    (function () {
	        function isPrime(n) {
	            var sqrtN = Math.sqrt(n);
	            for (var factor = 2; factor <= sqrtN; factor++) {
	                if (!(n % factor)) {
	                    return false;
	                }
	            }

	            return true;
	        }

	        function getFractionalBits(n) {
	            return ((n - (n | 0)) * 0x100000000) | 0;
	        }

	        var n = 2;
	        var nPrime = 0;
	        while (nPrime < 64) {
	            if (isPrime(n)) {
	                if (nPrime < 8) {
	                    H[nPrime] = getFractionalBits(Math.pow(n, 1 / 2));
	                }
	                K[nPrime] = getFractionalBits(Math.pow(n, 1 / 3));

	                nPrime++;
	            }

	            n++;
	        }
	    }());

	    // Reusable object
	    var W = [];

	    /**
	     * SHA-256 hash algorithm.
	     */
	    var SHA256 = C_algo.SHA256 = Hasher.extend({
	        _doReset: function () {
	            this._hash = new WordArray.init(H.slice(0));
	        },

	        _doProcessBlock: function (M, offset) {
	            // Shortcut
	            var H = this._hash.words;

	            // Working variables
	            var a = H[0];
	            var b = H[1];
	            var c = H[2];
	            var d = H[3];
	            var e = H[4];
	            var f = H[5];
	            var g = H[6];
	            var h = H[7];

	            // Computation
	            for (var i = 0; i < 64; i++) {
	                if (i < 16) {
	                    W[i] = M[offset + i] | 0;
	                } else {
	                    var gamma0x = W[i - 15];
	                    var gamma0  = ((gamma0x << 25) | (gamma0x >>> 7))  ^
	                                  ((gamma0x << 14) | (gamma0x >>> 18)) ^
	                                   (gamma0x >>> 3);

	                    var gamma1x = W[i - 2];
	                    var gamma1  = ((gamma1x << 15) | (gamma1x >>> 17)) ^
	                                  ((gamma1x << 13) | (gamma1x >>> 19)) ^
	                                   (gamma1x >>> 10);

	                    W[i] = gamma0 + W[i - 7] + gamma1 + W[i - 16];
	                }

	                var ch  = (e & f) ^ (~e & g);
	                var maj = (a & b) ^ (a & c) ^ (b & c);

	                var sigma0 = ((a << 30) | (a >>> 2)) ^ ((a << 19) | (a >>> 13)) ^ ((a << 10) | (a >>> 22));
	                var sigma1 = ((e << 26) | (e >>> 6)) ^ ((e << 21) | (e >>> 11)) ^ ((e << 7)  | (e >>> 25));

	                var t1 = h + sigma1 + ch + K[i] + W[i];
	                var t2 = sigma0 + maj;

	                h = g;
	                g = f;
	                f = e;
	                e = (d + t1) | 0;
	                d = c;
	                c = b;
	                b = a;
	                a = (t1 + t2) | 0;
	            }

	            // Intermediate hash value
	            H[0] = (H[0] + a) | 0;
	            H[1] = (H[1] + b) | 0;
	            H[2] = (H[2] + c) | 0;
	            H[3] = (H[3] + d) | 0;
	            H[4] = (H[4] + e) | 0;
	            H[5] = (H[5] + f) | 0;
	            H[6] = (H[6] + g) | 0;
	            H[7] = (H[7] + h) | 0;
	        },

	        _doFinalize: function () {
	            // Shortcuts
	            var data = this._data;
	            var dataWords = data.words;

	            var nBitsTotal = this._nDataBytes * 8;
	            var nBitsLeft = data.sigBytes * 8;

	            // Add padding
	            dataWords[nBitsLeft >>> 5] |= 0x80 << (24 - nBitsLeft % 32);
	            dataWords[(((nBitsLeft + 64) >>> 9) << 4) + 14] = Math.floor(nBitsTotal / 0x100000000);
	            dataWords[(((nBitsLeft + 64) >>> 9) << 4) + 15] = nBitsTotal;
	            data.sigBytes = dataWords.length * 4;

	            // Hash final blocks
	            this._process();

	            // Return final computed hash
	            return this._hash;
	        },

	        clone: function () {
	            var clone = Hasher.clone.call(this);
	            clone._hash = this._hash.clone();

	            return clone;
	        }
	    });

	    /**
	     * Shortcut function to the hasher's object interface.
	     *
	     * @param {WordArray|string} message The message to hash.
	     *
	     * @return {WordArray} The hash.
	     *
	     * @static
	     *
	     * @example
	     *
	     *     var hash = CryptoJS.SHA256('message');
	     *     var hash = CryptoJS.SHA256(wordArray);
	     */
	    C.SHA256 = Hasher._createHelper(SHA256);

	    /**
	     * Shortcut function to the HMAC's object interface.
	     *
	     * @param {WordArray|string} message The message to hash.
	     * @param {WordArray|string} key The secret key.
	     *
	     * @return {WordArray} The HMAC.
	     *
	     * @static
	     *
	     * @example
	     *
	     *     var hmac = CryptoJS.HmacSHA256(message, key);
	     */
	    C.HmacSHA256 = Hasher._createHmacHelper(SHA256);
	}(Math));


	return CryptoJS.SHA256;

}));
},{"./core":53}],80:[function(require,module,exports){
;(function (root, factory, undef) {
	if (typeof exports === "object") {
		// CommonJS
		module.exports = exports = factory(require("./core"), require("./x64-core"));
	}
	else if (typeof define === "function" && define.amd) {
		// AMD
		define(["./core", "./x64-core"], factory);
	}
	else {
		// Global (browser)
		factory(root.CryptoJS);
	}
}(this, function (CryptoJS) {

	(function (Math) {
	    // Shortcuts
	    var C = CryptoJS;
	    var C_lib = C.lib;
	    var WordArray = C_lib.WordArray;
	    var Hasher = C_lib.Hasher;
	    var C_x64 = C.x64;
	    var X64Word = C_x64.Word;
	    var C_algo = C.algo;

	    // Constants tables
	    var RHO_OFFSETS = [];
	    var PI_INDEXES  = [];
	    var ROUND_CONSTANTS = [];

	    // Compute Constants
	    (function () {
	        // Compute rho offset constants
	        var x = 1, y = 0;
	        for (var t = 0; t < 24; t++) {
	            RHO_OFFSETS[x + 5 * y] = ((t + 1) * (t + 2) / 2) % 64;

	            var newX = y % 5;
	            var newY = (2 * x + 3 * y) % 5;
	            x = newX;
	            y = newY;
	        }

	        // Compute pi index constants
	        for (var x = 0; x < 5; x++) {
	            for (var y = 0; y < 5; y++) {
	                PI_INDEXES[x + 5 * y] = y + ((2 * x + 3 * y) % 5) * 5;
	            }
	        }

	        // Compute round constants
	        var LFSR = 0x01;
	        for (var i = 0; i < 24; i++) {
	            var roundConstantMsw = 0;
	            var roundConstantLsw = 0;

	            for (var j = 0; j < 7; j++) {
	                if (LFSR & 0x01) {
	                    var bitPosition = (1 << j) - 1;
	                    if (bitPosition < 32) {
	                        roundConstantLsw ^= 1 << bitPosition;
	                    } else /* if (bitPosition >= 32) */ {
	                        roundConstantMsw ^= 1 << (bitPosition - 32);
	                    }
	                }

	                // Compute next LFSR
	                if (LFSR & 0x80) {
	                    // Primitive polynomial over GF(2): x^8 + x^6 + x^5 + x^4 + 1
	                    LFSR = (LFSR << 1) ^ 0x71;
	                } else {
	                    LFSR <<= 1;
	                }
	            }

	            ROUND_CONSTANTS[i] = X64Word.create(roundConstantMsw, roundConstantLsw);
	        }
	    }());

	    // Reusable objects for temporary values
	    var T = [];
	    (function () {
	        for (var i = 0; i < 25; i++) {
	            T[i] = X64Word.create();
	        }
	    }());

	    /**
	     * SHA-3 hash algorithm.
	     */
	    var SHA3 = C_algo.SHA3 = Hasher.extend({
	        /**
	         * Configuration options.
	         *
	         * @property {number} outputLength
	         *   The desired number of bits in the output hash.
	         *   Only values permitted are: 224, 256, 384, 512.
	         *   Default: 512
	         */
	        cfg: Hasher.cfg.extend({
	            outputLength: 512
	        }),

	        _doReset: function () {
	            var state = this._state = []
	            for (var i = 0; i < 25; i++) {
	                state[i] = new X64Word.init();
	            }

	            this.blockSize = (1600 - 2 * this.cfg.outputLength) / 32;
	        },

	        _doProcessBlock: function (M, offset) {
	            // Shortcuts
	            var state = this._state;
	            var nBlockSizeLanes = this.blockSize / 2;

	            // Absorb
	            for (var i = 0; i < nBlockSizeLanes; i++) {
	                // Shortcuts
	                var M2i  = M[offset + 2 * i];
	                var M2i1 = M[offset + 2 * i + 1];

	                // Swap endian
	                M2i = (
	                    (((M2i << 8)  | (M2i >>> 24)) & 0x00ff00ff) |
	                    (((M2i << 24) | (M2i >>> 8))  & 0xff00ff00)
	                );
	                M2i1 = (
	                    (((M2i1 << 8)  | (M2i1 >>> 24)) & 0x00ff00ff) |
	                    (((M2i1 << 24) | (M2i1 >>> 8))  & 0xff00ff00)
	                );

	                // Absorb message into state
	                var lane = state[i];
	                lane.high ^= M2i1;
	                lane.low  ^= M2i;
	            }

	            // Rounds
	            for (var round = 0; round < 24; round++) {
	                // Theta
	                for (var x = 0; x < 5; x++) {
	                    // Mix column lanes
	                    var tMsw = 0, tLsw = 0;
	                    for (var y = 0; y < 5; y++) {
	                        var lane = state[x + 5 * y];
	                        tMsw ^= lane.high;
	                        tLsw ^= lane.low;
	                    }

	                    // Temporary values
	                    var Tx = T[x];
	                    Tx.high = tMsw;
	                    Tx.low  = tLsw;
	                }
	                for (var x = 0; x < 5; x++) {
	                    // Shortcuts
	                    var Tx4 = T[(x + 4) % 5];
	                    var Tx1 = T[(x + 1) % 5];
	                    var Tx1Msw = Tx1.high;
	                    var Tx1Lsw = Tx1.low;

	                    // Mix surrounding columns
	                    var tMsw = Tx4.high ^ ((Tx1Msw << 1) | (Tx1Lsw >>> 31));
	                    var tLsw = Tx4.low  ^ ((Tx1Lsw << 1) | (Tx1Msw >>> 31));
	                    for (var y = 0; y < 5; y++) {
	                        var lane = state[x + 5 * y];
	                        lane.high ^= tMsw;
	                        lane.low  ^= tLsw;
	                    }
	                }

	                // Rho Pi
	                for (var laneIndex = 1; laneIndex < 25; laneIndex++) {
	                    // Shortcuts
	                    var lane = state[laneIndex];
	                    var laneMsw = lane.high;
	                    var laneLsw = lane.low;
	                    var rhoOffset = RHO_OFFSETS[laneIndex];

	                    // Rotate lanes
	                    if (rhoOffset < 32) {
	                        var tMsw = (laneMsw << rhoOffset) | (laneLsw >>> (32 - rhoOffset));
	                        var tLsw = (laneLsw << rhoOffset) | (laneMsw >>> (32 - rhoOffset));
	                    } else /* if (rhoOffset >= 32) */ {
	                        var tMsw = (laneLsw << (rhoOffset - 32)) | (laneMsw >>> (64 - rhoOffset));
	                        var tLsw = (laneMsw << (rhoOffset - 32)) | (laneLsw >>> (64 - rhoOffset));
	                    }

	                    // Transpose lanes
	                    var TPiLane = T[PI_INDEXES[laneIndex]];
	                    TPiLane.high = tMsw;
	                    TPiLane.low  = tLsw;
	                }

	                // Rho pi at x = y = 0
	                var T0 = T[0];
	                var state0 = state[0];
	                T0.high = state0.high;
	                T0.low  = state0.low;

	                // Chi
	                for (var x = 0; x < 5; x++) {
	                    for (var y = 0; y < 5; y++) {
	                        // Shortcuts
	                        var laneIndex = x + 5 * y;
	                        var lane = state[laneIndex];
	                        var TLane = T[laneIndex];
	                        var Tx1Lane = T[((x + 1) % 5) + 5 * y];
	                        var Tx2Lane = T[((x + 2) % 5) + 5 * y];

	                        // Mix rows
	                        lane.high = TLane.high ^ (~Tx1Lane.high & Tx2Lane.high);
	                        lane.low  = TLane.low  ^ (~Tx1Lane.low  & Tx2Lane.low);
	                    }
	                }

	                // Iota
	                var lane = state[0];
	                var roundConstant = ROUND_CONSTANTS[round];
	                lane.high ^= roundConstant.high;
	                lane.low  ^= roundConstant.low;;
	            }
	        },

	        _doFinalize: function () {
	            // Shortcuts
	            var data = this._data;
	            var dataWords = data.words;
	            var nBitsTotal = this._nDataBytes * 8;
	            var nBitsLeft = data.sigBytes * 8;
	            var blockSizeBits = this.blockSize * 32;

	            // Add padding
	            dataWords[nBitsLeft >>> 5] |= 0x1 << (24 - nBitsLeft % 32);
	            dataWords[((Math.ceil((nBitsLeft + 1) / blockSizeBits) * blockSizeBits) >>> 5) - 1] |= 0x80;
	            data.sigBytes = dataWords.length * 4;

	            // Hash final blocks
	            this._process();

	            // Shortcuts
	            var state = this._state;
	            var outputLengthBytes = this.cfg.outputLength / 8;
	            var outputLengthLanes = outputLengthBytes / 8;

	            // Squeeze
	            var hashWords = [];
	            for (var i = 0; i < outputLengthLanes; i++) {
	                // Shortcuts
	                var lane = state[i];
	                var laneMsw = lane.high;
	                var laneLsw = lane.low;

	                // Swap endian
	                laneMsw = (
	                    (((laneMsw << 8)  | (laneMsw >>> 24)) & 0x00ff00ff) |
	                    (((laneMsw << 24) | (laneMsw >>> 8))  & 0xff00ff00)
	                );
	                laneLsw = (
	                    (((laneLsw << 8)  | (laneLsw >>> 24)) & 0x00ff00ff) |
	                    (((laneLsw << 24) | (laneLsw >>> 8))  & 0xff00ff00)
	                );

	                // Squeeze state to retrieve hash
	                hashWords.push(laneLsw);
	                hashWords.push(laneMsw);
	            }

	            // Return final computed hash
	            return new WordArray.init(hashWords, outputLengthBytes);
	        },

	        clone: function () {
	            var clone = Hasher.clone.call(this);

	            var state = clone._state = this._state.slice(0);
	            for (var i = 0; i < 25; i++) {
	                state[i] = state[i].clone();
	            }

	            return clone;
	        }
	    });

	    /**
	     * Shortcut function to the hasher's object interface.
	     *
	     * @param {WordArray|string} message The message to hash.
	     *
	     * @return {WordArray} The hash.
	     *
	     * @static
	     *
	     * @example
	     *
	     *     var hash = CryptoJS.SHA3('message');
	     *     var hash = CryptoJS.SHA3(wordArray);
	     */
	    C.SHA3 = Hasher._createHelper(SHA3);

	    /**
	     * Shortcut function to the HMAC's object interface.
	     *
	     * @param {WordArray|string} message The message to hash.
	     * @param {WordArray|string} key The secret key.
	     *
	     * @return {WordArray} The HMAC.
	     *
	     * @static
	     *
	     * @example
	     *
	     *     var hmac = CryptoJS.HmacSHA3(message, key);
	     */
	    C.HmacSHA3 = Hasher._createHmacHelper(SHA3);
	}(Math));


	return CryptoJS.SHA3;

}));
},{"./core":53,"./x64-core":84}],81:[function(require,module,exports){
;(function (root, factory, undef) {
	if (typeof exports === "object") {
		// CommonJS
		module.exports = exports = factory(require("./core"), require("./x64-core"), require("./sha512"));
	}
	else if (typeof define === "function" && define.amd) {
		// AMD
		define(["./core", "./x64-core", "./sha512"], factory);
	}
	else {
		// Global (browser)
		factory(root.CryptoJS);
	}
}(this, function (CryptoJS) {

	(function () {
	    // Shortcuts
	    var C = CryptoJS;
	    var C_x64 = C.x64;
	    var X64Word = C_x64.Word;
	    var X64WordArray = C_x64.WordArray;
	    var C_algo = C.algo;
	    var SHA512 = C_algo.SHA512;

	    /**
	     * SHA-384 hash algorithm.
	     */
	    var SHA384 = C_algo.SHA384 = SHA512.extend({
	        _doReset: function () {
	            this._hash = new X64WordArray.init([
	                new X64Word.init(0xcbbb9d5d, 0xc1059ed8), new X64Word.init(0x629a292a, 0x367cd507),
	                new X64Word.init(0x9159015a, 0x3070dd17), new X64Word.init(0x152fecd8, 0xf70e5939),
	                new X64Word.init(0x67332667, 0xffc00b31), new X64Word.init(0x8eb44a87, 0x68581511),
	                new X64Word.init(0xdb0c2e0d, 0x64f98fa7), new X64Word.init(0x47b5481d, 0xbefa4fa4)
	            ]);
	        },

	        _doFinalize: function () {
	            var hash = SHA512._doFinalize.call(this);

	            hash.sigBytes -= 16;

	            return hash;
	        }
	    });

	    /**
	     * Shortcut function to the hasher's object interface.
	     *
	     * @param {WordArray|string} message The message to hash.
	     *
	     * @return {WordArray} The hash.
	     *
	     * @static
	     *
	     * @example
	     *
	     *     var hash = CryptoJS.SHA384('message');
	     *     var hash = CryptoJS.SHA384(wordArray);
	     */
	    C.SHA384 = SHA512._createHelper(SHA384);

	    /**
	     * Shortcut function to the HMAC's object interface.
	     *
	     * @param {WordArray|string} message The message to hash.
	     * @param {WordArray|string} key The secret key.
	     *
	     * @return {WordArray} The HMAC.
	     *
	     * @static
	     *
	     * @example
	     *
	     *     var hmac = CryptoJS.HmacSHA384(message, key);
	     */
	    C.HmacSHA384 = SHA512._createHmacHelper(SHA384);
	}());


	return CryptoJS.SHA384;

}));
},{"./core":53,"./sha512":82,"./x64-core":84}],82:[function(require,module,exports){
;(function (root, factory, undef) {
	if (typeof exports === "object") {
		// CommonJS
		module.exports = exports = factory(require("./core"), require("./x64-core"));
	}
	else if (typeof define === "function" && define.amd) {
		// AMD
		define(["./core", "./x64-core"], factory);
	}
	else {
		// Global (browser)
		factory(root.CryptoJS);
	}
}(this, function (CryptoJS) {

	(function () {
	    // Shortcuts
	    var C = CryptoJS;
	    var C_lib = C.lib;
	    var Hasher = C_lib.Hasher;
	    var C_x64 = C.x64;
	    var X64Word = C_x64.Word;
	    var X64WordArray = C_x64.WordArray;
	    var C_algo = C.algo;

	    function X64Word_create() {
	        return X64Word.create.apply(X64Word, arguments);
	    }

	    // Constants
	    var K = [
	        X64Word_create(0x428a2f98, 0xd728ae22), X64Word_create(0x71374491, 0x23ef65cd),
	        X64Word_create(0xb5c0fbcf, 0xec4d3b2f), X64Word_create(0xe9b5dba5, 0x8189dbbc),
	        X64Word_create(0x3956c25b, 0xf348b538), X64Word_create(0x59f111f1, 0xb605d019),
	        X64Word_create(0x923f82a4, 0xaf194f9b), X64Word_create(0xab1c5ed5, 0xda6d8118),
	        X64Word_create(0xd807aa98, 0xa3030242), X64Word_create(0x12835b01, 0x45706fbe),
	        X64Word_create(0x243185be, 0x4ee4b28c), X64Word_create(0x550c7dc3, 0xd5ffb4e2),
	        X64Word_create(0x72be5d74, 0xf27b896f), X64Word_create(0x80deb1fe, 0x3b1696b1),
	        X64Word_create(0x9bdc06a7, 0x25c71235), X64Word_create(0xc19bf174, 0xcf692694),
	        X64Word_create(0xe49b69c1, 0x9ef14ad2), X64Word_create(0xefbe4786, 0x384f25e3),
	        X64Word_create(0x0fc19dc6, 0x8b8cd5b5), X64Word_create(0x240ca1cc, 0x77ac9c65),
	        X64Word_create(0x2de92c6f, 0x592b0275), X64Word_create(0x4a7484aa, 0x6ea6e483),
	        X64Word_create(0x5cb0a9dc, 0xbd41fbd4), X64Word_create(0x76f988da, 0x831153b5),
	        X64Word_create(0x983e5152, 0xee66dfab), X64Word_create(0xa831c66d, 0x2db43210),
	        X64Word_create(0xb00327c8, 0x98fb213f), X64Word_create(0xbf597fc7, 0xbeef0ee4),
	        X64Word_create(0xc6e00bf3, 0x3da88fc2), X64Word_create(0xd5a79147, 0x930aa725),
	        X64Word_create(0x06ca6351, 0xe003826f), X64Word_create(0x14292967, 0x0a0e6e70),
	        X64Word_create(0x27b70a85, 0x46d22ffc), X64Word_create(0x2e1b2138, 0x5c26c926),
	        X64Word_create(0x4d2c6dfc, 0x5ac42aed), X64Word_create(0x53380d13, 0x9d95b3df),
	        X64Word_create(0x650a7354, 0x8baf63de), X64Word_create(0x766a0abb, 0x3c77b2a8),
	        X64Word_create(0x81c2c92e, 0x47edaee6), X64Word_create(0x92722c85, 0x1482353b),
	        X64Word_create(0xa2bfe8a1, 0x4cf10364), X64Word_create(0xa81a664b, 0xbc423001),
	        X64Word_create(0xc24b8b70, 0xd0f89791), X64Word_create(0xc76c51a3, 0x0654be30),
	        X64Word_create(0xd192e819, 0xd6ef5218), X64Word_create(0xd6990624, 0x5565a910),
	        X64Word_create(0xf40e3585, 0x5771202a), X64Word_create(0x106aa070, 0x32bbd1b8),
	        X64Word_create(0x19a4c116, 0xb8d2d0c8), X64Word_create(0x1e376c08, 0x5141ab53),
	        X64Word_create(0x2748774c, 0xdf8eeb99), X64Word_create(0x34b0bcb5, 0xe19b48a8),
	        X64Word_create(0x391c0cb3, 0xc5c95a63), X64Word_create(0x4ed8aa4a, 0xe3418acb),
	        X64Word_create(0x5b9cca4f, 0x7763e373), X64Word_create(0x682e6ff3, 0xd6b2b8a3),
	        X64Word_create(0x748f82ee, 0x5defb2fc), X64Word_create(0x78a5636f, 0x43172f60),
	        X64Word_create(0x84c87814, 0xa1f0ab72), X64Word_create(0x8cc70208, 0x1a6439ec),
	        X64Word_create(0x90befffa, 0x23631e28), X64Word_create(0xa4506ceb, 0xde82bde9),
	        X64Word_create(0xbef9a3f7, 0xb2c67915), X64Word_create(0xc67178f2, 0xe372532b),
	        X64Word_create(0xca273ece, 0xea26619c), X64Word_create(0xd186b8c7, 0x21c0c207),
	        X64Word_create(0xeada7dd6, 0xcde0eb1e), X64Word_create(0xf57d4f7f, 0xee6ed178),
	        X64Word_create(0x06f067aa, 0x72176fba), X64Word_create(0x0a637dc5, 0xa2c898a6),
	        X64Word_create(0x113f9804, 0xbef90dae), X64Word_create(0x1b710b35, 0x131c471b),
	        X64Word_create(0x28db77f5, 0x23047d84), X64Word_create(0x32caab7b, 0x40c72493),
	        X64Word_create(0x3c9ebe0a, 0x15c9bebc), X64Word_create(0x431d67c4, 0x9c100d4c),
	        X64Word_create(0x4cc5d4be, 0xcb3e42b6), X64Word_create(0x597f299c, 0xfc657e2a),
	        X64Word_create(0x5fcb6fab, 0x3ad6faec), X64Word_create(0x6c44198c, 0x4a475817)
	    ];

	    // Reusable objects
	    var W = [];
	    (function () {
	        for (var i = 0; i < 80; i++) {
	            W[i] = X64Word_create();
	        }
	    }());

	    /**
	     * SHA-512 hash algorithm.
	     */
	    var SHA512 = C_algo.SHA512 = Hasher.extend({
	        _doReset: function () {
	            this._hash = new X64WordArray.init([
	                new X64Word.init(0x6a09e667, 0xf3bcc908), new X64Word.init(0xbb67ae85, 0x84caa73b),
	                new X64Word.init(0x3c6ef372, 0xfe94f82b), new X64Word.init(0xa54ff53a, 0x5f1d36f1),
	                new X64Word.init(0x510e527f, 0xade682d1), new X64Word.init(0x9b05688c, 0x2b3e6c1f),
	                new X64Word.init(0x1f83d9ab, 0xfb41bd6b), new X64Word.init(0x5be0cd19, 0x137e2179)
	            ]);
	        },

	        _doProcessBlock: function (M, offset) {
	            // Shortcuts
	            var H = this._hash.words;

	            var H0 = H[0];
	            var H1 = H[1];
	            var H2 = H[2];
	            var H3 = H[3];
	            var H4 = H[4];
	            var H5 = H[5];
	            var H6 = H[6];
	            var H7 = H[7];

	            var H0h = H0.high;
	            var H0l = H0.low;
	            var H1h = H1.high;
	            var H1l = H1.low;
	            var H2h = H2.high;
	            var H2l = H2.low;
	            var H3h = H3.high;
	            var H3l = H3.low;
	            var H4h = H4.high;
	            var H4l = H4.low;
	            var H5h = H5.high;
	            var H5l = H5.low;
	            var H6h = H6.high;
	            var H6l = H6.low;
	            var H7h = H7.high;
	            var H7l = H7.low;

	            // Working variables
	            var ah = H0h;
	            var al = H0l;
	            var bh = H1h;
	            var bl = H1l;
	            var ch = H2h;
	            var cl = H2l;
	            var dh = H3h;
	            var dl = H3l;
	            var eh = H4h;
	            var el = H4l;
	            var fh = H5h;
	            var fl = H5l;
	            var gh = H6h;
	            var gl = H6l;
	            var hh = H7h;
	            var hl = H7l;

	            // Rounds
	            for (var i = 0; i < 80; i++) {
	                // Shortcut
	                var Wi = W[i];

	                // Extend message
	                if (i < 16) {
	                    var Wih = Wi.high = M[offset + i * 2]     | 0;
	                    var Wil = Wi.low  = M[offset + i * 2 + 1] | 0;
	                } else {
	                    // Gamma0
	                    var gamma0x  = W[i - 15];
	                    var gamma0xh = gamma0x.high;
	                    var gamma0xl = gamma0x.low;
	                    var gamma0h  = ((gamma0xh >>> 1) | (gamma0xl << 31)) ^ ((gamma0xh >>> 8) | (gamma0xl << 24)) ^ (gamma0xh >>> 7);
	                    var gamma0l  = ((gamma0xl >>> 1) | (gamma0xh << 31)) ^ ((gamma0xl >>> 8) | (gamma0xh << 24)) ^ ((gamma0xl >>> 7) | (gamma0xh << 25));

	                    // Gamma1
	                    var gamma1x  = W[i - 2];
	                    var gamma1xh = gamma1x.high;
	                    var gamma1xl = gamma1x.low;
	                    var gamma1h  = ((gamma1xh >>> 19) | (gamma1xl << 13)) ^ ((gamma1xh << 3) | (gamma1xl >>> 29)) ^ (gamma1xh >>> 6);
	                    var gamma1l  = ((gamma1xl >>> 19) | (gamma1xh << 13)) ^ ((gamma1xl << 3) | (gamma1xh >>> 29)) ^ ((gamma1xl >>> 6) | (gamma1xh << 26));

	                    // W[i] = gamma0 + W[i - 7] + gamma1 + W[i - 16]
	                    var Wi7  = W[i - 7];
	                    var Wi7h = Wi7.high;
	                    var Wi7l = Wi7.low;

	                    var Wi16  = W[i - 16];
	                    var Wi16h = Wi16.high;
	                    var Wi16l = Wi16.low;

	                    var Wil = gamma0l + Wi7l;
	                    var Wih = gamma0h + Wi7h + ((Wil >>> 0) < (gamma0l >>> 0) ? 1 : 0);
	                    var Wil = Wil + gamma1l;
	                    var Wih = Wih + gamma1h + ((Wil >>> 0) < (gamma1l >>> 0) ? 1 : 0);
	                    var Wil = Wil + Wi16l;
	                    var Wih = Wih + Wi16h + ((Wil >>> 0) < (Wi16l >>> 0) ? 1 : 0);

	                    Wi.high = Wih;
	                    Wi.low  = Wil;
	                }

	                var chh  = (eh & fh) ^ (~eh & gh);
	                var chl  = (el & fl) ^ (~el & gl);
	                var majh = (ah & bh) ^ (ah & ch) ^ (bh & ch);
	                var majl = (al & bl) ^ (al & cl) ^ (bl & cl);

	                var sigma0h = ((ah >>> 28) | (al << 4))  ^ ((ah << 30)  | (al >>> 2)) ^ ((ah << 25) | (al >>> 7));
	                var sigma0l = ((al >>> 28) | (ah << 4))  ^ ((al << 30)  | (ah >>> 2)) ^ ((al << 25) | (ah >>> 7));
	                var sigma1h = ((eh >>> 14) | (el << 18)) ^ ((eh >>> 18) | (el << 14)) ^ ((eh << 23) | (el >>> 9));
	                var sigma1l = ((el >>> 14) | (eh << 18)) ^ ((el >>> 18) | (eh << 14)) ^ ((el << 23) | (eh >>> 9));

	                // t1 = h + sigma1 + ch + K[i] + W[i]
	                var Ki  = K[i];
	                var Kih = Ki.high;
	                var Kil = Ki.low;

	                var t1l = hl + sigma1l;
	                var t1h = hh + sigma1h + ((t1l >>> 0) < (hl >>> 0) ? 1 : 0);
	                var t1l = t1l + chl;
	                var t1h = t1h + chh + ((t1l >>> 0) < (chl >>> 0) ? 1 : 0);
	                var t1l = t1l + Kil;
	                var t1h = t1h + Kih + ((t1l >>> 0) < (Kil >>> 0) ? 1 : 0);
	                var t1l = t1l + Wil;
	                var t1h = t1h + Wih + ((t1l >>> 0) < (Wil >>> 0) ? 1 : 0);

	                // t2 = sigma0 + maj
	                var t2l = sigma0l + majl;
	                var t2h = sigma0h + majh + ((t2l >>> 0) < (sigma0l >>> 0) ? 1 : 0);

	                // Update working variables
	                hh = gh;
	                hl = gl;
	                gh = fh;
	                gl = fl;
	                fh = eh;
	                fl = el;
	                el = (dl + t1l) | 0;
	                eh = (dh + t1h + ((el >>> 0) < (dl >>> 0) ? 1 : 0)) | 0;
	                dh = ch;
	                dl = cl;
	                ch = bh;
	                cl = bl;
	                bh = ah;
	                bl = al;
	                al = (t1l + t2l) | 0;
	                ah = (t1h + t2h + ((al >>> 0) < (t1l >>> 0) ? 1 : 0)) | 0;
	            }

	            // Intermediate hash value
	            H0l = H0.low  = (H0l + al);
	            H0.high = (H0h + ah + ((H0l >>> 0) < (al >>> 0) ? 1 : 0));
	            H1l = H1.low  = (H1l + bl);
	            H1.high = (H1h + bh + ((H1l >>> 0) < (bl >>> 0) ? 1 : 0));
	            H2l = H2.low  = (H2l + cl);
	            H2.high = (H2h + ch + ((H2l >>> 0) < (cl >>> 0) ? 1 : 0));
	            H3l = H3.low  = (H3l + dl);
	            H3.high = (H3h + dh + ((H3l >>> 0) < (dl >>> 0) ? 1 : 0));
	            H4l = H4.low  = (H4l + el);
	            H4.high = (H4h + eh + ((H4l >>> 0) < (el >>> 0) ? 1 : 0));
	            H5l = H5.low  = (H5l + fl);
	            H5.high = (H5h + fh + ((H5l >>> 0) < (fl >>> 0) ? 1 : 0));
	            H6l = H6.low  = (H6l + gl);
	            H6.high = (H6h + gh + ((H6l >>> 0) < (gl >>> 0) ? 1 : 0));
	            H7l = H7.low  = (H7l + hl);
	            H7.high = (H7h + hh + ((H7l >>> 0) < (hl >>> 0) ? 1 : 0));
	        },

	        _doFinalize: function () {
	            // Shortcuts
	            var data = this._data;
	            var dataWords = data.words;

	            var nBitsTotal = this._nDataBytes * 8;
	            var nBitsLeft = data.sigBytes * 8;

	            // Add padding
	            dataWords[nBitsLeft >>> 5] |= 0x80 << (24 - nBitsLeft % 32);
	            dataWords[(((nBitsLeft + 128) >>> 10) << 5) + 30] = Math.floor(nBitsTotal / 0x100000000);
	            dataWords[(((nBitsLeft + 128) >>> 10) << 5) + 31] = nBitsTotal;
	            data.sigBytes = dataWords.length * 4;

	            // Hash final blocks
	            this._process();

	            // Convert hash to 32-bit word array before returning
	            var hash = this._hash.toX32();

	            // Return final computed hash
	            return hash;
	        },

	        clone: function () {
	            var clone = Hasher.clone.call(this);
	            clone._hash = this._hash.clone();

	            return clone;
	        },

	        blockSize: 1024/32
	    });

	    /**
	     * Shortcut function to the hasher's object interface.
	     *
	     * @param {WordArray|string} message The message to hash.
	     *
	     * @return {WordArray} The hash.
	     *
	     * @static
	     *
	     * @example
	     *
	     *     var hash = CryptoJS.SHA512('message');
	     *     var hash = CryptoJS.SHA512(wordArray);
	     */
	    C.SHA512 = Hasher._createHelper(SHA512);

	    /**
	     * Shortcut function to the HMAC's object interface.
	     *
	     * @param {WordArray|string} message The message to hash.
	     * @param {WordArray|string} key The secret key.
	     *
	     * @return {WordArray} The HMAC.
	     *
	     * @static
	     *
	     * @example
	     *
	     *     var hmac = CryptoJS.HmacSHA512(message, key);
	     */
	    C.HmacSHA512 = Hasher._createHmacHelper(SHA512);
	}());


	return CryptoJS.SHA512;

}));
},{"./core":53,"./x64-core":84}],83:[function(require,module,exports){
;(function (root, factory, undef) {
	if (typeof exports === "object") {
		// CommonJS
		module.exports = exports = factory(require("./core"), require("./enc-base64"), require("./md5"), require("./evpkdf"), require("./cipher-core"));
	}
	else if (typeof define === "function" && define.amd) {
		// AMD
		define(["./core", "./enc-base64", "./md5", "./evpkdf", "./cipher-core"], factory);
	}
	else {
		// Global (browser)
		factory(root.CryptoJS);
	}
}(this, function (CryptoJS) {

	(function () {
	    // Shortcuts
	    var C = CryptoJS;
	    var C_lib = C.lib;
	    var WordArray = C_lib.WordArray;
	    var BlockCipher = C_lib.BlockCipher;
	    var C_algo = C.algo;

	    // Permuted Choice 1 constants
	    var PC1 = [
	        57, 49, 41, 33, 25, 17, 9,  1,
	        58, 50, 42, 34, 26, 18, 10, 2,
	        59, 51, 43, 35, 27, 19, 11, 3,
	        60, 52, 44, 36, 63, 55, 47, 39,
	        31, 23, 15, 7,  62, 54, 46, 38,
	        30, 22, 14, 6,  61, 53, 45, 37,
	        29, 21, 13, 5,  28, 20, 12, 4
	    ];

	    // Permuted Choice 2 constants
	    var PC2 = [
	        14, 17, 11, 24, 1,  5,
	        3,  28, 15, 6,  21, 10,
	        23, 19, 12, 4,  26, 8,
	        16, 7,  27, 20, 13, 2,
	        41, 52, 31, 37, 47, 55,
	        30, 40, 51, 45, 33, 48,
	        44, 49, 39, 56, 34, 53,
	        46, 42, 50, 36, 29, 32
	    ];

	    // Cumulative bit shift constants
	    var BIT_SHIFTS = [1,  2,  4,  6,  8,  10, 12, 14, 15, 17, 19, 21, 23, 25, 27, 28];

	    // SBOXes and round permutation constants
	    var SBOX_P = [
	        {
	            0x0: 0x808200,
	            0x10000000: 0x8000,
	            0x20000000: 0x808002,
	            0x30000000: 0x2,
	            0x40000000: 0x200,
	            0x50000000: 0x808202,
	            0x60000000: 0x800202,
	            0x70000000: 0x800000,
	            0x80000000: 0x202,
	            0x90000000: 0x800200,
	            0xa0000000: 0x8200,
	            0xb0000000: 0x808000,
	            0xc0000000: 0x8002,
	            0xd0000000: 0x800002,
	            0xe0000000: 0x0,
	            0xf0000000: 0x8202,
	            0x8000000: 0x0,
	            0x18000000: 0x808202,
	            0x28000000: 0x8202,
	            0x38000000: 0x8000,
	            0x48000000: 0x808200,
	            0x58000000: 0x200,
	            0x68000000: 0x808002,
	            0x78000000: 0x2,
	            0x88000000: 0x800200,
	            0x98000000: 0x8200,
	            0xa8000000: 0x808000,
	            0xb8000000: 0x800202,
	            0xc8000000: 0x800002,
	            0xd8000000: 0x8002,
	            0xe8000000: 0x202,
	            0xf8000000: 0x800000,
	            0x1: 0x8000,
	            0x10000001: 0x2,
	            0x20000001: 0x808200,
	            0x30000001: 0x800000,
	            0x40000001: 0x808002,
	            0x50000001: 0x8200,
	            0x60000001: 0x200,
	            0x70000001: 0x800202,
	            0x80000001: 0x808202,
	            0x90000001: 0x808000,
	            0xa0000001: 0x800002,
	            0xb0000001: 0x8202,
	            0xc0000001: 0x202,
	            0xd0000001: 0x800200,
	            0xe0000001: 0x8002,
	            0xf0000001: 0x0,
	            0x8000001: 0x808202,
	            0x18000001: 0x808000,
	            0x28000001: 0x800000,
	            0x38000001: 0x200,
	            0x48000001: 0x8000,
	            0x58000001: 0x800002,
	            0x68000001: 0x2,
	            0x78000001: 0x8202,
	            0x88000001: 0x8002,
	            0x98000001: 0x800202,
	            0xa8000001: 0x202,
	            0xb8000001: 0x808200,
	            0xc8000001: 0x800200,
	            0xd8000001: 0x0,
	            0xe8000001: 0x8200,
	            0xf8000001: 0x808002
	        },
	        {
	            0x0: 0x40084010,
	            0x1000000: 0x4000,
	            0x2000000: 0x80000,
	            0x3000000: 0x40080010,
	            0x4000000: 0x40000010,
	            0x5000000: 0x40084000,
	            0x6000000: 0x40004000,
	            0x7000000: 0x10,
	            0x8000000: 0x84000,
	            0x9000000: 0x40004010,
	            0xa000000: 0x40000000,
	            0xb000000: 0x84010,
	            0xc000000: 0x80010,
	            0xd000000: 0x0,
	            0xe000000: 0x4010,
	            0xf000000: 0x40080000,
	            0x800000: 0x40004000,
	            0x1800000: 0x84010,
	            0x2800000: 0x10,
	            0x3800000: 0x40004010,
	            0x4800000: 0x40084010,
	            0x5800000: 0x40000000,
	            0x6800000: 0x80000,
	            0x7800000: 0x40080010,
	            0x8800000: 0x80010,
	            0x9800000: 0x0,
	            0xa800000: 0x4000,
	            0xb800000: 0x40080000,
	            0xc800000: 0x40000010,
	            0xd800000: 0x84000,
	            0xe800000: 0x40084000,
	            0xf800000: 0x4010,
	            0x10000000: 0x0,
	            0x11000000: 0x40080010,
	            0x12000000: 0x40004010,
	            0x13000000: 0x40084000,
	            0x14000000: 0x40080000,
	            0x15000000: 0x10,
	            0x16000000: 0x84010,
	            0x17000000: 0x4000,
	            0x18000000: 0x4010,
	            0x19000000: 0x80000,
	            0x1a000000: 0x80010,
	            0x1b000000: 0x40000010,
	            0x1c000000: 0x84000,
	            0x1d000000: 0x40004000,
	            0x1e000000: 0x40000000,
	            0x1f000000: 0x40084010,
	            0x10800000: 0x84010,
	            0x11800000: 0x80000,
	            0x12800000: 0x40080000,
	            0x13800000: 0x4000,
	            0x14800000: 0x40004000,
	            0x15800000: 0x40084010,
	            0x16800000: 0x10,
	            0x17800000: 0x40000000,
	            0x18800000: 0x40084000,
	            0x19800000: 0x40000010,
	            0x1a800000: 0x40004010,
	            0x1b800000: 0x80010,
	            0x1c800000: 0x0,
	            0x1d800000: 0x4010,
	            0x1e800000: 0x40080010,
	            0x1f800000: 0x84000
	        },
	        {
	            0x0: 0x104,
	            0x100000: 0x0,
	            0x200000: 0x4000100,
	            0x300000: 0x10104,
	            0x400000: 0x10004,
	            0x500000: 0x4000004,
	            0x600000: 0x4010104,
	            0x700000: 0x4010000,
	            0x800000: 0x4000000,
	            0x900000: 0x4010100,
	            0xa00000: 0x10100,
	            0xb00000: 0x4010004,
	            0xc00000: 0x4000104,
	            0xd00000: 0x10000,
	            0xe00000: 0x4,
	            0xf00000: 0x100,
	            0x80000: 0x4010100,
	            0x180000: 0x4010004,
	            0x280000: 0x0,
	            0x380000: 0x4000100,
	            0x480000: 0x4000004,
	            0x580000: 0x10000,
	            0x680000: 0x10004,
	            0x780000: 0x104,
	            0x880000: 0x4,
	            0x980000: 0x100,
	            0xa80000: 0x4010000,
	            0xb80000: 0x10104,
	            0xc80000: 0x10100,
	            0xd80000: 0x4000104,
	            0xe80000: 0x4010104,
	            0xf80000: 0x4000000,
	            0x1000000: 0x4010100,
	            0x1100000: 0x10004,
	            0x1200000: 0x10000,
	            0x1300000: 0x4000100,
	            0x1400000: 0x100,
	            0x1500000: 0x4010104,
	            0x1600000: 0x4000004,
	            0x1700000: 0x0,
	            0x1800000: 0x4000104,
	            0x1900000: 0x4000000,
	            0x1a00000: 0x4,
	            0x1b00000: 0x10100,
	            0x1c00000: 0x4010000,
	            0x1d00000: 0x104,
	            0x1e00000: 0x10104,
	            0x1f00000: 0x4010004,
	            0x1080000: 0x4000000,
	            0x1180000: 0x104,
	            0x1280000: 0x4010100,
	            0x1380000: 0x0,
	            0x1480000: 0x10004,
	            0x1580000: 0x4000100,
	            0x1680000: 0x100,
	            0x1780000: 0x4010004,
	            0x1880000: 0x10000,
	            0x1980000: 0x4010104,
	            0x1a80000: 0x10104,
	            0x1b80000: 0x4000004,
	            0x1c80000: 0x4000104,
	            0x1d80000: 0x4010000,
	            0x1e80000: 0x4,
	            0x1f80000: 0x10100
	        },
	        {
	            0x0: 0x80401000,
	            0x10000: 0x80001040,
	            0x20000: 0x401040,
	            0x30000: 0x80400000,
	            0x40000: 0x0,
	            0x50000: 0x401000,
	            0x60000: 0x80000040,
	            0x70000: 0x400040,
	            0x80000: 0x80000000,
	            0x90000: 0x400000,
	            0xa0000: 0x40,
	            0xb0000: 0x80001000,
	            0xc0000: 0x80400040,
	            0xd0000: 0x1040,
	            0xe0000: 0x1000,
	            0xf0000: 0x80401040,
	            0x8000: 0x80001040,
	            0x18000: 0x40,
	            0x28000: 0x80400040,
	            0x38000: 0x80001000,
	            0x48000: 0x401000,
	            0x58000: 0x80401040,
	            0x68000: 0x0,
	            0x78000: 0x80400000,
	            0x88000: 0x1000,
	            0x98000: 0x80401000,
	            0xa8000: 0x400000,
	            0xb8000: 0x1040,
	            0xc8000: 0x80000000,
	            0xd8000: 0x400040,
	            0xe8000: 0x401040,
	            0xf8000: 0x80000040,
	            0x100000: 0x400040,
	            0x110000: 0x401000,
	            0x120000: 0x80000040,
	            0x130000: 0x0,
	            0x140000: 0x1040,
	            0x150000: 0x80400040,
	            0x160000: 0x80401000,
	            0x170000: 0x80001040,
	            0x180000: 0x80401040,
	            0x190000: 0x80000000,
	            0x1a0000: 0x80400000,
	            0x1b0000: 0x401040,
	            0x1c0000: 0x80001000,
	            0x1d0000: 0x400000,
	            0x1e0000: 0x40,
	            0x1f0000: 0x1000,
	            0x108000: 0x80400000,
	            0x118000: 0x80401040,
	            0x128000: 0x0,
	            0x138000: 0x401000,
	            0x148000: 0x400040,
	            0x158000: 0x80000000,
	            0x168000: 0x80001040,
	            0x178000: 0x40,
	            0x188000: 0x80000040,
	            0x198000: 0x1000,
	            0x1a8000: 0x80001000,
	            0x1b8000: 0x80400040,
	            0x1c8000: 0x1040,
	            0x1d8000: 0x80401000,
	            0x1e8000: 0x400000,
	            0x1f8000: 0x401040
	        },
	        {
	            0x0: 0x80,
	            0x1000: 0x1040000,
	            0x2000: 0x40000,
	            0x3000: 0x20000000,
	            0x4000: 0x20040080,
	            0x5000: 0x1000080,
	            0x6000: 0x21000080,
	            0x7000: 0x40080,
	            0x8000: 0x1000000,
	            0x9000: 0x20040000,
	            0xa000: 0x20000080,
	            0xb000: 0x21040080,
	            0xc000: 0x21040000,
	            0xd000: 0x0,
	            0xe000: 0x1040080,
	            0xf000: 0x21000000,
	            0x800: 0x1040080,
	            0x1800: 0x21000080,
	            0x2800: 0x80,
	            0x3800: 0x1040000,
	            0x4800: 0x40000,
	            0x5800: 0x20040080,
	            0x6800: 0x21040000,
	            0x7800: 0x20000000,
	            0x8800: 0x20040000,
	            0x9800: 0x0,
	            0xa800: 0x21040080,
	            0xb800: 0x1000080,
	            0xc800: 0x20000080,
	            0xd800: 0x21000000,
	            0xe800: 0x1000000,
	            0xf800: 0x40080,
	            0x10000: 0x40000,
	            0x11000: 0x80,
	            0x12000: 0x20000000,
	            0x13000: 0x21000080,
	            0x14000: 0x1000080,
	            0x15000: 0x21040000,
	            0x16000: 0x20040080,
	            0x17000: 0x1000000,
	            0x18000: 0x21040080,
	            0x19000: 0x21000000,
	            0x1a000: 0x1040000,
	            0x1b000: 0x20040000,
	            0x1c000: 0x40080,
	            0x1d000: 0x20000080,
	            0x1e000: 0x0,
	            0x1f000: 0x1040080,
	            0x10800: 0x21000080,
	            0x11800: 0x1000000,
	            0x12800: 0x1040000,
	            0x13800: 0x20040080,
	            0x14800: 0x20000000,
	            0x15800: 0x1040080,
	            0x16800: 0x80,
	            0x17800: 0x21040000,
	            0x18800: 0x40080,
	            0x19800: 0x21040080,
	            0x1a800: 0x0,
	            0x1b800: 0x21000000,
	            0x1c800: 0x1000080,
	            0x1d800: 0x40000,
	            0x1e800: 0x20040000,
	            0x1f800: 0x20000080
	        },
	        {
	            0x0: 0x10000008,
	            0x100: 0x2000,
	            0x200: 0x10200000,
	            0x300: 0x10202008,
	            0x400: 0x10002000,
	            0x500: 0x200000,
	            0x600: 0x200008,
	            0x700: 0x10000000,
	            0x800: 0x0,
	            0x900: 0x10002008,
	            0xa00: 0x202000,
	            0xb00: 0x8,
	            0xc00: 0x10200008,
	            0xd00: 0x202008,
	            0xe00: 0x2008,
	            0xf00: 0x10202000,
	            0x80: 0x10200000,
	            0x180: 0x10202008,
	            0x280: 0x8,
	            0x380: 0x200000,
	            0x480: 0x202008,
	            0x580: 0x10000008,
	            0x680: 0x10002000,
	            0x780: 0x2008,
	            0x880: 0x200008,
	            0x980: 0x2000,
	            0xa80: 0x10002008,
	            0xb80: 0x10200008,
	            0xc80: 0x0,
	            0xd80: 0x10202000,
	            0xe80: 0x202000,
	            0xf80: 0x10000000,
	            0x1000: 0x10002000,
	            0x1100: 0x10200008,
	            0x1200: 0x10202008,
	            0x1300: 0x2008,
	            0x1400: 0x200000,
	            0x1500: 0x10000000,
	            0x1600: 0x10000008,
	            0x1700: 0x202000,
	            0x1800: 0x202008,
	            0x1900: 0x0,
	            0x1a00: 0x8,
	            0x1b00: 0x10200000,
	            0x1c00: 0x2000,
	            0x1d00: 0x10002008,
	            0x1e00: 0x10202000,
	            0x1f00: 0x200008,
	            0x1080: 0x8,
	            0x1180: 0x202000,
	            0x1280: 0x200000,
	            0x1380: 0x10000008,
	            0x1480: 0x10002000,
	            0x1580: 0x2008,
	            0x1680: 0x10202008,
	            0x1780: 0x10200000,
	            0x1880: 0x10202000,
	            0x1980: 0x10200008,
	            0x1a80: 0x2000,
	            0x1b80: 0x202008,
	            0x1c80: 0x200008,
	            0x1d80: 0x0,
	            0x1e80: 0x10000000,
	            0x1f80: 0x10002008
	        },
	        {
	            0x0: 0x100000,
	            0x10: 0x2000401,
	            0x20: 0x400,
	            0x30: 0x100401,
	            0x40: 0x2100401,
	            0x50: 0x0,
	            0x60: 0x1,
	            0x70: 0x2100001,
	            0x80: 0x2000400,
	            0x90: 0x100001,
	            0xa0: 0x2000001,
	            0xb0: 0x2100400,
	            0xc0: 0x2100000,
	            0xd0: 0x401,
	            0xe0: 0x100400,
	            0xf0: 0x2000000,
	            0x8: 0x2100001,
	            0x18: 0x0,
	            0x28: 0x2000401,
	            0x38: 0x2100400,
	            0x48: 0x100000,
	            0x58: 0x2000001,
	            0x68: 0x2000000,
	            0x78: 0x401,
	            0x88: 0x100401,
	            0x98: 0x2000400,
	            0xa8: 0x2100000,
	            0xb8: 0x100001,
	            0xc8: 0x400,
	            0xd8: 0x2100401,
	            0xe8: 0x1,
	            0xf8: 0x100400,
	            0x100: 0x2000000,
	            0x110: 0x100000,
	            0x120: 0x2000401,
	            0x130: 0x2100001,
	            0x140: 0x100001,
	            0x150: 0x2000400,
	            0x160: 0x2100400,
	            0x170: 0x100401,
	            0x180: 0x401,
	            0x190: 0x2100401,
	            0x1a0: 0x100400,
	            0x1b0: 0x1,
	            0x1c0: 0x0,
	            0x1d0: 0x2100000,
	            0x1e0: 0x2000001,
	            0x1f0: 0x400,
	            0x108: 0x100400,
	            0x118: 0x2000401,
	            0x128: 0x2100001,
	            0x138: 0x1,
	            0x148: 0x2000000,
	            0x158: 0x100000,
	            0x168: 0x401,
	            0x178: 0x2100400,
	            0x188: 0x2000001,
	            0x198: 0x2100000,
	            0x1a8: 0x0,
	            0x1b8: 0x2100401,
	            0x1c8: 0x100401,
	            0x1d8: 0x400,
	            0x1e8: 0x2000400,
	            0x1f8: 0x100001
	        },
	        {
	            0x0: 0x8000820,
	            0x1: 0x20000,
	            0x2: 0x8000000,
	            0x3: 0x20,
	            0x4: 0x20020,
	            0x5: 0x8020820,
	            0x6: 0x8020800,
	            0x7: 0x800,
	            0x8: 0x8020000,
	            0x9: 0x8000800,
	            0xa: 0x20800,
	            0xb: 0x8020020,
	            0xc: 0x820,
	            0xd: 0x0,
	            0xe: 0x8000020,
	            0xf: 0x20820,
	            0x80000000: 0x800,
	            0x80000001: 0x8020820,
	            0x80000002: 0x8000820,
	            0x80000003: 0x8000000,
	            0x80000004: 0x8020000,
	            0x80000005: 0x20800,
	            0x80000006: 0x20820,
	            0x80000007: 0x20,
	            0x80000008: 0x8000020,
	            0x80000009: 0x820,
	            0x8000000a: 0x20020,
	            0x8000000b: 0x8020800,
	            0x8000000c: 0x0,
	            0x8000000d: 0x8020020,
	            0x8000000e: 0x8000800,
	            0x8000000f: 0x20000,
	            0x10: 0x20820,
	            0x11: 0x8020800,
	            0x12: 0x20,
	            0x13: 0x800,
	            0x14: 0x8000800,
	            0x15: 0x8000020,
	            0x16: 0x8020020,
	            0x17: 0x20000,
	            0x18: 0x0,
	            0x19: 0x20020,
	            0x1a: 0x8020000,
	            0x1b: 0x8000820,
	            0x1c: 0x8020820,
	            0x1d: 0x20800,
	            0x1e: 0x820,
	            0x1f: 0x8000000,
	            0x80000010: 0x20000,
	            0x80000011: 0x800,
	            0x80000012: 0x8020020,
	            0x80000013: 0x20820,
	            0x80000014: 0x20,
	            0x80000015: 0x8020000,
	            0x80000016: 0x8000000,
	            0x80000017: 0x8000820,
	            0x80000018: 0x8020820,
	            0x80000019: 0x8000020,
	            0x8000001a: 0x8000800,
	            0x8000001b: 0x0,
	            0x8000001c: 0x20800,
	            0x8000001d: 0x820,
	            0x8000001e: 0x20020,
	            0x8000001f: 0x8020800
	        }
	    ];

	    // Masks that select the SBOX input
	    var SBOX_MASK = [
	        0xf8000001, 0x1f800000, 0x01f80000, 0x001f8000,
	        0x0001f800, 0x00001f80, 0x000001f8, 0x8000001f
	    ];

	    /**
	     * DES block cipher algorithm.
	     */
	    var DES = C_algo.DES = BlockCipher.extend({
	        _doReset: function () {
	            // Shortcuts
	            var key = this._key;
	            var keyWords = key.words;

	            // Select 56 bits according to PC1
	            var keyBits = [];
	            for (var i = 0; i < 56; i++) {
	                var keyBitPos = PC1[i] - 1;
	                keyBits[i] = (keyWords[keyBitPos >>> 5] >>> (31 - keyBitPos % 32)) & 1;
	            }

	            // Assemble 16 subkeys
	            var subKeys = this._subKeys = [];
	            for (var nSubKey = 0; nSubKey < 16; nSubKey++) {
	                // Create subkey
	                var subKey = subKeys[nSubKey] = [];

	                // Shortcut
	                var bitShift = BIT_SHIFTS[nSubKey];

	                // Select 48 bits according to PC2
	                for (var i = 0; i < 24; i++) {
	                    // Select from the left 28 key bits
	                    subKey[(i / 6) | 0] |= keyBits[((PC2[i] - 1) + bitShift) % 28] << (31 - i % 6);

	                    // Select from the right 28 key bits
	                    subKey[4 + ((i / 6) | 0)] |= keyBits[28 + (((PC2[i + 24] - 1) + bitShift) % 28)] << (31 - i % 6);
	                }

	                // Since each subkey is applied to an expanded 32-bit input,
	                // the subkey can be broken into 8 values scaled to 32-bits,
	                // which allows the key to be used without expansion
	                subKey[0] = (subKey[0] << 1) | (subKey[0] >>> 31);
	                for (var i = 1; i < 7; i++) {
	                    subKey[i] = subKey[i] >>> ((i - 1) * 4 + 3);
	                }
	                subKey[7] = (subKey[7] << 5) | (subKey[7] >>> 27);
	            }

	            // Compute inverse subkeys
	            var invSubKeys = this._invSubKeys = [];
	            for (var i = 0; i < 16; i++) {
	                invSubKeys[i] = subKeys[15 - i];
	            }
	        },

	        encryptBlock: function (M, offset) {
	            this._doCryptBlock(M, offset, this._subKeys);
	        },

	        decryptBlock: function (M, offset) {
	            this._doCryptBlock(M, offset, this._invSubKeys);
	        },

	        _doCryptBlock: function (M, offset, subKeys) {
	            // Get input
	            this._lBlock = M[offset];
	            this._rBlock = M[offset + 1];

	            // Initial permutation
	            exchangeLR.call(this, 4,  0x0f0f0f0f);
	            exchangeLR.call(this, 16, 0x0000ffff);
	            exchangeRL.call(this, 2,  0x33333333);
	            exchangeRL.call(this, 8,  0x00ff00ff);
	            exchangeLR.call(this, 1,  0x55555555);

	            // Rounds
	            for (var round = 0; round < 16; round++) {
	                // Shortcuts
	                var subKey = subKeys[round];
	                var lBlock = this._lBlock;
	                var rBlock = this._rBlock;

	                // Feistel function
	                var f = 0;
	                for (var i = 0; i < 8; i++) {
	                    f |= SBOX_P[i][((rBlock ^ subKey[i]) & SBOX_MASK[i]) >>> 0];
	                }
	                this._lBlock = rBlock;
	                this._rBlock = lBlock ^ f;
	            }

	            // Undo swap from last round
	            var t = this._lBlock;
	            this._lBlock = this._rBlock;
	            this._rBlock = t;

	            // Final permutation
	            exchangeLR.call(this, 1,  0x55555555);
	            exchangeRL.call(this, 8,  0x00ff00ff);
	            exchangeRL.call(this, 2,  0x33333333);
	            exchangeLR.call(this, 16, 0x0000ffff);
	            exchangeLR.call(this, 4,  0x0f0f0f0f);

	            // Set output
	            M[offset] = this._lBlock;
	            M[offset + 1] = this._rBlock;
	        },

	        keySize: 64/32,

	        ivSize: 64/32,

	        blockSize: 64/32
	    });

	    // Swap bits across the left and right words
	    function exchangeLR(offset, mask) {
	        var t = ((this._lBlock >>> offset) ^ this._rBlock) & mask;
	        this._rBlock ^= t;
	        this._lBlock ^= t << offset;
	    }

	    function exchangeRL(offset, mask) {
	        var t = ((this._rBlock >>> offset) ^ this._lBlock) & mask;
	        this._lBlock ^= t;
	        this._rBlock ^= t << offset;
	    }

	    /**
	     * Shortcut functions to the cipher's object interface.
	     *
	     * @example
	     *
	     *     var ciphertext = CryptoJS.DES.encrypt(message, key, cfg);
	     *     var plaintext  = CryptoJS.DES.decrypt(ciphertext, key, cfg);
	     */
	    C.DES = BlockCipher._createHelper(DES);

	    /**
	     * Triple-DES block cipher algorithm.
	     */
	    var TripleDES = C_algo.TripleDES = BlockCipher.extend({
	        _doReset: function () {
	            // Shortcuts
	            var key = this._key;
	            var keyWords = key.words;

	            // Create DES instances
	            this._des1 = DES.createEncryptor(WordArray.create(keyWords.slice(0, 2)));
	            this._des2 = DES.createEncryptor(WordArray.create(keyWords.slice(2, 4)));
	            this._des3 = DES.createEncryptor(WordArray.create(keyWords.slice(4, 6)));
	        },

	        encryptBlock: function (M, offset) {
	            this._des1.encryptBlock(M, offset);
	            this._des2.decryptBlock(M, offset);
	            this._des3.encryptBlock(M, offset);
	        },

	        decryptBlock: function (M, offset) {
	            this._des3.decryptBlock(M, offset);
	            this._des2.encryptBlock(M, offset);
	            this._des1.decryptBlock(M, offset);
	        },

	        keySize: 192/32,

	        ivSize: 64/32,

	        blockSize: 64/32
	    });

	    /**
	     * Shortcut functions to the cipher's object interface.
	     *
	     * @example
	     *
	     *     var ciphertext = CryptoJS.TripleDES.encrypt(message, key, cfg);
	     *     var plaintext  = CryptoJS.TripleDES.decrypt(ciphertext, key, cfg);
	     */
	    C.TripleDES = BlockCipher._createHelper(TripleDES);
	}());


	return CryptoJS.TripleDES;

}));
},{"./cipher-core":52,"./core":53,"./enc-base64":54,"./evpkdf":56,"./md5":61}],84:[function(require,module,exports){
;(function (root, factory) {
	if (typeof exports === "object") {
		// CommonJS
		module.exports = exports = factory(require("./core"));
	}
	else if (typeof define === "function" && define.amd) {
		// AMD
		define(["./core"], factory);
	}
	else {
		// Global (browser)
		factory(root.CryptoJS);
	}
}(this, function (CryptoJS) {

	(function (undefined) {
	    // Shortcuts
	    var C = CryptoJS;
	    var C_lib = C.lib;
	    var Base = C_lib.Base;
	    var X32WordArray = C_lib.WordArray;

	    /**
	     * x64 namespace.
	     */
	    var C_x64 = C.x64 = {};

	    /**
	     * A 64-bit word.
	     */
	    var X64Word = C_x64.Word = Base.extend({
	        /**
	         * Initializes a newly created 64-bit word.
	         *
	         * @param {number} high The high 32 bits.
	         * @param {number} low The low 32 bits.
	         *
	         * @example
	         *
	         *     var x64Word = CryptoJS.x64.Word.create(0x00010203, 0x04050607);
	         */
	        init: function (high, low) {
	            this.high = high;
	            this.low = low;
	        }

	        /**
	         * Bitwise NOTs this word.
	         *
	         * @return {X64Word} A new x64-Word object after negating.
	         *
	         * @example
	         *
	         *     var negated = x64Word.not();
	         */
	        // not: function () {
	            // var high = ~this.high;
	            // var low = ~this.low;

	            // return X64Word.create(high, low);
	        // },

	        /**
	         * Bitwise ANDs this word with the passed word.
	         *
	         * @param {X64Word} word The x64-Word to AND with this word.
	         *
	         * @return {X64Word} A new x64-Word object after ANDing.
	         *
	         * @example
	         *
	         *     var anded = x64Word.and(anotherX64Word);
	         */
	        // and: function (word) {
	            // var high = this.high & word.high;
	            // var low = this.low & word.low;

	            // return X64Word.create(high, low);
	        // },

	        /**
	         * Bitwise ORs this word with the passed word.
	         *
	         * @param {X64Word} word The x64-Word to OR with this word.
	         *
	         * @return {X64Word} A new x64-Word object after ORing.
	         *
	         * @example
	         *
	         *     var ored = x64Word.or(anotherX64Word);
	         */
	        // or: function (word) {
	            // var high = this.high | word.high;
	            // var low = this.low | word.low;

	            // return X64Word.create(high, low);
	        // },

	        /**
	         * Bitwise XORs this word with the passed word.
	         *
	         * @param {X64Word} word The x64-Word to XOR with this word.
	         *
	         * @return {X64Word} A new x64-Word object after XORing.
	         *
	         * @example
	         *
	         *     var xored = x64Word.xor(anotherX64Word);
	         */
	        // xor: function (word) {
	            // var high = this.high ^ word.high;
	            // var low = this.low ^ word.low;

	            // return X64Word.create(high, low);
	        // },

	        /**
	         * Shifts this word n bits to the left.
	         *
	         * @param {number} n The number of bits to shift.
	         *
	         * @return {X64Word} A new x64-Word object after shifting.
	         *
	         * @example
	         *
	         *     var shifted = x64Word.shiftL(25);
	         */
	        // shiftL: function (n) {
	            // if (n < 32) {
	                // var high = (this.high << n) | (this.low >>> (32 - n));
	                // var low = this.low << n;
	            // } else {
	                // var high = this.low << (n - 32);
	                // var low = 0;
	            // }

	            // return X64Word.create(high, low);
	        // },

	        /**
	         * Shifts this word n bits to the right.
	         *
	         * @param {number} n The number of bits to shift.
	         *
	         * @return {X64Word} A new x64-Word object after shifting.
	         *
	         * @example
	         *
	         *     var shifted = x64Word.shiftR(7);
	         */
	        // shiftR: function (n) {
	            // if (n < 32) {
	                // var low = (this.low >>> n) | (this.high << (32 - n));
	                // var high = this.high >>> n;
	            // } else {
	                // var low = this.high >>> (n - 32);
	                // var high = 0;
	            // }

	            // return X64Word.create(high, low);
	        // },

	        /**
	         * Rotates this word n bits to the left.
	         *
	         * @param {number} n The number of bits to rotate.
	         *
	         * @return {X64Word} A new x64-Word object after rotating.
	         *
	         * @example
	         *
	         *     var rotated = x64Word.rotL(25);
	         */
	        // rotL: function (n) {
	            // return this.shiftL(n).or(this.shiftR(64 - n));
	        // },

	        /**
	         * Rotates this word n bits to the right.
	         *
	         * @param {number} n The number of bits to rotate.
	         *
	         * @return {X64Word} A new x64-Word object after rotating.
	         *
	         * @example
	         *
	         *     var rotated = x64Word.rotR(7);
	         */
	        // rotR: function (n) {
	            // return this.shiftR(n).or(this.shiftL(64 - n));
	        // },

	        /**
	         * Adds this word with the passed word.
	         *
	         * @param {X64Word} word The x64-Word to add with this word.
	         *
	         * @return {X64Word} A new x64-Word object after adding.
	         *
	         * @example
	         *
	         *     var added = x64Word.add(anotherX64Word);
	         */
	        // add: function (word) {
	            // var low = (this.low + word.low) | 0;
	            // var carry = (low >>> 0) < (this.low >>> 0) ? 1 : 0;
	            // var high = (this.high + word.high + carry) | 0;

	            // return X64Word.create(high, low);
	        // }
	    });

	    /**
	     * An array of 64-bit words.
	     *
	     * @property {Array} words The array of CryptoJS.x64.Word objects.
	     * @property {number} sigBytes The number of significant bytes in this word array.
	     */
	    var X64WordArray = C_x64.WordArray = Base.extend({
	        /**
	         * Initializes a newly created word array.
	         *
	         * @param {Array} words (Optional) An array of CryptoJS.x64.Word objects.
	         * @param {number} sigBytes (Optional) The number of significant bytes in the words.
	         *
	         * @example
	         *
	         *     var wordArray = CryptoJS.x64.WordArray.create();
	         *
	         *     var wordArray = CryptoJS.x64.WordArray.create([
	         *         CryptoJS.x64.Word.create(0x00010203, 0x04050607),
	         *         CryptoJS.x64.Word.create(0x18191a1b, 0x1c1d1e1f)
	         *     ]);
	         *
	         *     var wordArray = CryptoJS.x64.WordArray.create([
	         *         CryptoJS.x64.Word.create(0x00010203, 0x04050607),
	         *         CryptoJS.x64.Word.create(0x18191a1b, 0x1c1d1e1f)
	         *     ], 10);
	         */
	        init: function (words, sigBytes) {
	            words = this.words = words || [];

	            if (sigBytes != undefined) {
	                this.sigBytes = sigBytes;
	            } else {
	                this.sigBytes = words.length * 8;
	            }
	        },

	        /**
	         * Converts this 64-bit word array to a 32-bit word array.
	         *
	         * @return {CryptoJS.lib.WordArray} This word array's data as a 32-bit word array.
	         *
	         * @example
	         *
	         *     var x32WordArray = x64WordArray.toX32();
	         */
	        toX32: function () {
	            // Shortcuts
	            var x64Words = this.words;
	            var x64WordsLength = x64Words.length;

	            // Convert
	            var x32Words = [];
	            for (var i = 0; i < x64WordsLength; i++) {
	                var x64Word = x64Words[i];
	                x32Words.push(x64Word.high);
	                x32Words.push(x64Word.low);
	            }

	            return X32WordArray.create(x32Words, this.sigBytes);
	        },

	        /**
	         * Creates a copy of this word array.
	         *
	         * @return {X64WordArray} The clone.
	         *
	         * @example
	         *
	         *     var clone = x64WordArray.clone();
	         */
	        clone: function () {
	            var clone = Base.clone.call(this);

	            // Clone "words" array
	            var words = clone.words = this.words.slice(0);

	            // Clone each X64Word object
	            var wordsLength = words.length;
	            for (var i = 0; i < wordsLength; i++) {
	                words[i] = words[i].clone();
	            }

	            return clone;
	        }
	    });
	}());


	return CryptoJS;

}));
},{"./core":53}],85:[function(require,module,exports){
/*! https://mths.be/utf8js v2.1.2 by @mathias */
;(function(root) {

	// Detect free variables `exports`
	var freeExports = typeof exports == 'object' && exports;

	// Detect free variable `module`
	var freeModule = typeof module == 'object' && module &&
		module.exports == freeExports && module;

	// Detect free variable `global`, from Node.js or Browserified code,
	// and use it as `root`
	var freeGlobal = typeof global == 'object' && global;
	if (freeGlobal.global === freeGlobal || freeGlobal.window === freeGlobal) {
		root = freeGlobal;
	}

	/*--------------------------------------------------------------------------*/

	var stringFromCharCode = String.fromCharCode;

	// Taken from https://mths.be/punycode
	function ucs2decode(string) {
		var output = [];
		var counter = 0;
		var length = string.length;
		var value;
		var extra;
		while (counter < length) {
			value = string.charCodeAt(counter++);
			if (value >= 0xD800 && value <= 0xDBFF && counter < length) {
				// high surrogate, and there is a next character
				extra = string.charCodeAt(counter++);
				if ((extra & 0xFC00) == 0xDC00) { // low surrogate
					output.push(((value & 0x3FF) << 10) + (extra & 0x3FF) + 0x10000);
				} else {
					// unmatched surrogate; only append this code unit, in case the next
					// code unit is the high surrogate of a surrogate pair
					output.push(value);
					counter--;
				}
			} else {
				output.push(value);
			}
		}
		return output;
	}

	// Taken from https://mths.be/punycode
	function ucs2encode(array) {
		var length = array.length;
		var index = -1;
		var value;
		var output = '';
		while (++index < length) {
			value = array[index];
			if (value > 0xFFFF) {
				value -= 0x10000;
				output += stringFromCharCode(value >>> 10 & 0x3FF | 0xD800);
				value = 0xDC00 | value & 0x3FF;
			}
			output += stringFromCharCode(value);
		}
		return output;
	}

	function checkScalarValue(codePoint) {
		if (codePoint >= 0xD800 && codePoint <= 0xDFFF) {
			throw Error(
				'Lone surrogate U+' + codePoint.toString(16).toUpperCase() +
				' is not a scalar value'
			);
		}
	}
	/*--------------------------------------------------------------------------*/

	function createByte(codePoint, shift) {
		return stringFromCharCode(((codePoint >> shift) & 0x3F) | 0x80);
	}

	function encodeCodePoint(codePoint) {
		if ((codePoint & 0xFFFFFF80) == 0) { // 1-byte sequence
			return stringFromCharCode(codePoint);
		}
		var symbol = '';
		if ((codePoint & 0xFFFFF800) == 0) { // 2-byte sequence
			symbol = stringFromCharCode(((codePoint >> 6) & 0x1F) | 0xC0);
		}
		else if ((codePoint & 0xFFFF0000) == 0) { // 3-byte sequence
			checkScalarValue(codePoint);
			symbol = stringFromCharCode(((codePoint >> 12) & 0x0F) | 0xE0);
			symbol += createByte(codePoint, 6);
		}
		else if ((codePoint & 0xFFE00000) == 0) { // 4-byte sequence
			symbol = stringFromCharCode(((codePoint >> 18) & 0x07) | 0xF0);
			symbol += createByte(codePoint, 12);
			symbol += createByte(codePoint, 6);
		}
		symbol += stringFromCharCode((codePoint & 0x3F) | 0x80);
		return symbol;
	}

	function utf8encode(string) {
		var codePoints = ucs2decode(string);
		var length = codePoints.length;
		var index = -1;
		var codePoint;
		var byteString = '';
		while (++index < length) {
			codePoint = codePoints[index];
			byteString += encodeCodePoint(codePoint);
		}
		return byteString;
	}

	/*--------------------------------------------------------------------------*/

	function readContinuationByte() {
		if (byteIndex >= byteCount) {
			throw Error('Invalid byte index');
		}

		var continuationByte = byteArray[byteIndex] & 0xFF;
		byteIndex++;

		if ((continuationByte & 0xC0) == 0x80) {
			return continuationByte & 0x3F;
		}

		// If we end up here, it’s not a continuation byte
		throw Error('Invalid continuation byte');
	}

	function decodeSymbol() {
		var byte1;
		var byte2;
		var byte3;
		var byte4;
		var codePoint;

		if (byteIndex > byteCount) {
			throw Error('Invalid byte index');
		}

		if (byteIndex == byteCount) {
			return false;
		}

		// Read first byte
		byte1 = byteArray[byteIndex] & 0xFF;
		byteIndex++;

		// 1-byte sequence (no continuation bytes)
		if ((byte1 & 0x80) == 0) {
			return byte1;
		}

		// 2-byte sequence
		if ((byte1 & 0xE0) == 0xC0) {
			byte2 = readContinuationByte();
			codePoint = ((byte1 & 0x1F) << 6) | byte2;
			if (codePoint >= 0x80) {
				return codePoint;
			} else {
				throw Error('Invalid continuation byte');
			}
		}

		// 3-byte sequence (may include unpaired surrogates)
		if ((byte1 & 0xF0) == 0xE0) {
			byte2 = readContinuationByte();
			byte3 = readContinuationByte();
			codePoint = ((byte1 & 0x0F) << 12) | (byte2 << 6) | byte3;
			if (codePoint >= 0x0800) {
				checkScalarValue(codePoint);
				return codePoint;
			} else {
				throw Error('Invalid continuation byte');
			}
		}

		// 4-byte sequence
		if ((byte1 & 0xF8) == 0xF0) {
			byte2 = readContinuationByte();
			byte3 = readContinuationByte();
			byte4 = readContinuationByte();
			codePoint = ((byte1 & 0x07) << 0x12) | (byte2 << 0x0C) |
				(byte3 << 0x06) | byte4;
			if (codePoint >= 0x010000 && codePoint <= 0x10FFFF) {
				return codePoint;
			}
		}

		throw Error('Invalid UTF-8 detected');
	}

	var byteArray;
	var byteCount;
	var byteIndex;
	function utf8decode(byteString) {
		byteArray = ucs2decode(byteString);
		byteCount = byteArray.length;
		byteIndex = 0;
		var codePoints = [];
		var tmp;
		while ((tmp = decodeSymbol()) !== false) {
			codePoints.push(tmp);
		}
		return ucs2encode(codePoints);
	}

	/*--------------------------------------------------------------------------*/

	var utf8 = {
		'version': '2.1.2',
		'encode': utf8encode,
		'decode': utf8decode
	};

	// Some AMD build optimizers, like r.js, check for specific condition patterns
	// like the following:
	if (
		typeof define == 'function' &&
		typeof define.amd == 'object' &&
		define.amd
	) {
		define(function() {
			return utf8;
		});
	}	else if (freeExports && !freeExports.nodeType) {
		if (freeModule) { // in Node.js or RingoJS v0.8.0+
			freeModule.exports = utf8;
		} else { // in Narwhal or RingoJS v0.7.0-
			var object = {};
			var hasOwnProperty = object.hasOwnProperty;
			for (var key in utf8) {
				hasOwnProperty.call(utf8, key) && (freeExports[key] = utf8[key]);
			}
		}
	} else { // in Rhino or a web browser
		root.utf8 = utf8;
	}

}(this));

},{}],86:[function(require,module,exports){
module.exports = XMLHttpRequest;

},{}],"bignumber.js":[function(require,module,exports){
'use strict';

module.exports = BigNumber; // jshint ignore:line


},{}],"web3":[function(require,module,exports){
var Web3 = require('./lib/web3');

// dont override global variable
if (typeof window !== 'undefined' && typeof window.Web3 === 'undefined') {
    window.Web3 = Web3;
}

module.exports = Web3;

},{"./lib/web3":22}],
  89: [function(require,module,exports){

    "use strict";

    var Method = require('../method');
    var Property = require('../property');
    var formatters = require('../formatters');
    var utils = require('../../utils/utils');

    function HostDebug(web3){
      this._requestManager = web3._requestManager;

      var self = this;

      methods().forEach(function(method) {
        method.attachToObject(self);
        method.setRequestManager(self._requestManager);
      });

      properties().forEach(function(p) {
        p.attachToObject(self);
        p.setRequestManager(self._requestManager);
      });
    }

    var methods = function () {
      var helloWorld = new Method({
        name: 'helloWorld',
        call: 'hostdebug_helloWorld',
        params: 0,
      });

      var persistdir = new Method({
        name: 'persistdir',
        call: 'hostdebug_persistdir',
        params: 0,
      });

      var printStorageHost = new Method({
        name: 'printHostPersist',
        call: 'hostdebug_printHostPersist',
        params: 0,
      });

      var printInternalSetting = new Method({
        name: 'printIntConfig',
        call: 'hostdebug_printIntConfig',
        params: 0,
      });

      var printFinancialMetrics = new Method({
        name: 'printFinancialMetrics',
        call: 'hostdebug_printFinancialMetrics',
        params: 0,
      });

      var setDefault = new Method({
        name: 'setDefault',
        call: 'hostdebug_setDefault',
        params: 0,
      });

      var setBroadCast = new Method({
        name: 'setBroadCast',
        call: 'hostdebug_setBroadCast',
        params: 1,
      });

      var setRevisionNumber = new Method({
        name: 'setRevisionNumber',
        call: 'hostdebug_setRevisionNumber',
        params: 1,
      });


      var loadInternalSetting = new Method({
        name: 'loadIntConfig',
        call: 'hostdebug_loadIntConfig',
        params: 1,
      });

      var loadFinancialMetrics = new Method({
        name: 'loadFinancialMetrics',
        call: 'hostdebug_loadFinancialMetrics',
        params: 1,
      });


      return [
        helloWorld,
        persistdir,
        printStorageHost,
        printInternalSetting,
        printFinancialMetrics,

        setDefault,
        setBroadCast,
        setRevisionNumber,

        loadInternalSetting,
        loadFinancialMetrics,
      ];
    };

    var properties = function () {
      return [
        new Property({
          name: 'version',
          getter: 'hostdebug_version'
        }),
        new Property({
          name: 'persistdir',
          getter: 'hostdebug_persistdir'
        }),
      ];
    };

    module.exports = HostDebug;

  }, {"../formatters":30,"../method":36,"../property":45, "../../utils/utils":20}],

  211: [function(require,module,exports) {
    "use strict";

    var Method = require('../method');
    var formatters = require('../formatters');
    var utils = require('../../utils/utils');

    var methods = function () {
      var createrandomfiles = new Method({
        name: 'createRandomFiles',
        call: 'clientfilesdebug_createRandomFiles',
        params: 1,
      });

      return [
        createrandomfiles,
      ];
    };

    function ClientFilesDebug(web3){
      this._requestManager = web3._requestManager;

      var self = this;

      methods().forEach(function(method) {
        method.attachToObject(self);
        method.setRequestManager(self._requestManager);
      });
    }

    module.exports =  ClientFilesDebug
  }, {"../formatters":30, "../method":36, "../../utils/utils":20},],

  212: [function(require,module,exports) {
    "use strict";

    var Method = require('../method');
    var Property = require('../property');
    var formatters = require('../formatters');
    var utils = require('../../utils/utils');

    var methods = function () {
      var fileInfo = new Method({
        name: 'fileInfo',
        call: 'clientfiles_detailedFileInfo',
        params: 1,
      })

      var rename = new Method({
        name: 'rename',
        call: 'clientfiles_rename',
        params: 2,
      })

      var deletion = new Method({
        name: 'delete',
        call: 'clientfiles_delete',
        params: 1,
      })

      var uploads = new Method({
        name: 'uploads',
        call: 'clientfiles_uploads',
        params: 0,
      })

      return [
        fileInfo,
        rename,
        deletion,
          uploads
      ];
    };

    var properties = function() {
      return [
        new Property({
          name: 'persistDir',
          getter: 'clientfiles_persistDir',
        }),
        new Property({
          name: 'rootDir',
          getter: 'clientfiles_rootDir',
        }),
        new Property({
          name: 'fileList',
          getter: 'clientfiles_fileList'
        })
      ];
    }

    function ClientFiles(web3){
      this._requestManager = web3._requestManager;

      var self = this;

      methods().forEach(function(method) {
        method.attachToObject(self);
        method.setRequestManager(self._requestManager);
      });

      properties().forEach(function(p) {
        p.attachToObject(self);
        p.setRequestManager(self._requestManager);
      });
    }

    module.exports = ClientFiles
  }, {"../formatters":30, "../method":36, "../property":45, "../../utils/utils":20},],

},{},["web3"])
//# sourceMappingURL=web3-light.js.map<|MERGE_RESOLUTION|>--- conflicted
+++ resolved
@@ -5636,13 +5636,12 @@
                 params: 1,
             });
 
-<<<<<<< HEAD
-            var downloadSync = new Method({
-              name: 'downloadSync',
+            var download = new Method({
+              name: 'download',
               call: 'storageclient_downloadSync',
               params: 4,
-            })
-=======
+            });
+
             var setClientSetting = new Method({
                 name: 'setClientSetting',
                 call: 'storageclient_setClientSetting',
@@ -5674,21 +5673,16 @@
                 params: 1,
             });
 
->>>>>>> cb903ed6
-
             return [
                 memory,
                 memorylimit,
                 setMemoryLimit,
-<<<<<<< HEAD
-                downloadSync,
-=======
+                download,
                 setClientSetting,
                 clientSetting,
                 canceled,
                 activeContracts,
                 contractDetail,
->>>>>>> cb903ed6
             ];
         };
 
