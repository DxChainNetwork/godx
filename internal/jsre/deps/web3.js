require=(function e(t,n,r){function s(o,u){if(!n[o]){if(!t[o]){var a=typeof require=="function"&&require;if(!u&&a)return a(o,!0);if(i)return i(o,!0);var f=new Error("Cannot find module '"+o+"'");throw f.code="MODULE_NOT_FOUND",f}var l=n[o]={exports:{}};t[o][0].call(l.exports,function(e){var n=t[o][1][e];return s(n?n:e)},l,l.exports,e,t,n,r)}return n[o].exports}var i=typeof require=="function"&&require;for(var o=0;o<r.length;o++)s(r[o]);return s})({1:[function(require,module,exports){
module.exports=[
  {
    "constant": true,
    "inputs": [
      {
        "name": "_owner",
        "type": "address"
      }
    ],
    "name": "name",
    "outputs": [
      {
        "name": "o_name",
        "type": "bytes32"
      }
    ],
    "type": "function"
  },
  {
    "constant": true,
    "inputs": [
      {
        "name": "_name",
        "type": "bytes32"
      }
    ],
    "name": "owner",
    "outputs": [
      {
        "name": "",
        "type": "address"
      }
    ],
    "type": "function"
  },
  {
    "constant": true,
    "inputs": [
      {
        "name": "_name",
        "type": "bytes32"
      }
    ],
    "name": "content",
    "outputs": [
      {
        "name": "",
        "type": "bytes32"
      }
    ],
    "type": "function"
  },
  {
    "constant": true,
    "inputs": [
      {
        "name": "_name",
        "type": "bytes32"
      }
    ],
    "name": "addr",
    "outputs": [
      {
        "name": "",
        "type": "address"
      }
    ],
    "type": "function"
  },
  {
    "constant": false,
    "inputs": [
      {
        "name": "_name",
        "type": "bytes32"
      }
    ],
    "name": "reserve",
    "outputs": [],
    "type": "function"
  },
  {
    "constant": true,
    "inputs": [
      {
        "name": "_name",
        "type": "bytes32"
      }
    ],
    "name": "subRegistrar",
    "outputs": [
      {
        "name": "",
        "type": "address"
      }
    ],
    "type": "function"
  },
  {
    "constant": false,
    "inputs": [
      {
        "name": "_name",
        "type": "bytes32"
      },
      {
        "name": "_newOwner",
        "type": "address"
      }
    ],
    "name": "transfer",
    "outputs": [],
    "type": "function"
  },
  {
    "constant": false,
    "inputs": [
      {
        "name": "_name",
        "type": "bytes32"
      },
      {
        "name": "_registrar",
        "type": "address"
      }
    ],
    "name": "setSubRegistrar",
    "outputs": [],
    "type": "function"
  },
  {
    "constant": false,
    "inputs": [],
    "name": "Registrar",
    "outputs": [],
    "type": "function"
  },
  {
    "constant": false,
    "inputs": [
      {
        "name": "_name",
        "type": "bytes32"
      },
      {
        "name": "_a",
        "type": "address"
      },
      {
        "name": "_primary",
        "type": "bool"
      }
    ],
    "name": "setAddress",
    "outputs": [],
    "type": "function"
  },
  {
    "constant": false,
    "inputs": [
      {
        "name": "_name",
        "type": "bytes32"
      },
      {
        "name": "_content",
        "type": "bytes32"
      }
    ],
    "name": "setContent",
    "outputs": [],
    "type": "function"
  },
  {
    "constant": false,
    "inputs": [
      {
        "name": "_name",
        "type": "bytes32"
      }
    ],
    "name": "disown",
    "outputs": [],
    "type": "function"
  },
  {
    "anonymous": false,
    "inputs": [
      {
        "indexed": true,
        "name": "_name",
        "type": "bytes32"
      },
      {
        "indexed": false,
        "name": "_winner",
        "type": "address"
      }
    ],
    "name": "AuctionEnded",
    "type": "event"
  },
  {
    "anonymous": false,
    "inputs": [
      {
        "indexed": true,
        "name": "_name",
        "type": "bytes32"
      },
      {
        "indexed": false,
        "name": "_bidder",
        "type": "address"
      },
      {
        "indexed": false,
        "name": "_value",
        "type": "uint256"
      }
    ],
    "name": "NewBid",
    "type": "event"
  },
  {
    "anonymous": false,
    "inputs": [
      {
        "indexed": true,
        "name": "name",
        "type": "bytes32"
      }
    ],
    "name": "Changed",
    "type": "event"
  },
  {
    "anonymous": false,
    "inputs": [
      {
        "indexed": true,
        "name": "name",
        "type": "bytes32"
      },
      {
        "indexed": true,
        "name": "addr",
        "type": "address"
      }
    ],
    "name": "PrimaryChanged",
    "type": "event"
  }
]

},{}],2:[function(require,module,exports){
module.exports=[
  {
    "constant": true,
    "inputs": [
      {
        "name": "_name",
        "type": "bytes32"
      }
    ],
    "name": "owner",
    "outputs": [
      {
        "name": "",
        "type": "address"
      }
    ],
    "type": "function"
  },
  {
    "constant": false,
    "inputs": [
      {
        "name": "_name",
        "type": "bytes32"
      },
      {
        "name": "_refund",
        "type": "address"
      }
    ],
    "name": "disown",
    "outputs": [],
    "type": "function"
  },
  {
    "constant": true,
    "inputs": [
      {
        "name": "_name",
        "type": "bytes32"
      }
    ],
    "name": "addr",
    "outputs": [
      {
        "name": "",
        "type": "address"
      }
    ],
    "type": "function"
  },
  {
    "constant": false,
    "inputs": [
      {
        "name": "_name",
        "type": "bytes32"
      }
    ],
    "name": "reserve",
    "outputs": [],
    "type": "function"
  },
  {
    "constant": false,
    "inputs": [
      {
        "name": "_name",
        "type": "bytes32"
      },
      {
        "name": "_newOwner",
        "type": "address"
      }
    ],
    "name": "transfer",
    "outputs": [],
    "type": "function"
  },
  {
    "constant": false,
    "inputs": [
      {
        "name": "_name",
        "type": "bytes32"
      },
      {
        "name": "_a",
        "type": "address"
      }
    ],
    "name": "setAddr",
    "outputs": [],
    "type": "function"
  },
  {
    "anonymous": false,
    "inputs": [
      {
        "indexed": true,
        "name": "name",
        "type": "bytes32"
      }
    ],
    "name": "Changed",
    "type": "event"
  }
]

},{}],3:[function(require,module,exports){
module.exports=[
  {
    "constant": false,
    "inputs": [
      {
        "name": "from",
        "type": "bytes32"
      },
      {
        "name": "to",
        "type": "address"
      },
      {
        "name": "value",
        "type": "uint256"
      }
    ],
    "name": "transfer",
    "outputs": [],
    "type": "function"
  },
  {
    "constant": false,
    "inputs": [
      {
        "name": "from",
        "type": "bytes32"
      },
      {
        "name": "to",
        "type": "address"
      },
      {
        "name": "indirectId",
        "type": "bytes32"
      },
      {
        "name": "value",
        "type": "uint256"
      }
    ],
    "name": "icapTransfer",
    "outputs": [],
    "type": "function"
  },
  {
    "constant": false,
    "inputs": [
      {
        "name": "to",
        "type": "bytes32"
      }
    ],
    "name": "deposit",
    "outputs": [],
    "payable": true,
    "type": "function"
  },
  {
    "anonymous": false,
    "inputs": [
      {
        "indexed": true,
        "name": "from",
        "type": "address"
      },
      {
        "indexed": false,
        "name": "value",
        "type": "uint256"
      }
    ],
    "name": "AnonymousDeposit",
    "type": "event"
  },
  {
    "anonymous": false,
    "inputs": [
      {
        "indexed": true,
        "name": "from",
        "type": "address"
      },
      {
        "indexed": true,
        "name": "to",
        "type": "bytes32"
      },
      {
        "indexed": false,
        "name": "value",
        "type": "uint256"
      }
    ],
    "name": "Deposit",
    "type": "event"
  },
  {
    "anonymous": false,
    "inputs": [
      {
        "indexed": true,
        "name": "from",
        "type": "bytes32"
      },
      {
        "indexed": true,
        "name": "to",
        "type": "address"
      },
      {
        "indexed": false,
        "name": "value",
        "type": "uint256"
      }
    ],
    "name": "Transfer",
    "type": "event"
  },
  {
    "anonymous": false,
    "inputs": [
      {
        "indexed": true,
        "name": "from",
        "type": "bytes32"
      },
      {
        "indexed": true,
        "name": "to",
        "type": "address"
      },
      {
        "indexed": false,
        "name": "indirectId",
        "type": "bytes32"
      },
      {
        "indexed": false,
        "name": "value",
        "type": "uint256"
      }
    ],
    "name": "IcapTransfer",
    "type": "event"
  }
]

},{}],4:[function(require,module,exports){
var f = require('./formatters');
var SolidityType = require('./type');

/**
 * SolidityTypeAddress is a prootype that represents address type
 * It matches:
 * address
 * address[]
 * address[4]
 * address[][]
 * address[3][]
 * address[][6][], ...
 */
var SolidityTypeAddress = function () {
    this._inputFormatter = f.formatInputInt;
    this._outputFormatter = f.formatOutputAddress;
};

SolidityTypeAddress.prototype = new SolidityType({});
SolidityTypeAddress.prototype.constructor = SolidityTypeAddress;

SolidityTypeAddress.prototype.isType = function (name) {
    return !!name.match(/address(\[([0-9]*)\])?/);
};

module.exports = SolidityTypeAddress;

},{"./formatters":9,"./type":14}],5:[function(require,module,exports){
var f = require('./formatters');
var SolidityType = require('./type');

/**
 * SolidityTypeBool is a prootype that represents bool type
 * It matches:
 * bool
 * bool[]
 * bool[4]
 * bool[][]
 * bool[3][]
 * bool[][6][], ...
 */
var SolidityTypeBool = function () {
    this._inputFormatter = f.formatInputBool;
    this._outputFormatter = f.formatOutputBool;
};

SolidityTypeBool.prototype = new SolidityType({});
SolidityTypeBool.prototype.constructor = SolidityTypeBool;

SolidityTypeBool.prototype.isType = function (name) {
    return !!name.match(/^bool(\[([0-9]*)\])*$/);
};

module.exports = SolidityTypeBool;

},{"./formatters":9,"./type":14}],6:[function(require,module,exports){
var f = require('./formatters');
var SolidityType = require('./type');

/**
 * SolidityTypeBytes is a prototype that represents the bytes type.
 * It matches:
 * bytes
 * bytes[]
 * bytes[4]
 * bytes[][]
 * bytes[3][]
 * bytes[][6][], ...
 * bytes32
 * bytes8[4]
 * bytes[3][]
 */
var SolidityTypeBytes = function () {
    this._inputFormatter = f.formatInputBytes;
    this._outputFormatter = f.formatOutputBytes;
};

SolidityTypeBytes.prototype = new SolidityType({});
SolidityTypeBytes.prototype.constructor = SolidityTypeBytes;

SolidityTypeBytes.prototype.isType = function (name) {
    return !!name.match(/^bytes([0-9]{1,})(\[([0-9]*)\])*$/);
};

module.exports = SolidityTypeBytes;

},{"./formatters":9,"./type":14}],7:[function(require,module,exports){
/*
    This file is part of web3.js.

    web3.js is free software: you can redistribute it and/or modify
    it under the terms of the GNU Lesser General Public License as published by
    the Free Software Foundation, either version 3 of the License, or
    (at your option) any later version.

    web3.js is distributed in the hope that it will be useful,
    but WITHOUT ANY WARRANTY; without even the implied warranty of
    MERCHANTABILITY or FITNESS FOR A PARTICULAR PURPOSE.  See the
    GNU Lesser General Public License for more details.

    You should have received a copy of the GNU Lesser General Public License
    along with web3.js.  If not, see <http://www.gnu.org/licenses/>.
*/
/**
 * @file coder.js
 * @author Marek Kotewicz <marek@ethdev.com>
 * @date 2015
 */

var f = require('./formatters');

var SolidityTypeAddress = require('./address');
var SolidityTypeBool = require('./bool');
var SolidityTypeInt = require('./int');
var SolidityTypeUInt = require('./uint');
var SolidityTypeDynamicBytes = require('./dynamicbytes');
var SolidityTypeString = require('./string');
var SolidityTypeReal = require('./real');
var SolidityTypeUReal = require('./ureal');
var SolidityTypeBytes = require('./bytes');

var isDynamic = function (solidityType, type) {
   return solidityType.isDynamicType(type) ||
          solidityType.isDynamicArray(type);
};

/**
 * SolidityCoder prototype should be used to encode/decode solidity params of any type
 */
var SolidityCoder = function (types) {
    this._types = types;
};

/**
 * This method should be used to transform type to SolidityType
 *
 * @method _requireType
 * @param {String} type
 * @returns {SolidityType}
 * @throws {Error} throws if no matching type is found
 */
SolidityCoder.prototype._requireType = function (type) {
    var solidityType = this._types.filter(function (t) {
        return t.isType(type);
    })[0];

    if (!solidityType) {
        throw Error('invalid solidity type!: ' + type);
    }

    return solidityType;
};

/**
 * Should be used to encode plain param
 *
 * @method encodeParam
 * @param {String} type
 * @param {Object} plain param
 * @return {String} encoded plain param
 */
SolidityCoder.prototype.encodeParam = function (type, param) {
    return this.encodeParams([type], [param]);
};

/**
 * Should be used to encode list of params
 *
 * @method encodeParams
 * @param {Array} types
 * @param {Array} params
 * @return {String} encoded list of params
 */
SolidityCoder.prototype.encodeParams = function (types, params) {
    var solidityTypes = this.getSolidityTypes(types);

    var encodeds = solidityTypes.map(function (solidityType, index) {
        return solidityType.encode(params[index], types[index]);
    });

    var dynamicOffset = solidityTypes.reduce(function (acc, solidityType, index) {
        var staticPartLength = solidityType.staticPartLength(types[index]);
        var roundedStaticPartLength = Math.floor((staticPartLength + 31) / 32) * 32;

        return acc + (isDynamic(solidityTypes[index], types[index]) ?
            32 :
            roundedStaticPartLength);
    }, 0);

    var result = this.encodeMultiWithOffset(types, solidityTypes, encodeds, dynamicOffset);

    return result;
};

SolidityCoder.prototype.encodeMultiWithOffset = function (types, solidityTypes, encodeds, dynamicOffset) {
    var result = "";
    var self = this;

    types.forEach(function (type, i) {
        if (isDynamic(solidityTypes[i], types[i])) {
            result += f.formatInputInt(dynamicOffset).encode();
            var e = self.encodeWithOffset(types[i], solidityTypes[i], encodeds[i], dynamicOffset);
            dynamicOffset += e.length / 2;
        } else {
            // don't add length to dynamicOffset. it's already counted
            result += self.encodeWithOffset(types[i], solidityTypes[i], encodeds[i], dynamicOffset);
        }

        // TODO: figure out nested arrays
    });

    types.forEach(function (type, i) {
        if (isDynamic(solidityTypes[i], types[i])) {
            var e = self.encodeWithOffset(types[i], solidityTypes[i], encodeds[i], dynamicOffset);
            dynamicOffset += e.length / 2;
            result += e;
        }
    });
    return result;
};

// TODO: refactor whole encoding!
SolidityCoder.prototype.encodeWithOffset = function (type, solidityType, encoded, offset) {
    var self = this;
    if (solidityType.isDynamicArray(type)) {
        return (function () {
            // offset was already set
            var nestedName = solidityType.nestedName(type);
            var nestedStaticPartLength = solidityType.staticPartLength(nestedName);
            var result = encoded[0];

            (function () {
                var previousLength = 2; // in int
                if (solidityType.isDynamicArray(nestedName)) {
                    for (var i = 1; i < encoded.length; i++) {
                        previousLength += +(encoded[i - 1])[0] || 0;
                        result += f.formatInputInt(offset + i * nestedStaticPartLength + previousLength * 32).encode();
                    }
                }
            })();

            // first element is length, skip it
            (function () {
                for (var i = 0; i < encoded.length - 1; i++) {
                    var additionalOffset = result / 2;
                    result += self.encodeWithOffset(nestedName, solidityType, encoded[i + 1], offset +  additionalOffset);
                }
            })();

            return result;
        })();

    } else if (solidityType.isStaticArray(type)) {
        return (function () {
            var nestedName = solidityType.nestedName(type);
            var nestedStaticPartLength = solidityType.staticPartLength(nestedName);
            var result = "";


            if (solidityType.isDynamicArray(nestedName)) {
                (function () {
                    var previousLength = 0; // in int
                    for (var i = 0; i < encoded.length; i++) {
                        // calculate length of previous item
                        previousLength += +(encoded[i - 1] || [])[0] || 0;
                        result += f.formatInputInt(offset + i * nestedStaticPartLength + previousLength * 32).encode();
                    }
                })();
            }

            (function () {
                for (var i = 0; i < encoded.length; i++) {
                    var additionalOffset = result / 2;
                    result += self.encodeWithOffset(nestedName, solidityType, encoded[i], offset + additionalOffset);
                }
            })();

            return result;
        })();
    }

    return encoded;
};

/**
 * Should be used to decode bytes to plain param
 *
 * @method decodeParam
 * @param {String} type
 * @param {String} bytes
 * @return {Object} plain param
 */
SolidityCoder.prototype.decodeParam = function (type, bytes) {
    return this.decodeParams([type], bytes)[0];
};

/**
 * Should be used to decode list of params
 *
 * @method decodeParam
 * @param {Array} types
 * @param {String} bytes
 * @return {Array} array of plain params
 */
SolidityCoder.prototype.decodeParams = function (types, bytes) {
    var solidityTypes = this.getSolidityTypes(types);
    var offsets = this.getOffsets(types, solidityTypes);

    return solidityTypes.map(function (solidityType, index) {
        return solidityType.decode(bytes, offsets[index],  types[index], index);
    });
};

SolidityCoder.prototype.getOffsets = function (types, solidityTypes) {
    var lengths =  solidityTypes.map(function (solidityType, index) {
        return solidityType.staticPartLength(types[index]);
    });

    for (var i = 1; i < lengths.length; i++) {
         // sum with length of previous element
        lengths[i] += lengths[i - 1];
    }

    return lengths.map(function (length, index) {
        // remove the current length, so the length is sum of previous elements
        var staticPartLength = solidityTypes[index].staticPartLength(types[index]);
        return length - staticPartLength;
    });
};

SolidityCoder.prototype.getSolidityTypes = function (types) {
    var self = this;
    return types.map(function (type) {
        return self._requireType(type);
    });
};

var coder = new SolidityCoder([
    new SolidityTypeAddress(),
    new SolidityTypeBool(),
    new SolidityTypeInt(),
    new SolidityTypeUInt(),
    new SolidityTypeDynamicBytes(),
    new SolidityTypeBytes(),
    new SolidityTypeString(),
    new SolidityTypeReal(),
    new SolidityTypeUReal()
]);

module.exports = coder;

},{"./address":4,"./bool":5,"./bytes":6,"./dynamicbytes":8,"./formatters":9,"./int":10,"./real":12,"./string":13,"./uint":15,"./ureal":16}],8:[function(require,module,exports){
var f = require('./formatters');
var SolidityType = require('./type');

var SolidityTypeDynamicBytes = function () {
    this._inputFormatter = f.formatInputDynamicBytes;
    this._outputFormatter = f.formatOutputDynamicBytes;
};

SolidityTypeDynamicBytes.prototype = new SolidityType({});
SolidityTypeDynamicBytes.prototype.constructor = SolidityTypeDynamicBytes;

SolidityTypeDynamicBytes.prototype.isType = function (name) {
    return !!name.match(/^bytes(\[([0-9]*)\])*$/);
};

SolidityTypeDynamicBytes.prototype.isDynamicType = function () {
    return true;
};

module.exports = SolidityTypeDynamicBytes;

},{"./formatters":9,"./type":14}],9:[function(require,module,exports){
/*
    This file is part of web3.js.

    web3.js is free software: you can redistribute it and/or modify
    it under the terms of the GNU Lesser General Public License as published by
    the Free Software Foundation, either version 3 of the License, or
    (at your option) any later version.

    web3.js is distributed in the hope that it will be useful,
    but WITHOUT ANY WARRANTY; without even the implied warranty of
    MERCHANTABILITY or FITNESS FOR A PARTICULAR PURPOSE.  See the
    GNU Lesser General Public License for more details.

    You should have received a copy of the GNU Lesser General Public License
    along with web3.js.  If not, see <http://www.gnu.org/licenses/>.
*/
/**
 * @file formatters.js
 * @author Marek Kotewicz <marek@ethdev.com>
 * @date 2015
 */

var BigNumber = require('bignumber.js');
var utils = require('../utils/utils');
var c = require('../utils/config');
var SolidityParam = require('./param');


/**
 * Formats input value to byte representation of int
 * If value is negative, return it's two's complement
 * If the value is floating point, round it down
 *
 * @method formatInputInt
 * @param {String|Number|BigNumber} value that needs to be formatted
 * @returns {SolidityParam}
 */
var formatInputInt = function (value) {
    BigNumber.config(c.ETH_BIGNUMBER_ROUNDING_MODE);
    var result = utils.padLeft(utils.toTwosComplement(value).toString(16), 64);
    return new SolidityParam(result);
};

/**
 * Formats input bytes
 *
 * @method formatInputBytes
 * @param {String}
 * @returns {SolidityParam}
 */
var formatInputBytes = function (value) {
    var result = utils.toHex(value).substr(2);
    var l = Math.floor((result.length + 63) / 64);
    result = utils.padRight(result, l * 64);
    return new SolidityParam(result);
};

/**
 * Formats input bytes
 *
 * @method formatDynamicInputBytes
 * @param {String}
 * @returns {SolidityParam}
 */
var formatInputDynamicBytes = function (value) {
    var result = utils.toHex(value).substr(2);
    var length = result.length / 2;
    var l = Math.floor((result.length + 63) / 64);
    result = utils.padRight(result, l * 64);
    return new SolidityParam(formatInputInt(length).value + result);
};

/**
 * Formats input value to byte representation of string
 *
 * @method formatInputString
 * @param {String}
 * @returns {SolidityParam}
 */
var formatInputString = function (value) {
    var result = utils.fromUtf8(value).substr(2);
    var length = result.length / 2;
    var l = Math.floor((result.length + 63) / 64);
    result = utils.padRight(result, l * 64);
    return new SolidityParam(formatInputInt(length).value + result);
};

/**
 * Formats input value to byte representation of bool
 *
 * @method formatInputBool
 * @param {Boolean}
 * @returns {SolidityParam}
 */
var formatInputBool = function (value) {
    var result = '000000000000000000000000000000000000000000000000000000000000000' + (value ?  '1' : '0');
    return new SolidityParam(result);
};

/**
 * Formats input value to byte representation of real
 * Values are multiplied by 2^m and encoded as integers
 *
 * @method formatInputReal
 * @param {String|Number|BigNumber}
 * @returns {SolidityParam}
 */
var formatInputReal = function (value) {
    return formatInputInt(new BigNumber(value).times(new BigNumber(2).pow(128)));
};

/**
 * Check if input value is negative
 *
 * @method signedIsNegative
 * @param {String} value is hex format
 * @returns {Boolean} true if it is negative, otherwise false
 */
var signedIsNegative = function (value) {
    return (new BigNumber(value.substr(0, 1), 16).toString(2).substr(0, 1)) === '1';
};

/**
 * Formats right-aligned output bytes to int
 *
 * @method formatOutputInt
 * @param {SolidityParam} param
 * @returns {BigNumber} right-aligned output bytes formatted to big number
 */
var formatOutputInt = function (param) {
    var value = param.staticPart() || "0";

    // check if it's negative number
    // it is, return two's complement
    if (signedIsNegative(value)) {
        return new BigNumber(value, 16).minus(new BigNumber('ffffffffffffffffffffffffffffffffffffffffffffffffffffffffffffffff', 16)).minus(1);
    }
    return new BigNumber(value, 16);
};

/**
 * Formats right-aligned output bytes to uint
 *
 * @method formatOutputUInt
 * @param {SolidityParam}
 * @returns {BigNumeber} right-aligned output bytes formatted to uint
 */
var formatOutputUInt = function (param) {
    var value = param.staticPart() || "0";
    return new BigNumber(value, 16);
};

/**
 * Formats right-aligned output bytes to real
 *
 * @method formatOutputReal
 * @param {SolidityParam}
 * @returns {BigNumber} input bytes formatted to real
 */
var formatOutputReal = function (param) {
    return formatOutputInt(param).dividedBy(new BigNumber(2).pow(128));
};

/**
 * Formats right-aligned output bytes to ureal
 *
 * @method formatOutputUReal
 * @param {SolidityParam}
 * @returns {BigNumber} input bytes formatted to ureal
 */
var formatOutputUReal = function (param) {
    return formatOutputUInt(param).dividedBy(new BigNumber(2).pow(128));
};

/**
 * Should be used to format output bool
 *
 * @method formatOutputBool
 * @param {SolidityParam}
 * @returns {Boolean} right-aligned input bytes formatted to bool
 */
var formatOutputBool = function (param) {
    return param.staticPart() === '0000000000000000000000000000000000000000000000000000000000000001' ? true : false;
};

/**
 * Should be used to format output bytes
 *
 * @method formatOutputBytes
 * @param {SolidityParam} left-aligned hex representation of string
 * @param {String} name type name
 * @returns {String} hex string
 */
var formatOutputBytes = function (param, name) {
    var matches = name.match(/^bytes([0-9]*)/);
    var size = parseInt(matches[1]);
    return '0x' + param.staticPart().slice(0, 2 * size);
};

/**
 * Should be used to format output bytes
 *
 * @method formatOutputDynamicBytes
 * @param {SolidityParam} left-aligned hex representation of string
 * @returns {String} hex string
 */
var formatOutputDynamicBytes = function (param) {
    var length = (new BigNumber(param.dynamicPart().slice(0, 64), 16)).toNumber() * 2;
    return '0x' + param.dynamicPart().substr(64, length);
};

/**
 * Should be used to format output string
 *
 * @method formatOutputString
 * @param {SolidityParam} left-aligned hex representation of string
 * @returns {String} ascii string
 */
var formatOutputString = function (param) {
    var length = (new BigNumber(param.dynamicPart().slice(0, 64), 16)).toNumber() * 2;
    return utils.toUtf8(param.dynamicPart().substr(64, length));
};

/**
 * Should be used to format output address
 *
 * @method formatOutputAddress
 * @param {SolidityParam} right-aligned input bytes
 * @returns {String} address
 */
var formatOutputAddress = function (param) {
    var value = param.staticPart();
    return "0x" + value.slice(value.length - 40, value.length);
};

module.exports = {
    formatInputInt: formatInputInt,
    formatInputBytes: formatInputBytes,
    formatInputDynamicBytes: formatInputDynamicBytes,
    formatInputString: formatInputString,
    formatInputBool: formatInputBool,
    formatInputReal: formatInputReal,
    formatOutputInt: formatOutputInt,
    formatOutputUInt: formatOutputUInt,
    formatOutputReal: formatOutputReal,
    formatOutputUReal: formatOutputUReal,
    formatOutputBool: formatOutputBool,
    formatOutputBytes: formatOutputBytes,
    formatOutputDynamicBytes: formatOutputDynamicBytes,
    formatOutputString: formatOutputString,
    formatOutputAddress: formatOutputAddress
};

},{"../utils/config":18,"../utils/utils":20,"./param":11,"bignumber.js":"bignumber.js"}],10:[function(require,module,exports){
var f = require('./formatters');
var SolidityType = require('./type');

/**
 * SolidityTypeInt is a prootype that represents int type
 * It matches:
 * int
 * int[]
 * int[4]
 * int[][]
 * int[3][]
 * int[][6][], ...
 * int32
 * int64[]
 * int8[4]
 * int256[][]
 * int[3][]
 * int64[][6][], ...
 */
var SolidityTypeInt = function () {
    this._inputFormatter = f.formatInputInt;
    this._outputFormatter = f.formatOutputInt;
};

SolidityTypeInt.prototype = new SolidityType({});
SolidityTypeInt.prototype.constructor = SolidityTypeInt;

SolidityTypeInt.prototype.isType = function (name) {
    return !!name.match(/^int([0-9]*)?(\[([0-9]*)\])*$/);
};

module.exports = SolidityTypeInt;

},{"./formatters":9,"./type":14}],11:[function(require,module,exports){
/*
    This file is part of web3.js.

    web3.js is free software: you can redistribute it and/or modify
    it under the terms of the GNU Lesser General Public License as published by
    the Free Software Foundation, either version 3 of the License, or
    (at your option) any later version.

    web3.js is distributed in the hope that it will be useful,
    but WITHOUT ANY WARRANTY; without even the implied warranty of
    MERCHANTABILITY or FITNESS FOR A PARTICULAR PURPOSE.  See the
    GNU Lesser General Public License for more details.

    You should have received a copy of the GNU Lesser General Public License
    along with web3.js.  If not, see <http://www.gnu.org/licenses/>.
*/
/** 
 * @file param.js
 * @author Marek Kotewicz <marek@ethdev.com>
 * @date 2015
 */

var utils = require('../utils/utils');

/**
 * SolidityParam object prototype.
 * Should be used when encoding, decoding solidity bytes
 */
var SolidityParam = function (value, offset) {
    this.value = value || '';
    this.offset = offset; // offset in bytes
};

/**
 * This method should be used to get length of params's dynamic part
 * 
 * @method dynamicPartLength
 * @returns {Number} length of dynamic part (in bytes)
 */
SolidityParam.prototype.dynamicPartLength = function () {
    return this.dynamicPart().length / 2;
};

/**
 * This method should be used to create copy of solidity param with different offset
 *
 * @method withOffset
 * @param {Number} offset length in bytes
 * @returns {SolidityParam} new solidity param with applied offset
 */
SolidityParam.prototype.withOffset = function (offset) {
    return new SolidityParam(this.value, offset);
};

/**
 * This method should be used to combine solidity params together
 * eg. when appending an array
 *
 * @method combine
 * @param {SolidityParam} param with which we should combine
 * @param {SolidityParam} result of combination
 */
SolidityParam.prototype.combine = function (param) {
    return new SolidityParam(this.value + param.value); 
};

/**
 * This method should be called to check if param has dynamic size.
 * If it has, it returns true, otherwise false
 *
 * @method isDynamic
 * @returns {Boolean}
 */
SolidityParam.prototype.isDynamic = function () {
    return this.offset !== undefined;
};

/**
 * This method should be called to transform offset to bytes
 *
 * @method offsetAsBytes
 * @returns {String} bytes representation of offset
 */
SolidityParam.prototype.offsetAsBytes = function () {
    return !this.isDynamic() ? '' : utils.padLeft(utils.toTwosComplement(this.offset).toString(16), 64);
};

/**
 * This method should be called to get static part of param
 *
 * @method staticPart
 * @returns {String} offset if it is a dynamic param, otherwise value
 */
SolidityParam.prototype.staticPart = function () {
    if (!this.isDynamic()) {
        return this.value; 
    } 
    return this.offsetAsBytes();
};

/**
 * This method should be called to get dynamic part of param
 *
 * @method dynamicPart
 * @returns {String} returns a value if it is a dynamic param, otherwise empty string
 */
SolidityParam.prototype.dynamicPart = function () {
    return this.isDynamic() ? this.value : '';
};

/**
 * This method should be called to encode param
 *
 * @method encode
 * @returns {String}
 */
SolidityParam.prototype.encode = function () {
    return this.staticPart() + this.dynamicPart();
};

/**
 * This method should be called to encode array of params
 *
 * @method encodeList
 * @param {Array[SolidityParam]} params
 * @returns {String}
 */
SolidityParam.encodeList = function (params) {
    
    // updating offsets
    var totalOffset = params.length * 32;
    var offsetParams = params.map(function (param) {
        if (!param.isDynamic()) {
            return param;
        }
        var offset = totalOffset;
        totalOffset += param.dynamicPartLength();
        return param.withOffset(offset);
    });

    // encode everything!
    return offsetParams.reduce(function (result, param) {
        return result + param.dynamicPart();
    }, offsetParams.reduce(function (result, param) {
        return result + param.staticPart();
    }, ''));
};



module.exports = SolidityParam;


},{"../utils/utils":20}],12:[function(require,module,exports){
var f = require('./formatters');
var SolidityType = require('./type');

/**
 * SolidityTypeReal is a prootype that represents real type
 * It matches:
 * real
 * real[]
 * real[4]
 * real[][]
 * real[3][]
 * real[][6][], ...
 * real32
 * real64[]
 * real8[4]
 * real256[][]
 * real[3][]
 * real64[][6][], ...
 */
var SolidityTypeReal = function () {
    this._inputFormatter = f.formatInputReal;
    this._outputFormatter = f.formatOutputReal;
};

SolidityTypeReal.prototype = new SolidityType({});
SolidityTypeReal.prototype.constructor = SolidityTypeReal;

SolidityTypeReal.prototype.isType = function (name) {
    return !!name.match(/real([0-9]*)?(\[([0-9]*)\])?/);
};

module.exports = SolidityTypeReal;

},{"./formatters":9,"./type":14}],13:[function(require,module,exports){
var f = require('./formatters');
var SolidityType = require('./type');

var SolidityTypeString = function () {
    this._inputFormatter = f.formatInputString;
    this._outputFormatter = f.formatOutputString;
};

SolidityTypeString.prototype = new SolidityType({});
SolidityTypeString.prototype.constructor = SolidityTypeString;

SolidityTypeString.prototype.isType = function (name) {
    return !!name.match(/^string(\[([0-9]*)\])*$/);
};

SolidityTypeString.prototype.isDynamicType = function () {
    return true;
};

module.exports = SolidityTypeString;

},{"./formatters":9,"./type":14}],14:[function(require,module,exports){
var f = require('./formatters');
var SolidityParam = require('./param');

/**
 * SolidityType prototype is used to encode/decode solidity params of certain type
 */
var SolidityType = function (config) {
    this._inputFormatter = config.inputFormatter;
    this._outputFormatter = config.outputFormatter;
};

/**
 * Should be used to determine if this SolidityType do match given name
 *
 * @method isType
 * @param {String} name
 * @return {Bool} true if type match this SolidityType, otherwise false
 */
SolidityType.prototype.isType = function (name) {
    throw "this method should be overrwritten for type " + name;
};

/**
 * Should be used to determine what is the length of static part in given type
 *
 * @method staticPartLength
 * @param {String} name
 * @return {Number} length of static part in bytes
 */
SolidityType.prototype.staticPartLength = function (name) {
    // If name isn't an array then treat it like a single element array.
    return (this.nestedTypes(name) || ['[1]'])
        .map(function (type) {
            // the length of the nested array
            return parseInt(type.slice(1, -1), 10) || 1;
        })
        .reduce(function (previous, current) {
            return previous * current;
        // all basic types are 32 bytes long
        }, 32);
};

/**
 * Should be used to determine if type is dynamic array
 * eg:
 * "type[]" => true
 * "type[4]" => false
 *
 * @method isDynamicArray
 * @param {String} name
 * @return {Bool} true if the type is dynamic array
 */
SolidityType.prototype.isDynamicArray = function (name) {
    var nestedTypes = this.nestedTypes(name);
    return !!nestedTypes && !nestedTypes[nestedTypes.length - 1].match(/[0-9]{1,}/g);
};

/**
 * Should be used to determine if type is static array
 * eg:
 * "type[]" => false
 * "type[4]" => true
 *
 * @method isStaticArray
 * @param {String} name
 * @return {Bool} true if the type is static array
 */
SolidityType.prototype.isStaticArray = function (name) {
    var nestedTypes = this.nestedTypes(name);
    return !!nestedTypes && !!nestedTypes[nestedTypes.length - 1].match(/[0-9]{1,}/g);
};

/**
 * Should return length of static array
 * eg.
 * "int[32]" => 32
 * "int256[14]" => 14
 * "int[2][3]" => 3
 * "int" => 1
 * "int[1]" => 1
 * "int[]" => 1
 *
 * @method staticArrayLength
 * @param {String} name
 * @return {Number} static array length
 */
SolidityType.prototype.staticArrayLength = function (name) {
    var nestedTypes = this.nestedTypes(name);
    if (nestedTypes) {
       return parseInt(nestedTypes[nestedTypes.length - 1].match(/[0-9]{1,}/g) || 1);
    }
    return 1;
};

/**
 * Should return nested type
 * eg.
 * "int[32]" => "int"
 * "int256[14]" => "int256"
 * "int[2][3]" => "int[2]"
 * "int" => "int"
 * "int[]" => "int"
 *
 * @method nestedName
 * @param {String} name
 * @return {String} nested name
 */
SolidityType.prototype.nestedName = function (name) {
    // remove last [] in name
    var nestedTypes = this.nestedTypes(name);
    if (!nestedTypes) {
        return name;
    }

    return name.substr(0, name.length - nestedTypes[nestedTypes.length - 1].length);
};

/**
 * Should return true if type has dynamic size by default
 * such types are "string", "bytes"
 *
 * @method isDynamicType
 * @param {String} name
 * @return {Bool} true if is dynamic, otherwise false
 */
SolidityType.prototype.isDynamicType = function () {
    return false;
};

/**
 * Should return array of nested types
 * eg.
 * "int[2][3][]" => ["[2]", "[3]", "[]"]
 * "int[] => ["[]"]
 * "int" => null
 *
 * @method nestedTypes
 * @param {String} name
 * @return {Array} array of nested types
 */
SolidityType.prototype.nestedTypes = function (name) {
    // return list of strings eg. "[]", "[3]", "[]", "[2]"
    return name.match(/(\[[0-9]*\])/g);
};

/**
 * Should be used to encode the value
 *
 * @method encode
 * @param {Object} value
 * @param {String} name
 * @return {String} encoded value
 */
SolidityType.prototype.encode = function (value, name) {
    var self = this;
    if (this.isDynamicArray(name)) {

        return (function () {
            var length = value.length;                          // in int
            var nestedName = self.nestedName(name);

            var result = [];
            result.push(f.formatInputInt(length).encode());

            value.forEach(function (v) {
                result.push(self.encode(v, nestedName));
            });

            return result;
        })();

    } else if (this.isStaticArray(name)) {

        return (function () {
            var length = self.staticArrayLength(name);          // in int
            var nestedName = self.nestedName(name);

            var result = [];
            for (var i = 0; i < length; i++) {
                result.push(self.encode(value[i], nestedName));
            }

            return result;
        })();

    }

    return this._inputFormatter(value, name).encode();
};

/**
 * Should be used to decode value from bytes
 *
 * @method decode
 * @param {String} bytes
 * @param {Number} offset in bytes
 * @param {String} name type name
 * @returns {Object} decoded value
 */
SolidityType.prototype.decode = function (bytes, offset, name) {
    var self = this;

    if (this.isDynamicArray(name)) {

        return (function () {
            var arrayOffset = parseInt('0x' + bytes.substr(offset * 2, 64)); // in bytes
            var length = parseInt('0x' + bytes.substr(arrayOffset * 2, 64)); // in int
            var arrayStart = arrayOffset + 32; // array starts after length; // in bytes

            var nestedName = self.nestedName(name);
            var nestedStaticPartLength = self.staticPartLength(nestedName);  // in bytes
            var roundedNestedStaticPartLength = Math.floor((nestedStaticPartLength + 31) / 32) * 32;
            var result = [];

            for (var i = 0; i < length * roundedNestedStaticPartLength; i += roundedNestedStaticPartLength) {
                result.push(self.decode(bytes, arrayStart + i, nestedName));
            }

            return result;
        })();

    } else if (this.isStaticArray(name)) {

        return (function () {
            var length = self.staticArrayLength(name);                      // in int
            var arrayStart = offset;                                        // in bytes

            var nestedName = self.nestedName(name);
            var nestedStaticPartLength = self.staticPartLength(nestedName); // in bytes
            var roundedNestedStaticPartLength = Math.floor((nestedStaticPartLength + 31) / 32) * 32;
            var result = [];

            for (var i = 0; i < length * roundedNestedStaticPartLength; i += roundedNestedStaticPartLength) {
                result.push(self.decode(bytes, arrayStart + i, nestedName));
            }

            return result;
        })();
    } else if (this.isDynamicType(name)) {

        return (function () {
            var dynamicOffset = parseInt('0x' + bytes.substr(offset * 2, 64));      // in bytes
            var length = parseInt('0x' + bytes.substr(dynamicOffset * 2, 64));      // in bytes
            var roundedLength = Math.floor((length + 31) / 32);                     // in int
            var param = new SolidityParam(bytes.substr(dynamicOffset * 2, ( 1 + roundedLength) * 64), 0);
            return self._outputFormatter(param, name);
        })();
    }

    var length = this.staticPartLength(name);
    var param = new SolidityParam(bytes.substr(offset * 2, length * 2));
    return this._outputFormatter(param, name);
};

module.exports = SolidityType;

},{"./formatters":9,"./param":11}],15:[function(require,module,exports){
var f = require('./formatters');
var SolidityType = require('./type');

/**
 * SolidityTypeUInt is a prootype that represents uint type
 * It matches:
 * uint
 * uint[]
 * uint[4]
 * uint[][]
 * uint[3][]
 * uint[][6][], ...
 * uint32
 * uint64[]
 * uint8[4]
 * uint256[][]
 * uint[3][]
 * uint64[][6][], ...
 */
var SolidityTypeUInt = function () {
    this._inputFormatter = f.formatInputInt;
    this._outputFormatter = f.formatOutputUInt;
};

SolidityTypeUInt.prototype = new SolidityType({});
SolidityTypeUInt.prototype.constructor = SolidityTypeUInt;

SolidityTypeUInt.prototype.isType = function (name) {
    return !!name.match(/^uint([0-9]*)?(\[([0-9]*)\])*$/);
};

module.exports = SolidityTypeUInt;

},{"./formatters":9,"./type":14}],16:[function(require,module,exports){
var f = require('./formatters');
var SolidityType = require('./type');

/**
 * SolidityTypeUReal is a prootype that represents ureal type
 * It matches:
 * ureal
 * ureal[]
 * ureal[4]
 * ureal[][]
 * ureal[3][]
 * ureal[][6][], ...
 * ureal32
 * ureal64[]
 * ureal8[4]
 * ureal256[][]
 * ureal[3][]
 * ureal64[][6][], ...
 */
var SolidityTypeUReal = function () {
    this._inputFormatter = f.formatInputReal;
    this._outputFormatter = f.formatOutputUReal;
};

SolidityTypeUReal.prototype = new SolidityType({});
SolidityTypeUReal.prototype.constructor = SolidityTypeUReal;

SolidityTypeUReal.prototype.isType = function (name) {
    return !!name.match(/^ureal([0-9]*)?(\[([0-9]*)\])*$/);
};

module.exports = SolidityTypeUReal;

},{"./formatters":9,"./type":14}],17:[function(require,module,exports){
'use strict';

// go env doesn't have and need XMLHttpRequest
if (typeof XMLHttpRequest === 'undefined') {
    exports.XMLHttpRequest = {};
} else {
    exports.XMLHttpRequest = XMLHttpRequest; // jshint ignore:line
}


},{}],18:[function(require,module,exports){
/*
    This file is part of web3.js.

    web3.js is free software: you can redistribute it and/or modify
    it under the terms of the GNU Lesser General Public License as published by
    the Free Software Foundation, either version 3 of the License, or
    (at your option) any later version.

    web3.js is distributed in the hope that it will be useful,
    but WITHOUT ANY WARRANTY; without even the implied warranty of
    MERCHANTABILITY or FITNESS FOR A PARTICULAR PURPOSE.  See the
    GNU Lesser General Public License for more details.

    You should have received a copy of the GNU Lesser General Public License
    along with web3.js.  If not, see <http://www.gnu.org/licenses/>.
*/
/** @file config.js
 * @authors:
 *   Marek Kotewicz <marek@ethdev.com>
 * @date 2015
 */

/**
 * Utils
 * 
 * @module utils
 */

/**
 * Utility functions
 * 
 * @class [utils] config
 * @constructor
 */


/// required to define ETH_BIGNUMBER_ROUNDING_MODE
var BigNumber = require('bignumber.js');

var ETH_UNITS = [
    'wei',
    'kwei',
    'Mwei',
    'Gwei',
    'szabo',
    'finney',
    'femtoether',
    'picoether',
    'nanoether',
    'microether',
    'milliether',
    'nano',
    'micro',
    'milli',
    'ether',
    'grand',
    'Mether',
    'Gether',
    'Tether',
    'Pether',
    'Eether',
    'Zether',
    'Yether',
    'Nether',
    'Dether',
    'Vether',
    'Uether'
];

module.exports = {
    ETH_PADDING: 32,
    ETH_SIGNATURE_LENGTH: 4,
    ETH_UNITS: ETH_UNITS,
    ETH_BIGNUMBER_ROUNDING_MODE: { ROUNDING_MODE: BigNumber.ROUND_DOWN },
    ETH_POLLING_TIMEOUT: 1000/2,
    defaultBlock: 'latest',
    defaultAccount: undefined
};


},{"bignumber.js":"bignumber.js"}],19:[function(require,module,exports){
/*
    This file is part of web3.js.

    web3.js is free software: you can redistribute it and/or modify
    it under the terms of the GNU Lesser General Public License as published by
    the Free Software Foundation, either version 3 of the License, or
    (at your option) any later version.

    web3.js is distributed in the hope that it will be useful,
    but WITHOUT ANY WARRANTY; without even the implied warranty of
    MERCHANTABILITY or FITNESS FOR A PARTICULAR PURPOSE.  See the
    GNU Lesser General Public License for more details.

    You should have received a copy of the GNU Lesser General Public License
    along with web3.js.  If not, see <http://www.gnu.org/licenses/>.
*/
/** 
 * @file sha3.js
 * @author Marek Kotewicz <marek@ethdev.com>
 * @date 2015
 */

var CryptoJS = require('crypto-js');
var sha3 = require('crypto-js/sha3');

module.exports = function (value, options) {
    if (options && options.encoding === 'hex') {
        if (value.length > 2 && value.substr(0, 2) === '0x') {
            value = value.substr(2);
        }
        value = CryptoJS.enc.Hex.parse(value);
    }

    return sha3(value, {
        outputLength: 256
    }).toString();
};


},{"crypto-js":59,"crypto-js/sha3":80}],20:[function(require,module,exports){
/*
    This file is part of web3.js.

    web3.js is free software: you can redistribute it and/or modify
    it under the terms of the GNU Lesser General Public License as published by
    the Free Software Foundation, either version 3 of the License, or
    (at your option) any later version.

    web3.js is distributed in the hope that it will be useful,
    but WITHOUT ANY WARRANTY; without even the implied warranty of
    MERCHANTABILITY or FITNESS FOR A PARTICULAR PURPOSE.  See the
    GNU Lesser General Public License for more details.

    You should have received a copy of the GNU Lesser General Public License
    along with web3.js.  If not, see <http://www.gnu.org/licenses/>.
*/
/**
 * @file utils.js
 * @author Marek Kotewicz <marek@ethdev.com>
 * @date 2015
 */

/**
 * Utils
 *
 * @module utils
 */

/**
 * Utility functions
 *
 * @class [utils] utils
 * @constructor
 */


var BigNumber = require('bignumber.js');
var sha3 = require('./sha3.js');
var utf8 = require('utf8');

var unitMap = {
    'noether':      '0',
    'wei':          '1',
    'kwei':         '1000',
    'Kwei':         '1000',
    'babbage':      '1000',
    'femtoether':   '1000',
    'mwei':         '1000000',
    'Mwei':         '1000000',
    'lovelace':     '1000000',
    'picoether':    '1000000',
    'gwei':         '1000000000',
    'Gwei':         '1000000000',
    'shannon':      '1000000000',
    'nanoether':    '1000000000',
    'nano':         '1000000000',
    'szabo':        '1000000000000',
    'microether':   '1000000000000',
    'micro':        '1000000000000',
    'finney':       '1000000000000000',
    'milliether':    '1000000000000000',
    'milli':         '1000000000000000',
    'ether':        '1000000000000000000',
    'kether':       '1000000000000000000000',
    'grand':        '1000000000000000000000',
    'mether':       '1000000000000000000000000',
    'gether':       '1000000000000000000000000000',
    'tether':       '1000000000000000000000000000000'
};

/**
 * Should be called to pad string to expected length
 *
 * @method padLeft
 * @param {String} string to be padded
 * @param {Number} characters that result string should have
 * @param {String} sign, by default 0
 * @returns {String} right aligned string
 */
var padLeft = function (string, chars, sign) {
    return new Array(chars - string.length + 1).join(sign ? sign : "0") + string;
};

/**
 * Should be called to pad string to expected length
 *
 * @method padRight
 * @param {String} string to be padded
 * @param {Number} characters that result string should have
 * @param {String} sign, by default 0
 * @returns {String} right aligned string
 */
var padRight = function (string, chars, sign) {
    return string + (new Array(chars - string.length + 1).join(sign ? sign : "0"));
};

/**
 * Should be called to get utf8 from it's hex representation
 *
 * @method toUtf8
 * @param {String} string in hex
 * @returns {String} ascii string representation of hex value
 */
var toUtf8 = function(hex) {
// Find termination
    var str = "";
    var i = 0, l = hex.length;
    if (hex.substring(0, 2) === '0x') {
        i = 2;
    }
    for (; i < l; i+=2) {
        var code = parseInt(hex.substr(i, 2), 16);
        if (code === 0)
            break;
        str += String.fromCharCode(code);
    }

    return utf8.decode(str);
};

/**
 * Should be called to get ascii from it's hex representation
 *
 * @method toAscii
 * @param {String} string in hex
 * @returns {String} ascii string representation of hex value
 */
var toAscii = function(hex) {
// Find termination
    var str = "";
    var i = 0, l = hex.length;
    if (hex.substring(0, 2) === '0x') {
        i = 2;
    }
    for (; i < l; i+=2) {
        var code = parseInt(hex.substr(i, 2), 16);
        str += String.fromCharCode(code);
    }

    return str;
};

/**
 * Should be called to get hex representation (prefixed by 0x) of utf8 string
 *
 * @method fromUtf8
 * @param {String} string
 * @param {Number} optional padding
 * @returns {String} hex representation of input string
 */
var fromUtf8 = function(str) {
    str = utf8.encode(str);
    var hex = "";
    for(var i = 0; i < str.length; i++) {
        var code = str.charCodeAt(i);
        if (code === 0)
            break;
        var n = code.toString(16);
        hex += n.length < 2 ? '0' + n : n;
    }

    return "0x" + hex;
};

/**
 * Should be called to get hex representation (prefixed by 0x) of ascii string
 *
 * @method fromAscii
 * @param {String} string
 * @param {Number} optional padding
 * @returns {String} hex representation of input string
 */
var fromAscii = function(str) {
    var hex = "";
    for(var i = 0; i < str.length; i++) {
        var code = str.charCodeAt(i);
        var n = code.toString(16);
        hex += n.length < 2 ? '0' + n : n;
    }

    return "0x" + hex;
};

/**
 * Should be used to create full function/event name from json abi
 *
 * @method transformToFullName
 * @param {Object} json-abi
 * @return {String} full fnction/event name
 */
var transformToFullName = function (json) {
    if (json.name.indexOf('(') !== -1) {
        return json.name;
    }

    var typeName = json.inputs.map(function(i){return i.type; }).join();
    return json.name + '(' + typeName + ')';
};

/**
 * Should be called to get display name of contract function
 *
 * @method extractDisplayName
 * @param {String} name of function/event
 * @returns {String} display name for function/event eg. multiply(uint256) -> multiply
 */
var extractDisplayName = function (name) {
    var length = name.indexOf('(');
    return length !== -1 ? name.substr(0, length) : name;
};

/// @returns overloaded part of function/event name
var extractTypeName = function (name) {
    /// TODO: make it invulnerable
    var length = name.indexOf('(');
    return length !== -1 ? name.substr(length + 1, name.length - 1 - (length + 1)).replace(' ', '') : "";
};

/**
 * Converts value to it's decimal representation in string
 *
 * @method toDecimal
 * @param {String|Number|BigNumber}
 * @return {String}
 */
var toDecimal = function (value) {
    return toBigNumber(value).toNumber();
};

/**
 * Converts value to it's hex representation
 *
 * @method fromDecimal
 * @param {String|Number|BigNumber}
 * @return {String}
 */
var fromDecimal = function (value) {
    var number = toBigNumber(value);
    var result = number.toString(16);

    return number.lessThan(0) ? '-0x' + result.substr(1) : '0x' + result;
};

/**
 * Auto converts any given value into it's hex representation.
 *
 * And even stringifys objects before.
 *
 * @method toHex
 * @param {String|Number|BigNumber|Object}
 * @return {String}
 */
var toHex = function (val) {
    /*jshint maxcomplexity: 8 */

    if (isBoolean(val))
        return fromDecimal(+val);

    if (isBigNumber(val))
        return fromDecimal(val);

    if (typeof val === 'object')
        return fromUtf8(JSON.stringify(val));

    // if its a negative number, pass it through fromDecimal
    if (isString(val)) {
        if (val.indexOf('-0x') === 0)
            return fromDecimal(val);
        else if(val.indexOf('0x') === 0)
            return val;
        else if (!isFinite(val))
            return fromAscii(val);
    }

    return fromDecimal(val);
};

/**
 * Returns value of unit in Wei
 *
 * @method getValueOfUnit
 * @param {String} unit the unit to convert to, default ether
 * @returns {BigNumber} value of the unit (in Wei)
 * @throws error if the unit is not correct:w
 */
var getValueOfUnit = function (unit) {
    unit = unit ? unit.toLowerCase() : 'ether';
    var unitValue = unitMap[unit];
    if (unitValue === undefined) {
        throw new Error('This unit doesn\'t exists, please use the one of the following units' + JSON.stringify(unitMap, null, 2));
    }
    return new BigNumber(unitValue, 10);
};

/**
 * Takes a number of wei and converts it to any other ether unit.
 *
 * Possible units are:
 *   SI Short   SI Full        Effigy       Other
 * - kwei       femtoether     babbage
 * - mwei       picoether      lovelace
 * - gwei       nanoether      shannon      nano
 * - --         microether     szabo        micro
 * - --         milliether     finney       milli
 * - ether      --             --
 * - kether                    --           grand
 * - mether
 * - gether
 * - tether
 *
 * @method fromWei
 * @param {Number|String} number can be a number, number string or a HEX of a decimal
 * @param {String} unit the unit to convert to, default ether
 * @return {String|Object} When given a BigNumber object it returns one as well, otherwise a number
*/
var fromWei = function(number, unit) {
    var returnValue = toBigNumber(number).dividedBy(getValueOfUnit(unit));

    return isBigNumber(number) ? returnValue : returnValue.toString(10);
};

/**
 * Takes a number of a unit and converts it to wei.
 *
 * Possible units are:
 *   SI Short   SI Full        Effigy       Other
 * - kwei       femtoether     babbage
 * - mwei       picoether      lovelace
 * - gwei       nanoether      shannon      nano
 * - --         microether     szabo        micro
 * - --         microether     szabo        micro
 * - --         milliether     finney       milli
 * - ether      --             --
 * - kether                    --           grand
 * - mether
 * - gether
 * - tether
 *
 * @method toWei
 * @param {Number|String|BigNumber} number can be a number, number string or a HEX of a decimal
 * @param {String} unit the unit to convert from, default ether
 * @return {String|Object} When given a BigNumber object it returns one as well, otherwise a number
*/
var toWei = function(number, unit) {
    var returnValue = toBigNumber(number).times(getValueOfUnit(unit));

    return isBigNumber(number) ? returnValue : returnValue.toString(10);
};

/**
 * Takes an input and transforms it into a bignumber
 *
 * @method toBigNumber
 * @param {Number|String|BigNumber} a number, string, HEX string or BigNumber
 * @return {BigNumber} BigNumber
*/
var toBigNumber = function(number) {
    /*jshint maxcomplexity:5 */
    number = number || 0;
    if (isBigNumber(number))
        return number;

    if (isString(number) && (number.indexOf('0x') === 0 || number.indexOf('-0x') === 0)) {
        return new BigNumber(number.replace('0x',''), 16);
    }

    return new BigNumber(number.toString(10), 10);
};

/**
 * Takes and input transforms it into bignumber and if it is negative value, into two's complement
 *
 * @method toTwosComplement
 * @param {Number|String|BigNumber}
 * @return {BigNumber}
 */
var toTwosComplement = function (number) {
    var bigNumber = toBigNumber(number).round();
    if (bigNumber.lessThan(0)) {
        return new BigNumber("ffffffffffffffffffffffffffffffffffffffffffffffffffffffffffffffff", 16).plus(bigNumber).plus(1);
    }
    return bigNumber;
};

/**
 * Checks if the given string is strictly an address
 *
 * @method isStrictAddress
 * @param {String} address the given HEX adress
 * @return {Boolean}
*/
var isStrictAddress = function (address) {
    return /^0x[0-9a-f]{40}$/i.test(address);
};

/**
 * Checks if the given string is an address
 *
 * @method isAddress
 * @param {String} address the given HEX adress
 * @return {Boolean}
*/
var isAddress = function (address) {
    if (!/^(0x)?[0-9a-f]{40}$/i.test(address)) {
        // check if it has the basic requirements of an address
        return false;
    } else if (/^(0x)?[0-9a-f]{40}$/.test(address) || /^(0x)?[0-9A-F]{40}$/.test(address)) {
        // If it's all small caps or all caps, return true
        return true;
    } else {
        // Otherwise check each case
        return isChecksumAddress(address);
    }
};

/**
 * Checks if the given string is a checksummed address
 *
 * @method isChecksumAddress
 * @param {String} address the given HEX adress
 * @return {Boolean}
*/
var isChecksumAddress = function (address) {
    // Check each case
    address = address.replace('0x','');
    var addressHash = sha3(address.toLowerCase());

    for (var i = 0; i < 40; i++ ) {
        // the nth letter should be uppercase if the nth digit of casemap is 1
        if ((parseInt(addressHash[i], 16) > 7 && address[i].toUpperCase() !== address[i]) || (parseInt(addressHash[i], 16) <= 7 && address[i].toLowerCase() !== address[i])) {
            return false;
        }
    }
    return true;
};



/**
 * Makes a checksum address
 *
 * @method toChecksumAddress
 * @param {String} address the given HEX adress
 * @return {String}
*/
var toChecksumAddress = function (address) {
    if (typeof address === 'undefined') return '';

    address = address.toLowerCase().replace('0x','');
    var addressHash = sha3(address);
    var checksumAddress = '0x';

    for (var i = 0; i < address.length; i++ ) {
        // If ith character is 9 to f then make it uppercase
        if (parseInt(addressHash[i], 16) > 7) {
          checksumAddress += address[i].toUpperCase();
        } else {
            checksumAddress += address[i];
        }
    }
    return checksumAddress;
};

/**
 * Transforms given string to valid 20 bytes-length addres with 0x prefix
 *
 * @method toAddress
 * @param {String} address
 * @return {String} formatted address
 */
var toAddress = function (address) {
    if (isStrictAddress(address)) {
        return address;
    }

    if (/^[0-9a-f]{40}$/.test(address)) {
        return '0x' + address;
    }

    return '0x' + padLeft(toHex(address).substr(2), 40);
};

/**
 * Returns true if object is BigNumber, otherwise false
 *
 * @method isBigNumber
 * @param {Object}
 * @return {Boolean}
 */
var isBigNumber = function (object) {
    return object instanceof BigNumber ||
        (object && object.constructor && object.constructor.name === 'BigNumber');
};

/**
 * Returns true if object is string, otherwise false
 *
 * @method isString
 * @param {Object}
 * @return {Boolean}
 */
var isString = function (object) {
    return typeof object === 'string' ||
        (object && object.constructor && object.constructor.name === 'String');
};

/**
 * Returns true if object is function, otherwise false
 *
 * @method isFunction
 * @param {Object}
 * @return {Boolean}
 */
var isFunction = function (object) {
    return typeof object === 'function';
};

/**
 * Returns true if object is Objet, otherwise false
 *
 * @method isObject
 * @param {Object}
 * @return {Boolean}
 */
var isObject = function (object) {
    return object !== null && !(object instanceof Array) && typeof object === 'object';
};

/**
 * Returns true if object is boolean, otherwise false
 *
 * @method isBoolean
 * @param {Object}
 * @return {Boolean}
 */
var isBoolean = function (object) {
    return typeof object === 'boolean';
};

/**
 * Returns true if object is array, otherwise false
 *
 * @method isArray
 * @param {Object}
 * @return {Boolean}
 */
var isArray = function (object) {
    return object instanceof Array;
};

/**
 * Returns true if given string is valid json object
 *
 * @method isJson
 * @param {String}
 * @return {Boolean}
 */
var isJson = function (str) {
    try {
        return !!JSON.parse(str);
    } catch (e) {
        return false;
    }
};

/**
 * Returns true if given string is a valid Ethereum block header bloom.
 *
 * @method isBloom
 * @param {String} hex encoded bloom filter
 * @return {Boolean}
 */
var isBloom = function (bloom) {
    if (!/^(0x)?[0-9a-f]{512}$/i.test(bloom)) {
        return false;
    } else if (/^(0x)?[0-9a-f]{512}$/.test(bloom) || /^(0x)?[0-9A-F]{512}$/.test(bloom)) {
        return true;
    }
    return false;
};

/**
 * Returns true if given string is a valid log topic.
 *
 * @method isTopic
 * @param {String} hex encoded topic
 * @return {Boolean}
 */
var isTopic = function (topic) {
    if (!/^(0x)?[0-9a-f]{64}$/i.test(topic)) {
        return false;
    } else if (/^(0x)?[0-9a-f]{64}$/.test(topic) || /^(0x)?[0-9A-F]{64}$/.test(topic)) {
        return true;
    }
    return false;
};

module.exports = {
    padLeft: padLeft,
    padRight: padRight,
    toHex: toHex,
    toDecimal: toDecimal,
    fromDecimal: fromDecimal,
    toUtf8: toUtf8,
    toAscii: toAscii,
    fromUtf8: fromUtf8,
    fromAscii: fromAscii,
    transformToFullName: transformToFullName,
    extractDisplayName: extractDisplayName,
    extractTypeName: extractTypeName,
    toWei: toWei,
    fromWei: fromWei,
    toBigNumber: toBigNumber,
    toTwosComplement: toTwosComplement,
    toAddress: toAddress,
    isBigNumber: isBigNumber,
    isStrictAddress: isStrictAddress,
    isAddress: isAddress,
    isChecksumAddress: isChecksumAddress,
    toChecksumAddress: toChecksumAddress,
    isFunction: isFunction,
    isString: isString,
    isObject: isObject,
    isBoolean: isBoolean,
    isArray: isArray,
    isJson: isJson,
    isBloom: isBloom,
    isTopic: isTopic,
};

},{"./sha3.js":19,"bignumber.js":"bignumber.js","utf8":85}],21:[function(require,module,exports){
module.exports={
    "version": "0.20.1"
}

},{}],22:[function(require,module,exports){
/*
    This file is part of web3.js.

    web3.js is free software: you can redistribute it and/or modify
    it under the terms of the GNU Lesser General Public License as published by
    the Free Software Foundation, either version 3 of the License, or
    (at your option) any later version.

    web3.js is distributed in the hope that it will be useful,
    but WITHOUT ANY WARRANTY; without even the implied warranty of
    MERCHANTABILITY or FITNESS FOR A PARTICULAR PURPOSE.  See the
    GNU Lesser General Public License for more details.

    You should have received a copy of the GNU Lesser General Public License
    along with web3.js.  If not, see <http://www.gnu.org/licenses/>.
*/
/**
 * @file web3.js
 * @authors:
 *   Jeffrey Wilcke <jeff@ethdev.com>
 *   Marek Kotewicz <marek@ethdev.com>
 *   Marian Oancea <marian@ethdev.com>
 *   Fabian Vogelsteller <fabian@ethdev.com>
 *   Gav Wood <g@ethdev.com>
 * @date 2014
 */

var RequestManager = require('./web3/requestmanager');
var Iban = require('./web3/iban');
var Eth = require('./web3/methods/eth');
var DB = require('./web3/methods/db');
var Shh = require('./web3/methods/shh');
var Net = require('./web3/methods/net');
var Personal = require('./web3/methods/personal');
var Swarm = require('./web3/methods/swarm');
var Settings = require('./web3/settings');
var version = require('./version.json');
var utils = require('./utils/utils');
var sha3 = require('./utils/sha3');
var extend = require('./web3/extend');
var Batch = require('./web3/batch');
var Property = require('./web3/property');
var HttpProvider = require('./web3/httpprovider');
var IpcProvider = require('./web3/ipcprovider');
var BigNumber = require('bignumber.js');
var HostDebug = require('./web3/methods/hostdebug');

var storageclient = require('./web3/methods/storageclient');
var hostmanager = require('./web3/methods/hostmanager');
var hostmanagerdebug = require('./web3/methods/hostmanagerdebug')
var clientdebug = require('./web3/methods/clientdebug');
var clientfilesdebug = require('./web3/methods/clientfilesdebug');
var clientfiles = require('./web3/methods/clientfiles');



function Web3 (provider) {
    this._requestManager = new RequestManager(provider);
    this.currentProvider = provider;
    this.eth = new Eth(this);
    this.db = new DB(this);
    this.shh = new Shh(this);
    this.net = new Net(this);
    this.personal = new Personal(this);


    this.storageclient = new storageclient(this);
    this.hostmanager = new hostmanager(this);
    this.hostmanagerdebug = new hostmanagerdebug(this);
    this.clientdebug = new clientdebug(this);
    this.clientfilesdebug = new clientfilesdebug(this);
    this.clientfiles = new clientfiles(this);
    this.hostdebug = new HostDebug(this);

    this.bzz = new Swarm(this);
    this.settings = new Settings();
    this.version = {
        api: version.version
    };
    this.providers = {
        HttpProvider: HttpProvider,
        IpcProvider: IpcProvider
    };
    this._extend = extend(this);
    this._extend({
        properties: properties()
    });
}

// expose providers on the class
Web3.providers = {
    HttpProvider: HttpProvider,
    IpcProvider: IpcProvider
};

Web3.prototype.setProvider = function (provider) {
    this._requestManager.setProvider(provider);
    this.currentProvider = provider;
};

Web3.prototype.reset = function (keepIsSyncing) {
    this._requestManager.reset(keepIsSyncing);
    this.settings = new Settings();
};

Web3.prototype.BigNumber = BigNumber;
Web3.prototype.toHex = utils.toHex;
Web3.prototype.toAscii = utils.toAscii;
Web3.prototype.toUtf8 = utils.toUtf8;
Web3.prototype.fromAscii = utils.fromAscii;
Web3.prototype.fromUtf8 = utils.fromUtf8;
Web3.prototype.toDecimal = utils.toDecimal;
Web3.prototype.fromDecimal = utils.fromDecimal;
Web3.prototype.toBigNumber = utils.toBigNumber;
Web3.prototype.toWei = utils.toWei;
Web3.prototype.fromWei = utils.fromWei;
Web3.prototype.isAddress = utils.isAddress;
Web3.prototype.isChecksumAddress = utils.isChecksumAddress;
Web3.prototype.toChecksumAddress = utils.toChecksumAddress;
Web3.prototype.isIBAN = utils.isIBAN;
Web3.prototype.padLeft = utils.padLeft;
Web3.prototype.padRight = utils.padRight;


Web3.prototype.sha3 = function(string, options) {
    return '0x' + sha3(string, options);
};

/**
 * Transforms direct icap to address
 */
Web3.prototype.fromICAP = function (icap) {
    var iban = new Iban(icap);
    return iban.address();
};

var properties = function () {
    return [
        new Property({
            name: 'version.node',
            getter: 'web3_clientVersion'
        }),
        new Property({
            name: 'version.network',
            getter: 'net_version',
            inputFormatter: utils.toDecimal
        }),
        new Property({
            name: 'version.ethereum',
            getter: 'eth_protocolVersion',
            inputFormatter: utils.toDecimal
        }),
        new Property({
            name: 'version.whisper',
            getter: 'shh_version',
            inputFormatter: utils.toDecimal
        })
    ];
};

Web3.prototype.isConnected = function(){
    return (this.currentProvider && this.currentProvider.isConnected());
};

Web3.prototype.createBatch = function () {
    return new Batch(this);
};

module.exports = Web3;



},{ "./web3/methods/hostmanagerdebug": 203, "./web3/methods/clientdebug": 202, "./web3/methods/clientfiles": 212, "./web3/methods/clientfilesdebug": 211, "./web3/methods/hostmanager": 201, "./web3/methods/hostdebug": 89, "./web3/methods/storageclient":200, "./utils/sha3":19,"./utils/utils":20,"./version.json":21,"./web3/batch":24,"./web3/extend":28,"./web3/httpprovider":32,"./web3/iban":33,"./web3/ipcprovider":34,"./web3/methods/db":37,"./web3/methods/eth":38,"./web3/methods/net":39,"./web3/methods/personal":40,"./web3/methods/shh":41,"./web3/methods/swarm":42,"./web3/property":45,"./web3/requestmanager":46,"./web3/settings":47,"bignumber.js":"bignumber.js"}],23:[function(require,module,exports){


/*
    This file is part of web3.js.

    web3.js is free software: you can redistribute it and/or modify
    it under the terms of the GNU Lesser General Public License as published by
    the Free Software Foundation, either version 3 of the License, or
    (at your option) any later version.

    web3.js is distributed in the hope that it will be useful,
    but WITHOUT ANY WARRANTY; without even the implied warranty of
    MERCHANTABILITY or FITNESS FOR A PARTICULAR PURPOSE.  See the
    GNU Lesser General Public License for more details.

    You should have received a copy of the GNU Lesser General Public License
    along with web3.js.  If not, see <http://www.gnu.org/licenses/>.
*/
/**
 * @file allevents.js
 * @author Marek Kotewicz <marek@ethdev.com>
 * @date 2014
 */

var sha3 = require('../utils/sha3');
var SolidityEvent = require('./event');
var formatters = require('./formatters');
var utils = require('../utils/utils');
var Filter = require('./filter');
var watches = require('./methods/watches');

var AllSolidityEvents = function (requestManager, json, address) {
    this._requestManager = requestManager;
    this._json = json;
    this._address = address;
};

AllSolidityEvents.prototype.encode = function (options) {
    options = options || {};
    var result = {};

    ['fromBlock', 'toBlock'].filter(function (f) {
        return options[f] !== undefined;
    }).forEach(function (f) {
        result[f] = formatters.inputBlockNumberFormatter(options[f]);
    });

    result.address = this._address;

    return result;
};

AllSolidityEvents.prototype.decode = function (data) {
    data.data = data.data || '';
    data.topics = data.topics || [];

    var eventTopic = data.topics[0].slice(2);
    var match = this._json.filter(function (j) {
        return eventTopic === sha3(utils.transformToFullName(j));
    })[0];

    if (!match) { // cannot find matching event?
        console.warn('cannot find event for log');
        return data;
    }

    var event = new SolidityEvent(this._requestManager, match, this._address);
    return event.decode(data);
};

AllSolidityEvents.prototype.execute = function (options, callback) {

    if (utils.isFunction(arguments[arguments.length - 1])) {
        callback = arguments[arguments.length - 1];
        if(arguments.length === 1)
            options = null;
    }

    var o = this.encode(options);
    var formatter = this.decode.bind(this);
    return new Filter(o, 'eth', this._requestManager, watches.eth(), formatter, callback);
};

AllSolidityEvents.prototype.attachToContract = function (contract) {
    var execute = this.execute.bind(this);
    contract.allEvents = execute;
};

module.exports = AllSolidityEvents;


},{"../utils/sha3":19,"../utils/utils":20,"./event":27,"./filter":29,"./formatters":30,"./methods/watches":43}],24:[function(require,module,exports){
/*
    This file is part of web3.js.

    web3.js is free software: you can redistribute it and/or modify
    it under the terms of the GNU Lesser General Public License as published by
    the Free Software Foundation, either version 3 of the License, or
    (at your option) any later version.

    web3.js is distributed in the hope that it will be useful,
    but WITHOUT ANY WARRANTY; without even the implied warranty of
    MERCHANTABILITY or FITNESS FOR A PARTICULAR PURPOSE.  See the
    GNU Lesser General Public License for more details.

    You should have received a copy of the GNU Lesser General Public License
    along with web3.js.  If not, see <http://www.gnu.org/licenses/>.
*/
/** 
 * @file batch.js
 * @author Marek Kotewicz <marek@ethdev.com>
 * @date 2015
 */

var Jsonrpc = require('./jsonrpc');
var errors = require('./errors');

var Batch = function (web3) {
    this.requestManager = web3._requestManager;
    this.requests = [];
};

/**
 * Should be called to add create new request to batch request
 *
 * @method add
 * @param {Object} jsonrpc requet object
 */
Batch.prototype.add = function (request) {
    this.requests.push(request);
};

/**
 * Should be called to execute batch request
 *
 * @method execute
 */
Batch.prototype.execute = function () {
    var requests = this.requests;
    this.requestManager.sendBatch(requests, function (err, results) {
        results = results || [];
        requests.map(function (request, index) {
            return results[index] || {};
        }).forEach(function (result, index) {
            if (requests[index].callback) {

                if (!Jsonrpc.isValidResponse(result)) {
                    return requests[index].callback(errors.InvalidResponse(result));
                }

                requests[index].callback(null, (requests[index].format ? requests[index].format(result.result) : result.result));
            }
        });
    }); 
};

module.exports = Batch;


},{"./errors":26,"./jsonrpc":35}],25:[function(require,module,exports){
/*
    This file is part of web3.js.

    web3.js is free software: you can redistribute it and/or modify
    it under the terms of the GNU Lesser General Public License as published by
    the Free Software Foundation, either version 3 of the License, or
    (at your option) any later version.

    web3.js is distributed in the hope that it will be useful,
    but WITHOUT ANY WARRANTY; without even the implied warranty of
    MERCHANTABILITY or FITNESS FOR A PARTICULAR PURPOSE.  See the
    GNU Lesser General Public License for more details.

    You should have received a copy of the GNU Lesser General Public License
    along with web3.js.  If not, see <http://www.gnu.org/licenses/>.
*/
/**
 * @file contract.js
 * @author Marek Kotewicz <marek@ethdev.com>
 * @date 2014
 */

var utils = require('../utils/utils');
var coder = require('../solidity/coder');
var SolidityEvent = require('./event');
var SolidityFunction = require('./function');
var AllEvents = require('./allevents');

/**
 * Should be called to encode constructor params
 *
 * @method encodeConstructorParams
 * @param {Array} abi
 * @param {Array} constructor params
 */
var encodeConstructorParams = function (abi, params) {
    return abi.filter(function (json) {
        return json.type === 'constructor' && json.inputs.length === params.length;
    }).map(function (json) {
        return json.inputs.map(function (input) {
            return input.type;
        });
    }).map(function (types) {
        return coder.encodeParams(types, params);
    })[0] || '';
};

/**
 * Should be called to add functions to contract object
 *
 * @method addFunctionsToContract
 * @param {Contract} contract
 * @param {Array} abi
 */
var addFunctionsToContract = function (contract) {
    contract.abi.filter(function (json) {
        return json.type === 'function';
    }).map(function (json) {
        return new SolidityFunction(contract._eth, json, contract.address);
    }).forEach(function (f) {
        f.attachToContract(contract);
    });
};

/**
 * Should be called to add events to contract object
 *
 * @method addEventsToContract
 * @param {Contract} contract
 * @param {Array} abi
 */
var addEventsToContract = function (contract) {
    var events = contract.abi.filter(function (json) {
        return json.type === 'event';
    });

    var All = new AllEvents(contract._eth._requestManager, events, contract.address);
    All.attachToContract(contract);

    events.map(function (json) {
        return new SolidityEvent(contract._eth._requestManager, json, contract.address);
    }).forEach(function (e) {
        e.attachToContract(contract);
    });
};


/**
 * Should be called to check if the contract gets properly deployed on the blockchain.
 *
 * @method checkForContractAddress
 * @param {Object} contract
 * @param {Function} callback
 * @returns {Undefined}
 */
var checkForContractAddress = function(contract, callback){
    var count = 0,
        callbackFired = false;

    // wait for receipt
    var filter = contract._eth.filter('latest', function(e){
        if (!e && !callbackFired) {
            count++;

            // stop watching after 50 blocks (timeout)
            if (count > 50) {

                filter.stopWatching(function() {});
                callbackFired = true;

                if (callback)
                    callback(new Error('Contract transaction couldn\'t be found after 50 blocks'));
                else
                    throw new Error('Contract transaction couldn\'t be found after 50 blocks');


            } else {

                contract._eth.getTransactionReceipt(contract.transactionHash, function(e, receipt){
                    if(receipt && !callbackFired) {

                        contract._eth.getCode(receipt.contractAddress, function(e, code){
                            /*jshint maxcomplexity: 6 */

                            if(callbackFired || !code)
                                return;

                            filter.stopWatching(function() {});
                            callbackFired = true;

                            if(code.length > 3) {

                                // console.log('Contract code deployed!');

                                contract.address = receipt.contractAddress;

                                // attach events and methods again after we have
                                addFunctionsToContract(contract);
                                addEventsToContract(contract);

                                // call callback for the second time
                                if(callback)
                                    callback(null, contract);

                            } else {
                                if(callback)
                                    callback(new Error('The contract code couldn\'t be stored, please check your gas amount.'));
                                else
                                    throw new Error('The contract code couldn\'t be stored, please check your gas amount.');
                            }
                        });
                    }
                });
            }
        }
    });
};

/**
 * Should be called to create new ContractFactory instance
 *
 * @method ContractFactory
 * @param {Array} abi
 */
var ContractFactory = function (eth, abi) {
    this.eth = eth;
    this.abi = abi;

    /**
     * Should be called to create new contract on a blockchain
     *
     * @method new
     * @param {Any} contract constructor param1 (optional)
     * @param {Any} contract constructor param2 (optional)
     * @param {Object} contract transaction object (required)
     * @param {Function} callback
     * @returns {Contract} returns contract instance
     */
    this.new = function () {
        /*jshint maxcomplexity: 7 */
        
        var contract = new Contract(this.eth, this.abi);

        // parse arguments
        var options = {}; // required!
        var callback;

        var args = Array.prototype.slice.call(arguments);
        if (utils.isFunction(args[args.length - 1])) {
            callback = args.pop();
        }

        var last = args[args.length - 1];
        if (utils.isObject(last) && !utils.isArray(last)) {
            options = args.pop();
        }

        if (options.value > 0) {
            var constructorAbi = abi.filter(function (json) {
                return json.type === 'constructor' && json.inputs.length === args.length;
            })[0] || {};

            if (!constructorAbi.payable) {
                throw new Error('Cannot send value to non-payable constructor');
            }
        }

        var bytes = encodeConstructorParams(this.abi, args);
        options.data += bytes;

        if (callback) {

            // wait for the contract address adn check if the code was deployed
            this.eth.sendTransaction(options, function (err, hash) {
                if (err) {
                    callback(err);
                } else {
                    // add the transaction hash
                    contract.transactionHash = hash;

                    // call callback for the first time
                    callback(null, contract);

                    checkForContractAddress(contract, callback);
                }
            });
        } else {
            var hash = this.eth.sendTransaction(options);
            // add the transaction hash
            contract.transactionHash = hash;
            checkForContractAddress(contract);
        }

        return contract;
    };

    this.new.getData = this.getData.bind(this);
};

/**
 * Should be called to create new ContractFactory
 *
 * @method contract
 * @param {Array} abi
 * @returns {ContractFactory} new contract factory
 */
//var contract = function (abi) {
    //return new ContractFactory(abi);
//};



/**
 * Should be called to get access to existing contract on a blockchain
 *
 * @method at
 * @param {Address} contract address (required)
 * @param {Function} callback {optional)
 * @returns {Contract} returns contract if no callback was passed,
 * otherwise calls callback function (err, contract)
 */
ContractFactory.prototype.at = function (address, callback) {
    var contract = new Contract(this.eth, this.abi, address);

    // this functions are not part of prototype,
    // because we dont want to spoil the interface
    addFunctionsToContract(contract);
    addEventsToContract(contract);

    if (callback) {
        callback(null, contract);
    }
    return contract;
};

/**
 * Gets the data, which is data to deploy plus constructor params
 *
 * @method getData
 */
ContractFactory.prototype.getData = function () {
    var options = {}; // required!
    var args = Array.prototype.slice.call(arguments);

    var last = args[args.length - 1];
    if (utils.isObject(last) && !utils.isArray(last)) {
        options = args.pop();
    }

    var bytes = encodeConstructorParams(this.abi, args);
    options.data += bytes;

    return options.data;
};

/**
 * Should be called to create new contract instance
 *
 * @method Contract
 * @param {Array} abi
 * @param {Address} contract address
 */
var Contract = function (eth, abi, address) {
    this._eth = eth;
    this.transactionHash = null;
    this.address = address;
    this.abi = abi;
};

module.exports = ContractFactory;

},{"../solidity/coder":7,"../utils/utils":20,"./allevents":23,"./event":27,"./function":31}],26:[function(require,module,exports){
/*
    This file is part of web3.js.

    web3.js is free software: you can redistribute it and/or modify
    it under the terms of the GNU Lesser General Public License as published by
    the Free Software Foundation, either version 3 of the License, or
    (at your option) any later version.

    web3.js is distributed in the hope that it will be useful,
    but WITHOUT ANY WARRANTY; without even the implied warranty of
    MERCHANTABILITY or FITNESS FOR A PARTICULAR PURPOSE.  See the
    GNU Lesser General Public License for more details.

    You should have received a copy of the GNU Lesser General Public License
    along with web3.js.  If not, see <http://www.gnu.org/licenses/>.
*/
/** 
 * @file errors.js
 * @author Marek Kotewicz <marek@ethdev.com>
 * @date 2015
 */

module.exports = {
    InvalidNumberOfSolidityArgs: function () {
        return new Error('Invalid number of arguments to Solidity function');
    },
    InvalidNumberOfRPCParams: function () {
        return new Error('Invalid number of input parameters to RPC method');
    },
    InvalidConnection: function (host){
        return new Error('CONNECTION ERROR: Couldn\'t connect to node '+ host +'.');
    },
    InvalidProvider: function () {
        return new Error('Provider not set or invalid');
    },
    InvalidResponse: function (result){
        var message = !!result && !!result.error && !!result.error.message ? result.error.message : 'Invalid JSON RPC response: ' + JSON.stringify(result);
        return new Error(message);
    },
    ConnectionTimeout: function (ms){
        return new Error('CONNECTION TIMEOUT: timeout of ' + ms + ' ms achived');
    }
};

},{}],27:[function(require,module,exports){
/*
    This file is part of web3.js.

    web3.js is free software: you can redistribute it and/or modify
    it under the terms of the GNU Lesser General Public License as published by
    the Free Software Foundation, either version 3 of the License, or
    (at your option) any later version.

    web3.js is distributed in the hope that it will be useful,
    but WITHOUT ANY WARRANTY; without even the implied warranty of
    MERCHANTABILITY or FITNESS FOR A PARTICULAR PURPOSE.  See the
    GNU Lesser General Public License for more details.

    You should have received a copy of the GNU Lesser General Public License
    along with web3.js.  If not, see <http://www.gnu.org/licenses/>.
*/
/**
 * @file event.js
 * @author Marek Kotewicz <marek@ethdev.com>
 * @date 2014
 */

var utils = require('../utils/utils');
var coder = require('../solidity/coder');
var formatters = require('./formatters');
var sha3 = require('../utils/sha3');
var Filter = require('./filter');
var watches = require('./methods/watches');

/**
 * This prototype should be used to create event filters
 */
var SolidityEvent = function (requestManager, json, address) {
    this._requestManager = requestManager;
    this._params = json.inputs;
    this._name = utils.transformToFullName(json);
    this._address = address;
    this._anonymous = json.anonymous;
};

/**
 * Should be used to get filtered param types
 *
 * @method types
 * @param {Bool} decide if returned typed should be indexed
 * @return {Array} array of types
 */
SolidityEvent.prototype.types = function (indexed) {
    return this._params.filter(function (i) {
        return i.indexed === indexed;
    }).map(function (i) {
        return i.type;
    });
};

/**
 * Should be used to get event display name
 *
 * @method displayName
 * @return {String} event display name
 */
SolidityEvent.prototype.displayName = function () {
    return utils.extractDisplayName(this._name);
};

/**
 * Should be used to get event type name
 *
 * @method typeName
 * @return {String} event type name
 */
SolidityEvent.prototype.typeName = function () {
    return utils.extractTypeName(this._name);
};

/**
 * Should be used to get event signature
 *
 * @method signature
 * @return {String} event signature
 */
SolidityEvent.prototype.signature = function () {
    return sha3(this._name);
};

/**
 * Should be used to encode indexed params and options to one final object
 *
 * @method encode
 * @param {Object} indexed
 * @param {Object} options
 * @return {Object} everything combined together and encoded
 */
SolidityEvent.prototype.encode = function (indexed, options) {
    indexed = indexed || {};
    options = options || {};
    var result = {};

    ['fromBlock', 'toBlock'].filter(function (f) {
        return options[f] !== undefined;
    }).forEach(function (f) {
        result[f] = formatters.inputBlockNumberFormatter(options[f]);
    });

    result.topics = [];

    result.address = this._address;
    if (!this._anonymous) {
        result.topics.push('0x' + this.signature());
    }

    var indexedTopics = this._params.filter(function (i) {
        return i.indexed === true;
    }).map(function (i) {
        var value = indexed[i.name];
        if (value === undefined || value === null) {
            return null;
        }

        if (utils.isArray(value)) {
            return value.map(function (v) {
                return '0x' + coder.encodeParam(i.type, v);
            });
        }
        return '0x' + coder.encodeParam(i.type, value);
    });

    result.topics = result.topics.concat(indexedTopics);

    return result;
};

/**
 * Should be used to decode indexed params and options
 *
 * @method decode
 * @param {Object} data
 * @return {Object} result object with decoded indexed && not indexed params
 */
SolidityEvent.prototype.decode = function (data) {

    data.data = data.data || '';
    data.topics = data.topics || [];

    var argTopics = this._anonymous ? data.topics : data.topics.slice(1);
    var indexedData = argTopics.map(function (topics) { return topics.slice(2); }).join("");
    var indexedParams = coder.decodeParams(this.types(true), indexedData);

    var notIndexedData = data.data.slice(2);
    var notIndexedParams = coder.decodeParams(this.types(false), notIndexedData);

    var result = formatters.outputLogFormatter(data);
    result.event = this.displayName();
    result.address = data.address;

    result.args = this._params.reduce(function (acc, current) {
        acc[current.name] = current.indexed ? indexedParams.shift() : notIndexedParams.shift();
        return acc;
    }, {});

    delete result.data;
    delete result.topics;

    return result;
};

/**
 * Should be used to create new filter object from event
 *
 * @method execute
 * @param {Object} indexed
 * @param {Object} options
 * @return {Object} filter object
 */
SolidityEvent.prototype.execute = function (indexed, options, callback) {

    if (utils.isFunction(arguments[arguments.length - 1])) {
        callback = arguments[arguments.length - 1];
        if(arguments.length === 2)
            options = null;
        if(arguments.length === 1) {
            options = null;
            indexed = {};
        }
    }

    var o = this.encode(indexed, options);
    var formatter = this.decode.bind(this);
    return new Filter(o, 'eth', this._requestManager, watches.eth(), formatter, callback);
};

/**
 * Should be used to attach event to contract object
 *
 * @method attachToContract
 * @param {Contract}
 */
SolidityEvent.prototype.attachToContract = function (contract) {
    var execute = this.execute.bind(this);
    var displayName = this.displayName();
    if (!contract[displayName]) {
        contract[displayName] = execute;
    }
    contract[displayName][this.typeName()] = this.execute.bind(this, contract);
};

module.exports = SolidityEvent;


},{"../solidity/coder":7,"../utils/sha3":19,"../utils/utils":20,"./filter":29,"./formatters":30,"./methods/watches":43}],28:[function(require,module,exports){
var formatters = require('./formatters');
var utils = require('./../utils/utils');
var Method = require('./method');
var Property = require('./property');

// TODO: refactor, so the input params are not altered.
// it's necessary to make same 'extension' work with multiple providers
var extend = function (web3) {
    /* jshint maxcomplexity:5 */
    var ex = function (extension) {

        var extendedObject;
        if (extension.property) {
            if (!web3[extension.property]) {
                web3[extension.property] = {};
            }
            extendedObject = web3[extension.property];
        } else {
            extendedObject = web3;
        }

        if (extension.methods) {
            extension.methods.forEach(function (method) {
                method.attachToObject(extendedObject);
                method.setRequestManager(web3._requestManager);
            });
        }

        if (extension.properties) {
            extension.properties.forEach(function (property) {
                property.attachToObject(extendedObject);
                property.setRequestManager(web3._requestManager);
            });
        }
    };

    ex.formatters = formatters; 
    ex.utils = utils;
    ex.Method = Method;
    ex.Property = Property;

    return ex;
};



module.exports = extend;


},{"./../utils/utils":20,"./formatters":30,"./method":36,"./property":45}],29:[function(require,module,exports){
/*
    This file is part of web3.js.

    web3.js is free software: you can redistribute it and/or modify
    it under the terms of the GNU Lesser General Public License as published by
    the Free Software Foundation, either version 3 of the License, or
    (at your option) any later version.

    web3.js is distributed in the hope that it will be useful,
    but WITHOUT ANY WARRANTY; without even the implied warranty of
    MERCHANTABILITY or FITNESS FOR A PARTICULAR PURPOSE.  See the
    GNU Lesser General Public License for more details.

    You should have received a copy of the GNU Lesser General Public License
    along with web3.js.  If not, see <http://www.gnu.org/licenses/>.
*/
/** @file filter.js
 * @authors:
 *   Jeffrey Wilcke <jeff@ethdev.com>
 *   Marek Kotewicz <marek@ethdev.com>
 *   Marian Oancea <marian@ethdev.com>
 *   Fabian Vogelsteller <fabian@ethdev.com>
 *   Gav Wood <g@ethdev.com>
 * @date 2014
 */

var formatters = require('./formatters');
var utils = require('../utils/utils');

/**
* Converts a given topic to a hex string, but also allows null values.
*
* @param {Mixed} value
* @return {String}
*/
var toTopic = function(value){

    if(value === null || typeof value === 'undefined')
        return null;

    value = String(value);

    if(value.indexOf('0x') === 0)
        return value;
    else
        return utils.fromUtf8(value);
};

/// This method should be called on options object, to verify deprecated properties && lazy load dynamic ones
/// @param should be string or object
/// @returns options string or object
var getOptions = function (options, type) {
    /*jshint maxcomplexity: 6 */

    if (utils.isString(options)) {
        return options;
    }

    options = options || {};


    switch(type) {
        case 'eth':

            // make sure topics, get converted to hex
            options.topics = options.topics || [];
            options.topics = options.topics.map(function(topic){
                return (utils.isArray(topic)) ? topic.map(toTopic) : toTopic(topic);
            });

            return {
                topics: options.topics,
                from: options.from,
                to: options.to,
                address: options.address,
                fromBlock: formatters.inputBlockNumberFormatter(options.fromBlock),
                toBlock: formatters.inputBlockNumberFormatter(options.toBlock)
            };
        case 'shh':
            return options;
    }
};

/**
Adds the callback and sets up the methods, to iterate over the results.

@method getLogsAtStart
@param {Object} self
@param {function} callback
*/
var getLogsAtStart = function(self, callback){
    // call getFilterLogs for the first watch callback start
    if (!utils.isString(self.options)) {
        self.get(function (err, messages) {
            // don't send all the responses to all the watches again... just to self one
            if (err) {
                callback(err);
            }

            if(utils.isArray(messages)) {
                messages.forEach(function (message) {
                    callback(null, message);
                });
            }
        });
    }
};

/**
Adds the callback and sets up the methods, to iterate over the results.

@method pollFilter
@param {Object} self
*/
var pollFilter = function(self) {

    var onMessage = function (error, messages) {
        if (error) {
            return self.callbacks.forEach(function (callback) {
                callback(error);
            });
        }

        if(utils.isArray(messages)) {
            messages.forEach(function (message) {
                message = self.formatter ? self.formatter(message) : message;
                self.callbacks.forEach(function (callback) {
                    callback(null, message);
                });
            });
        }
    };

    self.requestManager.startPolling({
        method: self.implementation.poll.call,
        params: [self.filterId],
    }, self.filterId, onMessage, self.stopWatching.bind(self));

};

var Filter = function (options, type, requestManager, methods, formatter, callback, filterCreationErrorCallback) {
    var self = this;
    var implementation = {};
    methods.forEach(function (method) {
        method.setRequestManager(requestManager);
        method.attachToObject(implementation);
    });
    this.requestManager = requestManager;
    this.options = getOptions(options, type);
    this.implementation = implementation;
    this.filterId = null;
    this.callbacks = [];
    this.getLogsCallbacks = [];
    this.pollFilters = [];
    this.formatter = formatter;
    this.implementation.newFilter(this.options, function(error, id){
        if(error) {
            self.callbacks.forEach(function(cb){
                cb(error);
            });
            if (typeof filterCreationErrorCallback === 'function') {
              filterCreationErrorCallback(error);
            }
        } else {
            self.filterId = id;

            // check if there are get pending callbacks as a consequence
            // of calling get() with filterId unassigned.
            self.getLogsCallbacks.forEach(function (cb){
                self.get(cb);
            });
            self.getLogsCallbacks = [];

            // get filter logs for the already existing watch calls
            self.callbacks.forEach(function(cb){
                getLogsAtStart(self, cb);
            });
            if(self.callbacks.length > 0)
                pollFilter(self);

            // start to watch immediately
            if(typeof callback === 'function') {
                return self.watch(callback);
            }
        }
    });

    return this;
};

Filter.prototype.watch = function (callback) {
    this.callbacks.push(callback);

    if(this.filterId) {
        getLogsAtStart(this, callback);
        pollFilter(this);
    }

    return this;
};

Filter.prototype.stopWatching = function (callback) {
    this.requestManager.stopPolling(this.filterId);
    this.callbacks = [];
    // remove filter async
    if (callback) {
        this.implementation.uninstallFilter(this.filterId, callback);
    } else {
        return this.implementation.uninstallFilter(this.filterId);
    }
};

Filter.prototype.get = function (callback) {
    var self = this;
    if (utils.isFunction(callback)) {
        if (this.filterId === null) {
            // If filterId is not set yet, call it back
            // when newFilter() assigns it.
            this.getLogsCallbacks.push(callback);
        } else {
            this.implementation.getLogs(this.filterId, function(err, res){
                if (err) {
                    callback(err);
                } else {
                    callback(null, res.map(function (log) {
                        return self.formatter ? self.formatter(log) : log;
                    }));
                }
            });
        }
    } else {
        if (this.filterId === null) {
            throw new Error('Filter ID Error: filter().get() can\'t be chained synchronous, please provide a callback for the get() method.');
        }
        var logs = this.implementation.getLogs(this.filterId);
        return logs.map(function (log) {
            return self.formatter ? self.formatter(log) : log;
        });
    }

    return this;
};

module.exports = Filter;


},{"../utils/utils":20,"./formatters":30}],30:[function(require,module,exports){
'use strict'

/*
    This file is part of web3.js.

    web3.js is free software: you can redistribute it and/or modify
    it under the terms of the GNU Lesser General Public License as published by
    the Free Software Foundation, either version 3 of the License, or
    (at your option) any later version.

    web3.js is distributed in the hope that it will be useful,
    but WITHOUT ANY WARRANTY; without even the implied warranty of
    MERCHANTABILITY or FITNESS FOR A PARTICULAR PURPOSE.  See the
    GNU Lesser General Public License for more details.

    You should have received a copy of the GNU Lesser General Public License
    along with web3.js.  If not, see <http://www.gnu.org/licenses/>.
*/
/**
 * @file formatters.js
 * @author Marek Kotewicz <marek@ethdev.com>
 * @author Fabian Vogelsteller <fabian@ethdev.com>
 * @date 2015
 */

var utils = require('../utils/utils');
var config = require('../utils/config');
var Iban = require('./iban');

/**
 * Should the format output to a big number
 *
 * @method outputBigNumberFormatter
 * @param {String|Number|BigNumber}
 * @returns {BigNumber} object
 */
var outputBigNumberFormatter = function (number) {
    return utils.toBigNumber(number);
};

var isPredefinedBlockNumber = function (blockNumber) {
    return blockNumber === 'latest' || blockNumber === 'pending' || blockNumber === 'earliest';
};

var inputDefaultBlockNumberFormatter = function (blockNumber) {
    if (blockNumber === undefined) {
        return config.defaultBlock;
    }
    return inputBlockNumberFormatter(blockNumber);
};

var inputBlockNumberFormatter = function (blockNumber) {
    if (blockNumber === undefined) {
        return undefined;
    } else if (isPredefinedBlockNumber(blockNumber)) {
        return blockNumber;
    }
    return utils.toHex(blockNumber);
};

/**
 * Formats the input of a transaction and converts all values to HEX
 *
 * @method inputCallFormatter
 * @param {Object} transaction options
 * @returns object
*/
var inputCallFormatter = function (options){

    options.from = options.from || config.defaultAccount;

    if (options.from) {
        options.from = inputAddressFormatter(options.from);
    }

    if (options.to) { // it might be contract creation
        options.to = inputAddressFormatter(options.to);
    }

    ['gasPrice', 'gas', 'value', 'nonce'].filter(function (key) {
        return options[key] !== undefined;
    }).forEach(function(key){
        options[key] = utils.fromDecimal(options[key]);
    });

    return options;
};

/**
 * Formats the input of a transaction and converts all values to HEX
 *
 * @method inputTransactionFormatter
 * @param {Object} transaction options
 * @returns object
*/
var inputTransactionFormatter = function (options){

    options.from = options.from || config.defaultAccount;
    options.from = inputAddressFormatter(options.from);

    if (options.to) { // it might be contract creation
        options.to = inputAddressFormatter(options.to);
    }

    ['gasPrice', 'gas', 'value', 'nonce'].filter(function (key) {
        return options[key] !== undefined;
    }).forEach(function(key){
        options[key] = utils.fromDecimal(options[key]);
    });

    return options;
};

/**
 * Formats the output of a transaction to its proper values
 *
 * @method outputTransactionFormatter
 * @param {Object} tx
 * @returns {Object}
*/
var outputTransactionFormatter = function (tx){
    if(tx.blockNumber !== null)
        tx.blockNumber = utils.toDecimal(tx.blockNumber);
    if(tx.transactionIndex !== null)
        tx.transactionIndex = utils.toDecimal(tx.transactionIndex);
    tx.nonce = utils.toDecimal(tx.nonce);
    tx.gas = utils.toDecimal(tx.gas);
    tx.gasPrice = utils.toBigNumber(tx.gasPrice);
    tx.value = utils.toBigNumber(tx.value);
    return tx;
};

/**
 * Formats the output of a transaction receipt to its proper values
 *
 * @method outputTransactionReceiptFormatter
 * @param {Object} receipt
 * @returns {Object}
*/
var outputTransactionReceiptFormatter = function (receipt){
    if(receipt.blockNumber !== null)
        receipt.blockNumber = utils.toDecimal(receipt.blockNumber);
    if(receipt.transactionIndex !== null)
        receipt.transactionIndex = utils.toDecimal(receipt.transactionIndex);
    receipt.cumulativeGasUsed = utils.toDecimal(receipt.cumulativeGasUsed);
    receipt.gasUsed = utils.toDecimal(receipt.gasUsed);

    if(utils.isArray(receipt.logs)) {
        receipt.logs = receipt.logs.map(function(log){
            return outputLogFormatter(log);
        });
    }

    return receipt;
};

/**
 * Formats the output of a block to its proper values
 *
 * @method outputBlockFormatter
 * @param {Object} block
 * @returns {Object}
*/
var outputBlockFormatter = function(block) {

    // transform to number
    block.gasLimit = utils.toDecimal(block.gasLimit);
    block.gasUsed = utils.toDecimal(block.gasUsed);
    block.size = utils.toDecimal(block.size);
    block.timestamp = utils.toDecimal(block.timestamp);
    if(block.number !== null)
        block.number = utils.toDecimal(block.number);

    block.difficulty = utils.toBigNumber(block.difficulty);
    block.totalDifficulty = utils.toBigNumber(block.totalDifficulty);

    if (utils.isArray(block.transactions)) {
        block.transactions.forEach(function(item){
            if(!utils.isString(item))
                return outputTransactionFormatter(item);
        });
    }

    return block;
};

/**
 * Formats the output of a log
 *
 * @method outputLogFormatter
 * @param {Object} log object
 * @returns {Object} log
*/
var outputLogFormatter = function(log) {
    if(log.blockNumber)
        log.blockNumber = utils.toDecimal(log.blockNumber);
    if(log.transactionIndex)
        log.transactionIndex = utils.toDecimal(log.transactionIndex);
    if(log.logIndex)
        log.logIndex = utils.toDecimal(log.logIndex);

    return log;
};

/**
 * Formats the input of a whisper post and converts all values to HEX
 *
 * @method inputPostFormatter
 * @param {Object} transaction object
 * @returns {Object}
*/
var inputPostFormatter = function(post) {

    // post.payload = utils.toHex(post.payload);
    post.ttl = utils.fromDecimal(post.ttl);
    post.workToProve = utils.fromDecimal(post.workToProve);
    post.priority = utils.fromDecimal(post.priority);

    // fallback
    if (!utils.isArray(post.topics)) {
        post.topics = post.topics ? [post.topics] : [];
    }

    // format the following options
    post.topics = post.topics.map(function(topic){
        // convert only if not hex
        return (topic.indexOf('0x') === 0) ? topic : utils.fromUtf8(topic);
    });

    return post;
};

/**
 * Formats the output of a received post message
 *
 * @method outputPostFormatter
 * @param {Object}
 * @returns {Object}
 */
var outputPostFormatter = function(post){

    post.expiry = utils.toDecimal(post.expiry);
    post.sent = utils.toDecimal(post.sent);
    post.ttl = utils.toDecimal(post.ttl);
    post.workProved = utils.toDecimal(post.workProved);
    // post.payloadRaw = post.payload;
    // post.payload = utils.toAscii(post.payload);

    // if (utils.isJson(post.payload)) {
    //     post.payload = JSON.parse(post.payload);
    // }

    // format the following options
    if (!post.topics) {
        post.topics = [];
    }
    post.topics = post.topics.map(function(topic){
        return utils.toAscii(topic);
    });

    return post;
};

var inputAddressFormatter = function (address) {
    var iban = new Iban(address);
    if (iban.isValid() && iban.isDirect()) {
        return '0x' + iban.address();
    } else if (utils.isStrictAddress(address)) {
        return address;
    } else if (utils.isAddress(address)) {
        return '0x' + address;
    }
    throw new Error('invalid address');
};


var outputSyncingFormatter = function(result) {
    if (!result) {
        return result;
    }

    result.startingBlock = utils.toDecimal(result.startingBlock);
    result.currentBlock = utils.toDecimal(result.currentBlock);
    result.highestBlock = utils.toDecimal(result.highestBlock);
    if (result.knownStates) {
        result.knownStates = utils.toDecimal(result.knownStates);
        result.pulledStates = utils.toDecimal(result.pulledStates);
    }

    return result;
};

module.exports = {
    inputDefaultBlockNumberFormatter: inputDefaultBlockNumberFormatter,
    inputBlockNumberFormatter: inputBlockNumberFormatter,
    inputCallFormatter: inputCallFormatter,
    inputTransactionFormatter: inputTransactionFormatter,
    inputAddressFormatter: inputAddressFormatter,
    inputPostFormatter: inputPostFormatter,
    outputBigNumberFormatter: outputBigNumberFormatter,
    outputTransactionFormatter: outputTransactionFormatter,
    outputTransactionReceiptFormatter: outputTransactionReceiptFormatter,
    outputBlockFormatter: outputBlockFormatter,
    outputLogFormatter: outputLogFormatter,
    outputPostFormatter: outputPostFormatter,
    outputSyncingFormatter: outputSyncingFormatter
};


},{"../utils/config":18,"../utils/utils":20,"./iban":33}],31:[function(require,module,exports){
/*
    This file is part of web3.js.

    web3.js is free software: you can redistribute it and/or modify
    it under the terms of the GNU Lesser General Public License as published by
    the Free Software Foundation, either version 3 of the License, or
    (at your option) any later version.

    web3.js is distributed in the hope that it will be useful,
    but WITHOUT ANY WARRANTY; without even the implied warranty of
    MERCHANTABILITY or FITNESS FOR A PARTICULAR PURPOSE.  See the
    GNU Lesser General Public License for more details.

    You should have received a copy of the GNU Lesser General Public License
    along with web3.js.  If not, see <http://www.gnu.org/licenses/>.
*/
/**
 * @file function.js
 * @author Marek Kotewicz <marek@ethdev.com>
 * @date 2015
 */

var coder = require('../solidity/coder');
var utils = require('../utils/utils');
var errors = require('./errors');
var formatters = require('./formatters');
var sha3 = require('../utils/sha3');

/**
 * This prototype should be used to call/sendTransaction to solidity functions
 */
var SolidityFunction = function (eth, json, address) {
    this._eth = eth;
    this._inputTypes = json.inputs.map(function (i) {
        return i.type;
    });
    this._outputTypes = json.outputs.map(function (i) {
        return i.type;
    });
    this._constant = json.constant;
    this._payable = json.payable;
    this._name = utils.transformToFullName(json);
    this._address = address;
};

SolidityFunction.prototype.extractCallback = function (args) {
    if (utils.isFunction(args[args.length - 1])) {
        return args.pop(); // modify the args array!
    }
};

SolidityFunction.prototype.extractDefaultBlock = function (args) {
    if (args.length > this._inputTypes.length && !utils.isObject(args[args.length -1])) {
        return formatters.inputDefaultBlockNumberFormatter(args.pop()); // modify the args array!
    }
};

/**
 * Should be called to check if the number of arguments is correct
 *
 * @method validateArgs
 * @param {Array} arguments
 * @throws {Error} if it is not
 */
SolidityFunction.prototype.validateArgs = function (args) {
    var inputArgs = args.filter(function (a) {
      // filter the options object but not arguments that are arrays
      return !( (utils.isObject(a) === true) &&
                (utils.isArray(a) === false) &&
                (utils.isBigNumber(a) === false)
              );
    });
    if (inputArgs.length !== this._inputTypes.length) {
        throw errors.InvalidNumberOfSolidityArgs();
    }
};

/**
 * Should be used to create payload from arguments
 *
 * @method toPayload
 * @param {Array} solidity function params
 * @param {Object} optional payload options
 */
SolidityFunction.prototype.toPayload = function (args) {
    var options = {};
    if (args.length > this._inputTypes.length && utils.isObject(args[args.length -1])) {
        options = args[args.length - 1];
    }
    this.validateArgs(args);
    options.to = this._address;
    options.data = '0x' + this.signature() + coder.encodeParams(this._inputTypes, args);
    return options;
};

/**
 * Should be used to get function signature
 *
 * @method signature
 * @return {String} function signature
 */
SolidityFunction.prototype.signature = function () {
    return sha3(this._name).slice(0, 8);
};


SolidityFunction.prototype.unpackOutput = function (output) {
    if (!output) {
        return;
    }

    output = output.length >= 2 ? output.slice(2) : output;
    var result = coder.decodeParams(this._outputTypes, output);
    return result.length === 1 ? result[0] : result;
};

/**
 * Calls a contract function.
 *
 * @method call
 * @param {...Object} Contract function arguments
 * @param {function} If the last argument is a function, the contract function
 *   call will be asynchronous, and the callback will be passed the
 *   error and result.
 * @return {String} output bytes
 */
SolidityFunction.prototype.call = function () {
    var args = Array.prototype.slice.call(arguments).filter(function (a) {return a !== undefined; });
    var callback = this.extractCallback(args);
    var defaultBlock = this.extractDefaultBlock(args);
    var payload = this.toPayload(args);


    if (!callback) {
        var output = this._eth.call(payload, defaultBlock);
        return this.unpackOutput(output);
    }

    var self = this;
    this._eth.call(payload, defaultBlock, function (error, output) {
        if (error) return callback(error, null);

        var unpacked = null;
        try {
            unpacked = self.unpackOutput(output);
        }
        catch (e) {
            error = e;
        }

        callback(error, unpacked);
    });
};

/**
 * Should be used to sendTransaction to solidity function
 *
 * @method sendTransaction
 */
SolidityFunction.prototype.sendTransaction = function () {
    var args = Array.prototype.slice.call(arguments).filter(function (a) {return a !== undefined; });
    var callback = this.extractCallback(args);
    var payload = this.toPayload(args);

    if (payload.value > 0 && !this._payable) {
        throw new Error('Cannot send value to non-payable function');
    }

    if (!callback) {
        return this._eth.sendTransaction(payload);
    }

    this._eth.sendTransaction(payload, callback);
};

/**
 * Should be used to estimateGas of solidity function
 *
 * @method estimateGas
 */
SolidityFunction.prototype.estimateGas = function () {
    var args = Array.prototype.slice.call(arguments);
    var callback = this.extractCallback(args);
    var payload = this.toPayload(args);

    if (!callback) {
        return this._eth.estimateGas(payload);
    }

    this._eth.estimateGas(payload, callback);
};

/**
 * Return the encoded data of the call
 *
 * @method getData
 * @return {String} the encoded data
 */
SolidityFunction.prototype.getData = function () {
    var args = Array.prototype.slice.call(arguments);
    var payload = this.toPayload(args);

    return payload.data;
};

/**
 * Should be used to get function display name
 *
 * @method displayName
 * @return {String} display name of the function
 */
SolidityFunction.prototype.displayName = function () {
    return utils.extractDisplayName(this._name);
};

/**
 * Should be used to get function type name
 *
 * @method typeName
 * @return {String} type name of the function
 */
SolidityFunction.prototype.typeName = function () {
    return utils.extractTypeName(this._name);
};

/**
 * Should be called to get rpc requests from solidity function
 *
 * @method request
 * @returns {Object}
 */
SolidityFunction.prototype.request = function () {
    var args = Array.prototype.slice.call(arguments);
    var callback = this.extractCallback(args);
    var payload = this.toPayload(args);
    var format = this.unpackOutput.bind(this);

    return {
        method: this._constant ? 'eth_call' : 'eth_sendTransaction',
        callback: callback,
        params: [payload],
        format: format
    };
};

/**
 * Should be called to execute function
 *
 * @method execute
 */
SolidityFunction.prototype.execute = function () {
    var transaction = !this._constant;

    // send transaction
    if (transaction) {
        return this.sendTransaction.apply(this, Array.prototype.slice.call(arguments));
    }

    // call
    return this.call.apply(this, Array.prototype.slice.call(arguments));
};

/**
 * Should be called to attach function to contract
 *
 * @method attachToContract
 * @param {Contract}
 */
SolidityFunction.prototype.attachToContract = function (contract) {
    var execute = this.execute.bind(this);
    execute.request = this.request.bind(this);
    execute.call = this.call.bind(this);
    execute.sendTransaction = this.sendTransaction.bind(this);
    execute.estimateGas = this.estimateGas.bind(this);
    execute.getData = this.getData.bind(this);
    var displayName = this.displayName();
    if (!contract[displayName]) {
        contract[displayName] = execute;
    }
    contract[displayName][this.typeName()] = execute; // circular!!!!
};

module.exports = SolidityFunction;

},{"../solidity/coder":7,"../utils/sha3":19,"../utils/utils":20,"./errors":26,"./formatters":30}],32:[function(require,module,exports){
/*
    This file is part of web3.js.

    web3.js is free software: you can redistribute it and/or modify
    it under the terms of the GNU Lesser General Public License as published by
    the Free Software Foundation, either version 3 of the License, or
    (at your option) any later version.

    web3.js is distributed in the hope that it will be useful,
    but WITHOUT ANY WARRANTY; without even the implied warranty of
    MERCHANTABILITY or FITNESS FOR A PARTICULAR PURPOSE.  See the
    GNU Lesser General Public License for more details.

    You should have received a copy of the GNU Lesser General Public License
    along with web3.js.  If not, see <http://www.gnu.org/licenses/>.
*/
/** @file httpprovider.js
 * @authors:
 *   Marek Kotewicz <marek@ethdev.com>
 *   Marian Oancea <marian@ethdev.com>
 *   Fabian Vogelsteller <fabian@ethdev.com>
 * @date 2015
 */

var errors = require('./errors');

// workaround to use httpprovider in different envs

// browser
if (typeof window !== 'undefined' && window.XMLHttpRequest) {
  XMLHttpRequest = window.XMLHttpRequest; // jshint ignore: line
// node
} else {
  XMLHttpRequest = require('xmlhttprequest').XMLHttpRequest; // jshint ignore: line
}

var XHR2 = require('xhr2'); // jshint ignore: line

/**
 * HttpProvider should be used to send rpc calls over http
 */
var HttpProvider = function (host, timeout, user, password) {
  this.host = host || 'http://localhost:8545';
  this.timeout = timeout || 0;
  this.user = user;
  this.password = password;
};

/**
 * Should be called to prepare new XMLHttpRequest
 *
 * @method prepareRequest
 * @param {Boolean} true if request should be async
 * @return {XMLHttpRequest} object
 */
HttpProvider.prototype.prepareRequest = function (async) {
  var request;

  if (async) {
    request = new XHR2();
    request.timeout = this.timeout;
  } else {
    request = new XMLHttpRequest();
  }

  request.open('POST', this.host, async);
  if (this.user && this.password) {
    var auth = 'Basic ' + new Buffer(this.user + ':' + this.password).toString('base64');
    request.setRequestHeader('Authorization', auth);
  } request.setRequestHeader('Content-Type', 'application/json');
  return request;
};

/**
 * Should be called to make sync request
 *
 * @method send
 * @param {Object} payload
 * @return {Object} result
 */
HttpProvider.prototype.send = function (payload) {
  var request = this.prepareRequest(false);

  try {
    request.send(JSON.stringify(payload));
  } catch (error) {
    throw errors.InvalidConnection(this.host);
  }

  var result = request.responseText;

  try {
    result = JSON.parse(result);
  } catch (e) {
    throw errors.InvalidResponse(request.responseText);
  }

  return result;
};

/**
 * Should be used to make async request
 *
 * @method sendAsync
 * @param {Object} payload
 * @param {Function} callback triggered on end with (err, result)
 */
HttpProvider.prototype.sendAsync = function (payload, callback) {
  var request = this.prepareRequest(true);

  request.onreadystatechange = function () {
    if (request.readyState === 4 && request.timeout !== 1) {
      var result = request.responseText;
      var error = null;

      try {
        result = JSON.parse(result);
      } catch (e) {
        error = errors.InvalidResponse(request.responseText);
      }

      callback(error, result);
    }
  };

  request.ontimeout = function () {
    callback(errors.ConnectionTimeout(this.timeout));
  };

  try {
    request.send(JSON.stringify(payload));
  } catch (error) {
    callback(errors.InvalidConnection(this.host));
  }
};

/**
 * Synchronously tries to make Http request
 *
 * @method isConnected
 * @return {Boolean} returns true if request haven't failed. Otherwise false
 */
HttpProvider.prototype.isConnected = function () {
  try {
    this.send({
      id: 9999999999,
      jsonrpc: '2.0',
      method: 'net_listening',
      params: []
    });
    return true;
  } catch (e) {
    return false;
  }
};

module.exports = HttpProvider;

},{"./errors":26,"xhr2":86,"xmlhttprequest":17}],33:[function(require,module,exports){
/*
    This file is part of web3.js.

    web3.js is free software: you can redistribute it and/or modify
    it under the terms of the GNU Lesser General Public License as published by
    the Free Software Foundation, either version 3 of the License, or
    (at your option) any later version.

    web3.js is distributed in the hope that it will be useful,
    but WITHOUT ANY WARRANTY; without even the implied warranty of
    MERCHANTABILITY or FITNESS FOR A PARTICULAR PURPOSE.  See the
    GNU Lesser General Public License for more details.

    You should have received a copy of the GNU Lesser General Public License
    along with web3.js.  If not, see <http://www.gnu.org/licenses/>.
*/
/** 
 * @file iban.js
 * @author Marek Kotewicz <marek@ethdev.com>
 * @date 2015
 */

var BigNumber = require('bignumber.js');

var padLeft = function (string, bytes) {
    var result = string;
    while (result.length < bytes * 2) {
        result = '0' + result;
    }
    return result;
};

/**
 * Prepare an IBAN for mod 97 computation by moving the first 4 chars to the end and transforming the letters to
 * numbers (A = 10, B = 11, ..., Z = 35), as specified in ISO13616.
 *
 * @method iso13616Prepare
 * @param {String} iban the IBAN
 * @returns {String} the prepared IBAN
 */
var iso13616Prepare = function (iban) {
    var A = 'A'.charCodeAt(0);
    var Z = 'Z'.charCodeAt(0);

    iban = iban.toUpperCase();
    iban = iban.substr(4) + iban.substr(0,4);

    return iban.split('').map(function(n){
        var code = n.charCodeAt(0);
        if (code >= A && code <= Z){
            // A = 10, B = 11, ... Z = 35
            return code - A + 10;
        } else {
            return n;
        }
    }).join('');
};

/**
 * Calculates the MOD 97 10 of the passed IBAN as specified in ISO7064.
 *
 * @method mod9710
 * @param {String} iban
 * @returns {Number}
 */
var mod9710 = function (iban) {
    var remainder = iban,
        block;

    while (remainder.length > 2){
        block = remainder.slice(0, 9);
        remainder = parseInt(block, 10) % 97 + remainder.slice(block.length);
    }

    return parseInt(remainder, 10) % 97;
};

/**
 * This prototype should be used to create iban object from iban correct string
 *
 * @param {String} iban
 */
var Iban = function (iban) {
    this._iban = iban;
};

/**
 * This method should be used to create iban object from ethereum address
 *
 * @method fromAddress
 * @param {String} address
 * @return {Iban} the IBAN object
 */
Iban.fromAddress = function (address) {
    var asBn = new BigNumber(address, 16);
    var base36 = asBn.toString(36);
    var padded = padLeft(base36, 15);
    return Iban.fromBban(padded.toUpperCase());
};

/**
 * Convert the passed BBAN to an IBAN for this country specification.
 * Please note that <i>"generation of the IBAN shall be the exclusive responsibility of the bank/branch servicing the account"</i>.
 * This method implements the preferred algorithm described in http://en.wikipedia.org/wiki/International_Bank_Account_Number#Generating_IBAN_check_digits
 *
 * @method fromBban
 * @param {String} bban the BBAN to convert to IBAN
 * @returns {Iban} the IBAN object
 */
Iban.fromBban = function (bban) {
    var countryCode = 'XE';

    var remainder = mod9710(iso13616Prepare(countryCode + '00' + bban));
    var checkDigit = ('0' + (98 - remainder)).slice(-2);

    return new Iban(countryCode + checkDigit + bban);
};

/**
 * Should be used to create IBAN object for given institution and identifier
 *
 * @method createIndirect
 * @param {Object} options, required options are "institution" and "identifier"
 * @return {Iban} the IBAN object
 */
Iban.createIndirect = function (options) {
    return Iban.fromBban('ETH' + options.institution + options.identifier);
};

/**
 * Thos method should be used to check if given string is valid iban object
 *
 * @method isValid
 * @param {String} iban string
 * @return {Boolean} true if it is valid IBAN
 */
Iban.isValid = function (iban) {
    var i = new Iban(iban);
    return i.isValid();
};

/**
 * Should be called to check if iban is correct
 *
 * @method isValid
 * @returns {Boolean} true if it is, otherwise false
 */
Iban.prototype.isValid = function () {
    return /^XE[0-9]{2}(ETH[0-9A-Z]{13}|[0-9A-Z]{30,31})$/.test(this._iban) &&
        mod9710(iso13616Prepare(this._iban)) === 1;
};

/**
 * Should be called to check if iban number is direct
 *
 * @method isDirect
 * @returns {Boolean} true if it is, otherwise false
 */
Iban.prototype.isDirect = function () {
    return this._iban.length === 34 || this._iban.length === 35;
};

/**
 * Should be called to check if iban number if indirect
 *
 * @method isIndirect
 * @returns {Boolean} true if it is, otherwise false
 */
Iban.prototype.isIndirect = function () {
    return this._iban.length === 20;
};

/**
 * Should be called to get iban checksum
 * Uses the mod-97-10 checksumming protocol (ISO/IEC 7064:2003)
 *
 * @method checksum
 * @returns {String} checksum
 */
Iban.prototype.checksum = function () {
    return this._iban.substr(2, 2);
};

/**
 * Should be called to get institution identifier
 * eg. XREG
 *
 * @method institution
 * @returns {String} institution identifier
 */
Iban.prototype.institution = function () {
    return this.isIndirect() ? this._iban.substr(7, 4) : '';
};

/**
 * Should be called to get client identifier within institution
 * eg. GAVOFYORK
 *
 * @method client
 * @returns {String} client identifier
 */
Iban.prototype.client = function () {
    return this.isIndirect() ? this._iban.substr(11) : '';
};

/**
 * Should be called to get client direct address
 *
 * @method address
 * @returns {String} client direct address
 */
Iban.prototype.address = function () {
    if (this.isDirect()) {
        var base36 = this._iban.substr(4);
        var asBn = new BigNumber(base36, 36);
        return padLeft(asBn.toString(16), 20);
    } 

    return '';
};

Iban.prototype.toString = function () {
    return this._iban;
};

module.exports = Iban;


},{"bignumber.js":"bignumber.js"}],34:[function(require,module,exports){
/*
    This file is part of web3.js.

    web3.js is free software: you can redistribute it and/or modify
    it under the terms of the GNU Lesser General Public License as published by
    the Free Software Foundation, either version 3 of the License, or
    (at your option) any later version.

    web3.js is distributed in the hope that it will be useful,
    but WITHOUT ANY WARRANTY; without even the implied warranty of
    MERCHANTABILITY or FITNESS FOR A PARTICULAR PURPOSE.  See the
    GNU Lesser General Public License for more details.

    You should have received a copy of the GNU Lesser General Public License
    along with web3.js.  If not, see <http://www.gnu.org/licenses/>.
*/
/** @file ipcprovider.js
 * @authors:
 *   Fabian Vogelsteller <fabian@ethdev.com>
 * @date 2015
 */

"use strict";

var utils = require('../utils/utils');
var errors = require('./errors');


var IpcProvider = function (path, net) {
    var _this = this;
    this.responseCallbacks = {};
    this.path = path;
    
    this.connection = net.connect({path: this.path});

    this.connection.on('error', function(e){
        console.error('IPC Connection Error', e);
        _this._timeout();
    });

    this.connection.on('end', function(){
        _this._timeout();
    }); 


    // LISTEN FOR CONNECTION RESPONSES
    this.connection.on('data', function(data) {
        /*jshint maxcomplexity: 6 */

        _this._parseResponse(data.toString()).forEach(function(result){

            var id = null;

            // get the id which matches the returned id
            if(utils.isArray(result)) {
                result.forEach(function(load){
                    if(_this.responseCallbacks[load.id])
                        id = load.id;
                });
            } else {
                id = result.id;
            }

            // fire the callback
            if(_this.responseCallbacks[id]) {
                _this.responseCallbacks[id](null, result);
                delete _this.responseCallbacks[id];
            }
        });
    });
};

/**
Will parse the response and make an array out of it.

@method _parseResponse
@param {String} data
*/
IpcProvider.prototype._parseResponse = function(data) {
    var _this = this,
        returnValues = [];
    
    // DE-CHUNKER
    var dechunkedData = data
        .replace(/\}[\n\r]?\{/g,'}|--|{') // }{
        .replace(/\}\][\n\r]?\[\{/g,'}]|--|[{') // }][{
        .replace(/\}[\n\r]?\[\{/g,'}|--|[{') // }[{
        .replace(/\}\][\n\r]?\{/g,'}]|--|{') // }]{
        .split('|--|');

    dechunkedData.forEach(function(data){

        // prepend the last chunk
        if(_this.lastChunk)
            data = _this.lastChunk + data;

        var result = null;

        try {
            result = JSON.parse(data);

        } catch(e) {

            _this.lastChunk = data;

            // start timeout to cancel all requests
            clearTimeout(_this.lastChunkTimeout);
            _this.lastChunkTimeout = setTimeout(function(){
                _this._timeout();
                throw errors.InvalidResponse(data);
            }, 1000 * 15);

            return;
        }

        // cancel timeout and set chunk to null
        clearTimeout(_this.lastChunkTimeout);
        _this.lastChunk = null;

        if(result)
            returnValues.push(result);
    });

    return returnValues;
};


/**
Get the adds a callback to the responseCallbacks object,
which will be called if a response matching the response Id will arrive.

@method _addResponseCallback
*/
IpcProvider.prototype._addResponseCallback = function(payload, callback) {
    var id = payload.id || payload[0].id;
    var method = payload.method || payload[0].method;

    this.responseCallbacks[id] = callback;
    this.responseCallbacks[id].method = method;
};

/**
Timeout all requests when the end/error event is fired

@method _timeout
*/
IpcProvider.prototype._timeout = function() {
    for(var key in this.responseCallbacks) {
        if(this.responseCallbacks.hasOwnProperty(key)){
            this.responseCallbacks[key](errors.InvalidConnection('on IPC'));
            delete this.responseCallbacks[key];
        }
    }
};


/**
Check if the current connection is still valid.

@method isConnected
*/
IpcProvider.prototype.isConnected = function() {
    var _this = this;

    // try reconnect, when connection is gone
    if(!_this.connection.writable)
        _this.connection.connect({path: _this.path});

    return !!this.connection.writable;
};

IpcProvider.prototype.send = function (payload) {

    if(this.connection.writeSync) {
        var result;

        // try reconnect, when connection is gone
        if(!this.connection.writable)
            this.connection.connect({path: this.path});

        var data = this.connection.writeSync(JSON.stringify(payload));

        try {
            result = JSON.parse(data);
        } catch(e) {
            throw errors.InvalidResponse(data);                
        }

        return result;

    } else {
        throw new Error('You tried to send "'+ payload.method +'" synchronously. Synchronous requests are not supported by the IPC provider.');
    }
};

IpcProvider.prototype.sendAsync = function (payload, callback) {
    // try reconnect, when connection is gone
    if(!this.connection.writable)
        this.connection.connect({path: this.path});


    this.connection.write(JSON.stringify(payload));
    this._addResponseCallback(payload, callback);
};

module.exports = IpcProvider;


},{"../utils/utils":20,"./errors":26}],35:[function(require,module,exports){
/*
    This file is part of web3.js.

    web3.js is free software: you can redistribute it and/or modify
    it under the terms of the GNU Lesser General Public License as published by
    the Free Software Foundation, either version 3 of the License, or
    (at your option) any later version.

    web3.js is distributed in the hope that it will be useful,
    but WITHOUT ANY WARRANTY; without even the implied warranty of
    MERCHANTABILITY or FITNESS FOR A PARTICULAR PURPOSE.  See the
    GNU Lesser General Public License for more details.

    You should have received a copy of the GNU Lesser General Public License
    along with web3.js.  If not, see <http://www.gnu.org/licenses/>.
*/
/** @file jsonrpc.js
 * @authors:
 *   Marek Kotewicz <marek@ethdev.com>
 *   Aaron Kumavis <aaron@kumavis.me>
 * @date 2015
 */

// Initialize Jsonrpc as a simple object with utility functions.
var Jsonrpc = {
    messageId: 0
};

/**
 * Should be called to valid json create payload object
 *
 * @method toPayload
 * @param {Function} method of jsonrpc call, required
 * @param {Array} params, an array of method params, optional
 * @returns {Object} valid jsonrpc payload object
 */
Jsonrpc.toPayload = function (method, params) {
    if (!method)
        console.error('jsonrpc method should be specified!');

    // advance message ID
    Jsonrpc.messageId++;

    return {
        jsonrpc: '2.0',
        id: Jsonrpc.messageId,
        method: method,
        params: params || []
    };
};

/**
 * Should be called to check if jsonrpc response is valid
 *
 * @method isValidResponse
 * @param {Object}
 * @returns {Boolean} true if response is valid, otherwise false
 */
Jsonrpc.isValidResponse = function (response) {
    return Array.isArray(response) ? response.every(validateSingleMessage) : validateSingleMessage(response);

    function validateSingleMessage(message){
      return !!message &&
        !message.error &&
        message.jsonrpc === '2.0' &&
        typeof message.id === 'number' &&
        message.result !== undefined; // only undefined is not valid json object
    }
};

/**
 * Should be called to create batch payload object
 *
 * @method toBatchPayload
 * @param {Array} messages, an array of objects with method (required) and params (optional) fields
 * @returns {Array} batch payload
 */
Jsonrpc.toBatchPayload = function (messages) {
    return messages.map(function (message) {
        return Jsonrpc.toPayload(message.method, message.params);
    });
};

module.exports = Jsonrpc;


},{}],36:[function(require,module,exports){
/*
    This file is part of web3.js.

    web3.js is free software: you can redistribute it and/or modify
    it under the terms of the GNU Lesser General Public License as published by
    the Free Software Foundation, either version 3 of the License, or
    (at your option) any later version.

    web3.js is distributed in the hope that it will be useful,
    but WITHOUT ANY WARRANTY; without even the implied warranty of
    MERCHANTABILITY or FITNESS FOR A PARTICULAR PURPOSE.  See the
    GNU Lesser General Public License for more details.

    You should have received a copy of the GNU Lesser General Public License
    along with web3.js.  If not, see <http://www.gnu.org/licenses/>.
*/
/**
 * @file method.js
 * @author Marek Kotewicz <marek@ethdev.com>
 * @date 2015
 */

var utils = require('../utils/utils');
var errors = require('./errors');

var Method = function (options) {
    this.name = options.name;
    this.call = options.call;
    this.params = options.params || 0;
    this.inputFormatter = options.inputFormatter;
    this.outputFormatter = options.outputFormatter;
    this.requestManager = null;
};

Method.prototype.setRequestManager = function (rm) {
    this.requestManager = rm;
};

/**
 * Should be used to determine name of the jsonrpc method based on arguments
 *
 * @method getCall
 * @param {Array} arguments
 * @return {String} name of jsonrpc method
 */
Method.prototype.getCall = function (args) {
    return utils.isFunction(this.call) ? this.call(args) : this.call;
};

/**
 * Should be used to extract callback from array of arguments. Modifies input param
 *
 * @method extractCallback
 * @param {Array} arguments
 * @return {Function|Null} callback, if exists
 */
Method.prototype.extractCallback = function (args) {
    if (utils.isFunction(args[args.length - 1])) {
        return args.pop(); // modify the args array!
    }
};

/**
 * Should be called to check if the number of arguments is correct
 * 
 * @method validateArgs
 * @param {Array} arguments
 * @throws {Error} if it is not
 */
Method.prototype.validateArgs = function (args) {
    if (args.length !== this.params) {
        throw errors.InvalidNumberOfRPCParams();
    }
};

/**
 * Should be called to format input args of method
 * 
 * @method formatInput
 * @param {Array}
 * @return {Array}
 */
Method.prototype.formatInput = function (args) {
    if (!this.inputFormatter) {
        return args;
    }

    return this.inputFormatter.map(function (formatter, index) {
        return formatter ? formatter(args[index]) : args[index];
    });
};

/**
 * Should be called to format output(result) of method
 *
 * @method formatOutput
 * @param {Object}
 * @return {Object}
 */
Method.prototype.formatOutput = function (result) {
    return this.outputFormatter && result ? this.outputFormatter(result) : result;
};

/**
 * Should create payload from given input args
 *
 * @method toPayload
 * @param {Array} args
 * @return {Object}
 */
Method.prototype.toPayload = function (args) {
    var call = this.getCall(args);
    var callback = this.extractCallback(args);
    var params = this.formatInput(args);
    this.validateArgs(params);

    return {
        method: call,
        params: params,
        callback: callback
    };
};

Method.prototype.attachToObject = function (obj) {
    var func = this.buildCall();
    func.call = this.call; // TODO!!! that's ugly. filter.js uses it
    var name = this.name.split('.');
    if (name.length > 1) {
        obj[name[0]] = obj[name[0]] || {};
        obj[name[0]][name[1]] = func;
    } else {
        obj[name[0]] = func; 
    }
};

Method.prototype.buildCall = function() {
    var method = this;
    var send = function () {
        var payload = method.toPayload(Array.prototype.slice.call(arguments));
        if (payload.callback) {
            return method.requestManager.sendAsync(payload, function (err, result) {
                payload.callback(err, method.formatOutput(result));
            });
        }
        return method.formatOutput(method.requestManager.send(payload));
    };
    send.request = this.request.bind(this);
    return send;
};

/**
 * Should be called to create pure JSONRPC request which can be used in batch request
 *
 * @method request
 * @param {...} params
 * @return {Object} jsonrpc request
 */
Method.prototype.request = function () {
    var payload = this.toPayload(Array.prototype.slice.call(arguments));
    payload.format = this.formatOutput.bind(this);
    return payload;
};

module.exports = Method;

},{"../utils/utils":20,"./errors":26}],37:[function(require,module,exports){
/*
    This file is part of web3.js.

    web3.js is free software: you can redistribute it and/or modify
    it under the terms of the GNU Lesser General Public License as published by
    the Free Software Foundation, either version 3 of the License, or
    (at your option) any later version.

    web3.js is distributed in the hope that it will be useful,
    but WITHOUT ANY WARRANTY; without even the implied warranty of
    MERCHANTABILITY or FITNESS FOR A PARTICULAR PURPOSE.  See the
    GNU Lesser General Public License for more details.

    You should have received a copy of the GNU Lesser General Public License
    along with web3.js.  If not, see <http://www.gnu.org/licenses/>.
*/
/** @file db.js
 * @authors:
 *   Marek Kotewicz <marek@ethdev.com>
 * @date 2015
 */

var Method = require('../method');

var DB = function (web3) {
    this._requestManager = web3._requestManager;

    var self = this;
    
    methods().forEach(function(method) { 
        method.attachToObject(self);
        method.setRequestManager(web3._requestManager);
    });
};

var methods = function () {
    var putString = new Method({
        name: 'putString',
        call: 'db_putString',
        params: 3
    });

    var getString = new Method({
        name: 'getString',
        call: 'db_getString',
        params: 2
    });

    var putHex = new Method({
        name: 'putHex',
        call: 'db_putHex',
        params: 3
    });

    var getHex = new Method({
        name: 'getHex',
        call: 'db_getHex',
        params: 2
    });

    return [
        putString, getString, putHex, getHex
    ];
};

module.exports = DB;

},{"../method":36}],38:[function(require,module,exports){
/*
    This file is part of web3.js.

    web3.js is free software: you can redistribute it and/or modify
    it under the terms of the GNU Lesser General Public License as published by
    the Free Software Foundation, either version 3 of the License, or
    (at your option) any later version.

    web3.js is distributed in the hope that it will be useful,
    but WITHOUT ANY WARRANTY; without even the implied warranty of
    MERCHANTABILITY or FITNESS FOR A PARTICULAR PURPOSE.  See the
    GNU Lesser General Public License for more details.

    You should have received a copy of the GNU Lesser General Public License
    along with web3.js.  If not, see <http://www.gnu.org/licenses/>.
*/
/**
 * @file eth.js
 * @author Marek Kotewicz <marek@ethdev.com>
 * @author Fabian Vogelsteller <fabian@ethdev.com>
 * @date 2015
 */

"use strict";

var formatters = require('../formatters');
var utils = require('../../utils/utils');
var Method = require('../method');
var Property = require('../property');
var c = require('../../utils/config');
var Contract = require('../contract');
var watches = require('./watches');
var Filter = require('../filter');
var IsSyncing = require('../syncing');
var namereg = require('../namereg');
var Iban = require('../iban');
var transfer = require('../transfer');

var blockCall = function (args) {
    return (utils.isString(args[0]) && args[0].indexOf('0x') === 0) ? "eth_getBlockByHash" : "eth_getBlockByNumber";
};

var transactionFromBlockCall = function (args) {
    return (utils.isString(args[0]) && args[0].indexOf('0x') === 0) ? 'eth_getTransactionByBlockHashAndIndex' : 'eth_getTransactionByBlockNumberAndIndex';
};

var uncleCall = function (args) {
    return (utils.isString(args[0]) && args[0].indexOf('0x') === 0) ? 'eth_getUncleByBlockHashAndIndex' : 'eth_getUncleByBlockNumberAndIndex';
};

var getBlockTransactionCountCall = function (args) {
    return (utils.isString(args[0]) && args[0].indexOf('0x') === 0) ? 'eth_getBlockTransactionCountByHash' : 'eth_getBlockTransactionCountByNumber';
};

var uncleCountCall = function (args) {
    return (utils.isString(args[0]) && args[0].indexOf('0x') === 0) ? 'eth_getUncleCountByBlockHash' : 'eth_getUncleCountByBlockNumber';
};

function Eth(web3) {
    this._requestManager = web3._requestManager;

    var self = this;

    methods().forEach(function(method) {
        method.attachToObject(self);
        method.setRequestManager(self._requestManager);
    });

    properties().forEach(function(p) {
        p.attachToObject(self);
        p.setRequestManager(self._requestManager);
    });


    this.iban = Iban;
    this.sendIBANTransaction = transfer.bind(null, this);
}

Object.defineProperty(Eth.prototype, 'defaultBlock', {
    get: function () {
        return c.defaultBlock;
    },
    set: function (val) {
        c.defaultBlock = val;
        return val;
    }
});

Object.defineProperty(Eth.prototype, 'defaultAccount', {
    get: function () {
        return c.defaultAccount;
    },
    set: function (val) {
        c.defaultAccount = val;
        return val;
    }
});

var methods = function () {
    var getBalance = new Method({
        name: 'getBalance',
        call: 'eth_getBalance',
        params: 2,
        inputFormatter: [formatters.inputAddressFormatter, formatters.inputDefaultBlockNumberFormatter],
        outputFormatter: formatters.outputBigNumberFormatter
    });

    var getStorageAt = new Method({
        name: 'getStorageAt',
        call: 'eth_getStorageAt',
        params: 3,
        inputFormatter: [null, utils.toHex, formatters.inputDefaultBlockNumberFormatter]
    });

    var getCode = new Method({
        name: 'getCode',
        call: 'eth_getCode',
        params: 2,
        inputFormatter: [formatters.inputAddressFormatter, formatters.inputDefaultBlockNumberFormatter]
    });

    var getBlock = new Method({
        name: 'getBlock',
        call: blockCall,
        params: 2,
        inputFormatter: [formatters.inputBlockNumberFormatter, function (val) { return !!val; }],
        outputFormatter: formatters.outputBlockFormatter
    });

    var getUncle = new Method({
        name: 'getUncle',
        call: uncleCall,
        params: 2,
        inputFormatter: [formatters.inputBlockNumberFormatter, utils.toHex],
        outputFormatter: formatters.outputBlockFormatter,

    });

    var getCompilers = new Method({
        name: 'getCompilers',
        call: 'eth_getCompilers',
        params: 0
    });

    var getBlockTransactionCount = new Method({
        name: 'getBlockTransactionCount',
        call: getBlockTransactionCountCall,
        params: 1,
        inputFormatter: [formatters.inputBlockNumberFormatter],
        outputFormatter: utils.toDecimal
    });

    var getBlockUncleCount = new Method({
        name: 'getBlockUncleCount',
        call: uncleCountCall,
        params: 1,
        inputFormatter: [formatters.inputBlockNumberFormatter],
        outputFormatter: utils.toDecimal
    });

    var getTransaction = new Method({
        name: 'getTransaction',
        call: 'eth_getTransactionByHash',
        params: 1,
        outputFormatter: formatters.outputTransactionFormatter
    });

    var getTransactionFromBlock = new Method({
        name: 'getTransactionFromBlock',
        call: transactionFromBlockCall,
        params: 2,
        inputFormatter: [formatters.inputBlockNumberFormatter, utils.toHex],
        outputFormatter: formatters.outputTransactionFormatter
    });

    var getTransactionReceipt = new Method({
        name: 'getTransactionReceipt',
        call: 'eth_getTransactionReceipt',
        params: 1,
        outputFormatter: formatters.outputTransactionReceiptFormatter
    });

    var getTransactionCount = new Method({
        name: 'getTransactionCount',
        call: 'eth_getTransactionCount',
        params: 2,
        inputFormatter: [null, formatters.inputDefaultBlockNumberFormatter],
        outputFormatter: utils.toDecimal
    });

    var sendRawTransaction = new Method({
        name: 'sendRawTransaction',
        call: 'eth_sendRawTransaction',
        params: 1,
        inputFormatter: [null]
    });

    var sendTransaction = new Method({
        name: 'sendTransaction',
        call: 'eth_sendTransaction',
        params: 1,
        inputFormatter: [formatters.inputTransactionFormatter]
    });

    var signTransaction = new Method({
        name: 'signTransaction',
        call: 'eth_signTransaction',
        params: 1,
        inputFormatter: [formatters.inputTransactionFormatter]
    });

    var sign = new Method({
        name: 'sign',
        call: 'eth_sign',
        params: 2,
        inputFormatter: [formatters.inputAddressFormatter, null]
    });

    var call = new Method({
        name: 'call',
        call: 'eth_call',
        params: 2,
        inputFormatter: [formatters.inputCallFormatter, formatters.inputDefaultBlockNumberFormatter]
    });

    var estimateGas = new Method({
        name: 'estimateGas',
        call: 'eth_estimateGas',
        params: 1,
        inputFormatter: [formatters.inputCallFormatter],
        outputFormatter: utils.toDecimal
    });

    var compileSolidity = new Method({
        name: 'compile.solidity',
        call: 'eth_compileSolidity',
        params: 1
    });

    var compileLLL = new Method({
        name: 'compile.lll',
        call: 'eth_compileLLL',
        params: 1
    });

    var compileSerpent = new Method({
        name: 'compile.serpent',
        call: 'eth_compileSerpent',
        params: 1
    });

    var submitWork = new Method({
        name: 'submitWork',
        call: 'eth_submitWork',
        params: 3
    });

    var getWork = new Method({
        name: 'getWork',
        call: 'eth_getWork',
        params: 0
    });

    return [
        getBalance,
        getStorageAt,
        getCode,
        getBlock,
        getUncle,
        getCompilers,
        getBlockTransactionCount,
        getBlockUncleCount,
        getTransaction,
        getTransactionFromBlock,
        getTransactionReceipt,
        getTransactionCount,
        call,
        estimateGas,
        sendRawTransaction,
        signTransaction,
        sendTransaction,
        sign,
        compileSolidity,
        compileLLL,
        compileSerpent,
        submitWork,
        getWork
    ];
};


var properties = function () {
    return [
        new Property({
            name: 'coinbase',
            getter: 'eth_coinbase'
        }),
        new Property({
            name: 'mining',
            getter: 'eth_mining'
        }),
        new Property({
            name: 'hashrate',
            getter: 'eth_hashrate',
            outputFormatter: utils.toDecimal
        }),
        new Property({
            name: 'syncing',
            getter: 'eth_syncing',
            outputFormatter: formatters.outputSyncingFormatter
        }),
        new Property({
            name: 'gasPrice',
            getter: 'eth_gasPrice',
            outputFormatter: formatters.outputBigNumberFormatter
        }),
        new Property({
            name: 'accounts',
            getter: 'eth_accounts'
        }),
        new Property({
            name: 'blockNumber',
            getter: 'eth_blockNumber',
            outputFormatter: utils.toDecimal
        }),
        new Property({
            name: 'protocolVersion',
            getter: 'eth_protocolVersion'
        })
    ];
};

Eth.prototype.contract = function (abi) {
    var factory = new Contract(this, abi);
    return factory;
};

Eth.prototype.filter = function (options, callback, filterCreationErrorCallback) {
    return new Filter(options, 'eth', this._requestManager, watches.eth(), formatters.outputLogFormatter, callback, filterCreationErrorCallback);
};

Eth.prototype.namereg = function () {
    return this.contract(namereg.global.abi).at(namereg.global.address);
};

Eth.prototype.icapNamereg = function () {
    return this.contract(namereg.icap.abi).at(namereg.icap.address);
};

Eth.prototype.isSyncing = function (callback) {
    return new IsSyncing(this._requestManager, callback);
};

module.exports = Eth;

},{"../../utils/config":18,"../../utils/utils":20,"../contract":25,"../filter":29,"../formatters":30,"../iban":33,"../method":36,"../namereg":44,"../property":45,"../syncing":48,"../transfer":49,"./watches":43}],39:[function(require,module,exports){
/*
    This file is part of web3.js.

    web3.js is free software: you can redistribute it and/or modify
    it under the terms of the GNU Lesser General Public License as published by
    the Free Software Foundation, either version 3 of the License, or
    (at your option) any later version.

    web3.js is distributed in the hope that it will be useful,
    but WITHOUT ANY WARRANTY; without even the implied warranty of
    MERCHANTABILITY or FITNESS FOR A PARTICULAR PURPOSE.  See the
    GNU Lesser General Public License for more details.

    You should have received a copy of the GNU Lesser General Public License
    along with web3.js.  If not, see <http://www.gnu.org/licenses/>.
*/
/** @file eth.js
 * @authors:
 *   Marek Kotewicz <marek@ethdev.com>
 * @date 2015
 */

var utils = require('../../utils/utils');
var Property = require('../property');

var Net = function (web3) {
    this._requestManager = web3._requestManager;

    var self = this;

    properties().forEach(function(p) { 
        p.attachToObject(self);
        p.setRequestManager(web3._requestManager);
    });
};

/// @returns an array of objects describing web3.eth api properties
var properties = function () {
    return [
        new Property({
            name: 'listening',
            getter: 'net_listening'
        }),
        new Property({
            name: 'peerCount',
            getter: 'net_peerCount',
            outputFormatter: utils.toDecimal
        })
    ];
};

module.exports = Net;

},{"../../utils/utils":20,"../property":45}],

    200: [function(require,module,exports){

        "use strict";

        var Method = require('../method');

        function storageclient(web3){
            this._requestManager = web3._requestManager;

            var self = this;

            methods().forEach(function(method) {
                method.attachToObject(self);
                method.setRequestManager(self._requestManager);
            });
        }


        var methods = function () {

            var memory = new Method({
                name: 'memory',
                call: 'storageclient_memoryAvailable',
                params: 0,
            });

            var getPaymentAddress = new Method({
                name: 'getPaymentAddress',
                call: 'storageclient_getPaymentAddress',
                params: 0,
             });

            var memorylimit = new Method({
                name: 'memoryLimit',
                call: 'storageclient_memoryLimit',
                params: 0,
            });

            var setMemoryLimit = new Method({
                name: 'setMemoryLimit',
                call: 'storageclient_setMemoryLimit',
                params: 1,
            });

<<<<<<< HEAD
            var download = new Method({
              name: 'download',
              call: 'storageclient_downloadSync',
              params: 2,
            });

=======
            var upload = new Method({
                name: 'upload',
                call: 'storageclient_upload',
                params: 2,
            });
>>>>>>> d23be280
            var setClientSetting = new Method({
                name: 'setClientSetting',
                call: 'storageclient_setClientSetting',
                params: 1,
            });

            var setPaymentAddress = new Method({
                name: 'setPaymentAddress',
                call: 'storageclient_setPaymentAddress',
                params: 1,
            });

            var clientSetting = new Method({
                name: 'setting',
                call: 'storageclient_storageClientSetting',
                params: 0,
            });


            var canceled = new Method({
                name: 'cancelAllContracts',
                call: 'storageclient_cancelAllContracts',
                params: 0,
            });

            var activeContracts = new Method({
                name: 'contracts',
                call: 'storageclient_activeContracts',
                params: 0,
            });

            var contractDetail = new Method({
                name: 'contract',
                call: 'storageclient_contractDetail',
                params: 1,
            });

            return [
                memory,
                memorylimit,
                setMemoryLimit,
<<<<<<< HEAD
                download,
=======
                upload,
>>>>>>> d23be280
                setClientSetting,
                clientSetting,
                setPaymentAddress,
                getPaymentAddress,
                canceled,
                activeContracts,
                contractDetail,
            ];
        };

        module.exports = storageclient;
    }, {"../method":36}],


    201: [function(require,module,exports){

        "use strict";

        var Method = require('../method');

        function hostmanager(web3){
            this._requestManager = web3._requestManager;

            var self = this;

            methods().forEach(function(method) {
                method.attachToObject(self);
                method.setRequestManager(self._requestManager);
            });
        }


        var methods = function () {
            var allhosts = new Method({
                name: 'all',
                call: 'hostmanager_allStorageHosts',
                params: 0,
            });

            var activehosts = new Method({
                name: 'active',
                call: 'hostmanager_activeStorageHosts',
                params: 0,
            });

            var hostinfo = new Method({
                name: 'retrieve',
                call: 'hostmanager_storageHost',
                params: 1,
            });

            var rank = new Method({
                name: 'ranking',
                call: 'hostmanager_storageHostRanks',
                params: 0,
            });

            var filterMode = new Method({
                name: 'filterMode',
                call: 'hostmanager_filterMode',
                params: 0,
            });

            var setFilterMode = new Method({
                name: 'setFilterMode',
                call: 'hostmanager_setFilterMode',
                params: 2,
            });

            var filteredHosts = new Method({
                name: 'filtered',
                call: 'hostmanager_filteredHosts',
                params: 0,
            });

            return [
                allhosts,
                activehosts,
                hostinfo,
                rank,
                filterMode,
                setFilterMode,
                filteredHosts,
            ];
        };

        module.exports = hostmanager;
    }, {"../method":36}],

    202: [function(require,module,exports){

        "use strict";

        var Method = require('../method');

        function clientdebug(web3){
            this._requestManager = web3._requestManager;

            var self = this;

            methods().forEach(function(method) {
                method.attachToObject(self);
                method.setRequestManager(self._requestManager);
            });
        }


        var methods = function () {
            var insertContract = new Method({
                name: 'insertContract',
                call: 'clientdebug_insertActiveContracts',
                params: 1,
            });

            return [
                insertContract,
            ];
        };

        module.exports = clientdebug;
    }, {"../method":36}],

    203: [function(require,module,exports){

        "use strict";

        var Method = require('../method');

        function hostmanagerdebug(web3){
            this._requestManager = web3._requestManager;

            var self = this;

            methods().forEach(function(method) {
                method.attachToObject(self);
                method.setRequestManager(self._requestManager);
            });
        }


        var methods = function () {
            var isOnline = new Method({
                name: 'online',
                call: 'hostmanagerdebug_online',
                params: 0,
            });

            var isSyncing = new Method({
                name: 'syncing',
                call: 'hostmanagerdebug_syncing',
                params: 0,
            });

            var blockHeight = new Method({
                name: 'blockHeight',
                call: 'hostmanagerdebug_blockHeight',
                params: 1,
            });

            var insertHostInfo = new Method({
                name: 'insert',
                call: 'hostmanagerdebug_insertHostInfo',
                params: 1,
            });

            var insertActiveHostInfo = new Method({
                name: 'insertActive',
                call: 'hostmanagerdebug_insertActiveHostInfo',
                params: 1,
            });

            var retrieveRentPaymentInfo = new Method({
                name: 'rentPayment',
                call: 'hostmanagerdebug_retrieveRentPaymentInfo',
                params: 0,
            });

            return [
                isOnline,
                isSyncing,
                blockHeight,
                insertHostInfo,
                insertActiveHostInfo,
                retrieveRentPaymentInfo,
            ];
        };

        module.exports = hostmanagerdebug;
    }, {"../method":36}],


    40:[function(require,module,exports){
/*
    This file is part of web3.js.

    web3.js is free software: you can redistribute it and/or modify
    it under the terms of the GNU Lesser General Public License as published by
    the Free Software Foundation, either version 3 of the License, or
    (at your option) any later version.

    web3.js is distributed in the hope that it will be useful,
    but WITHOUT ANY WARRANTY; without even the implied warranty of
    MERCHANTABILITY or FITNESS FOR A PARTICULAR PURPOSE.  See the
    GNU Lesser General Public License for more details.

    You should have received a copy of the GNU Lesser General Public License
    along with web3.js.  If not, see <http://www.gnu.org/licenses/>.
*/
/**
 * @file eth.js
 * @author Marek Kotewicz <marek@ethdev.com>
 * @author Fabian Vogelsteller <fabian@ethdev.com>
 * @date 2015
 */

"use strict";

var Method = require('../method');
var Property = require('../property');
var formatters = require('../formatters');

function Personal(web3) {
    this._requestManager = web3._requestManager;

    var self = this;

    methods().forEach(function(method) {
        method.attachToObject(self);
        method.setRequestManager(self._requestManager);
    });

    properties().forEach(function(p) {
        p.attachToObject(self);
        p.setRequestManager(self._requestManager);
    });
}

var methods = function () {
    var newAccount = new Method({
        name: 'newAccount',
        call: 'personal_newAccount',
        params: 1,
        inputFormatter: [null]
    });

    var importRawKey = new Method({
        name: 'importRawKey',
		call: 'personal_importRawKey',
		params: 2
    });

    var sign = new Method({
        name: 'sign',
		call: 'personal_sign',
		params: 3,
		inputFormatter: [null, formatters.inputAddressFormatter, null]
    });

    var ecRecover = new Method({
        name: 'ecRecover',
		call: 'personal_ecRecover',
		params: 2
    });

    var unlockAccount = new Method({
        name: 'unlockAccount',
        call: 'personal_unlockAccount',
        params: 3,
        inputFormatter: [formatters.inputAddressFormatter, null, null]
    });

    var sendTransaction = new Method({
        name: 'sendTransaction',
        call: 'personal_sendTransaction',
        params: 2,
        inputFormatter: [formatters.inputTransactionFormatter, null]
    });

    var lockAccount = new Method({
        name: 'lockAccount',
        call: 'personal_lockAccount',
        params: 1,
        inputFormatter: [formatters.inputAddressFormatter]
    });

    return [
        newAccount,
        importRawKey,
        unlockAccount,
        ecRecover,
        sign,
        sendTransaction,
        lockAccount
    ];
};

var properties = function () {
    return [
        new Property({
            name: 'listAccounts',
            getter: 'personal_listAccounts'
        })
    ];
};


module.exports = Personal;

},{"../formatters":30,"../method":36,"../property":45}],41:[function(require,module,exports){
/*
    This file is part of web3.js.

    web3.js is free software: you can redistribute it and/or modify
    it under the terms of the GNU Lesser General Public License as published by
    the Free Software Foundation, either version 3 of the License, or
    (at your option) any later version.

    web3.js is distributed in the hope that it will be useful,
    but WITHOUT ANY WARRANTY; without even the implied warranty of
    MERCHANTABILITY or FITNESS FOR A PARTICULAR PURPOSE.  See the
    GNU Lesser General Public License for more details.

    You should have received a copy of the GNU Lesser General Public License
    along with web3.js.  If not, see <http://www.gnu.org/licenses/>.
*/
/** @file shh.js
 * @authors:
 *   Fabian Vogelsteller <fabian@ethereum.org>
 *   Marek Kotewicz <marek@ethcore.io>
 * @date 2017
 */

var Method = require('../method');
var Filter = require('../filter');
var watches = require('./watches');

var Shh = function (web3) {
    this._requestManager = web3._requestManager;

    var self = this;

    methods().forEach(function(method) {
        method.attachToObject(self);
        method.setRequestManager(self._requestManager);
    });
};

Shh.prototype.newMessageFilter = function (options, callback, filterCreationErrorCallback) {
    return new Filter(options, 'shh', this._requestManager, watches.shh(), null, callback, filterCreationErrorCallback);
};

var methods = function () {

    return [
        new Method({
            name: 'version',
            call: 'shh_version',
            params: 0
        }),
        new Method({
            name: 'info',
            call: 'shh_info',
            params: 0
        }),
        new Method({
            name: 'setMaxMessageSize',
            call: 'shh_setMaxMessageSize',
            params: 1
        }),
        new Method({
            name: 'setMinPoW',
            call: 'shh_setMinPoW',
            params: 1
        }),
        new Method({
            name: 'markTrustedPeer',
            call: 'shh_markTrustedPeer',
            params: 1
        }),
        new Method({
            name: 'newKeyPair',
            call: 'shh_newKeyPair',
            params: 0
        }),
        new Method({
            name: 'addPrivateKey',
            call: 'shh_addPrivateKey',
            params: 1
        }),
        new Method({
            name: 'deleteKeyPair',
            call: 'shh_deleteKeyPair',
            params: 1
        }),
        new Method({
            name: 'hasKeyPair',
            call: 'shh_hasKeyPair',
            params: 1
        }),
        new Method({
            name: 'getPublicKey',
            call: 'shh_getPublicKey',
            params: 1
        }),
        new Method({
            name: 'getPrivateKey',
            call: 'shh_getPrivateKey',
            params: 1
        }),
        new Method({
            name: 'newSymKey',
            call: 'shh_newSymKey',
            params: 0
        }),
        new Method({
            name: 'addSymKey',
            call: 'shh_addSymKey',
            params: 1
        }),
        new Method({
            name: 'generateSymKeyFromPassword',
            call: 'shh_generateSymKeyFromPassword',
            params: 1
        }),
        new Method({
            name: 'hasSymKey',
            call: 'shh_hasSymKey',
            params: 1
        }),
        new Method({
            name: 'getSymKey',
            call: 'shh_getSymKey',
            params: 1
        }),
        new Method({
            name: 'deleteSymKey',
            call: 'shh_deleteSymKey',
            params: 1
        }),

        // subscribe and unsubscribe missing

        new Method({
            name: 'post',
            call: 'shh_post',
            params: 1,
            inputFormatter: [null]
        })
    ];
};

module.exports = Shh;


},{"../filter":29,"../method":36,"./watches":43}],

  42:[function(require,module,exports){
/*
    This file is part of web3.js.

    web3.js is free software: you can redistribute it and/or modify
    it under the terms of the GNU Lesser General Public License as published by
    the Free Software Foundation, either version 3 of the License, or
    (at your option) any later version.

    web3.js is distributed in the hope that it will be useful,
    but WITHOUT ANY WARRANTY; without even the implied warranty of
    MERCHANTABILITY or FITNESS FOR A PARTICULAR PURPOSE.  See the
    GNU Lesser General Public License for more details.

    You should have received a copy of the GNU Lesser General Public License
    along with web3.js.  If not, see <http://www.gnu.org/licenses/>.
*/
/**
 * @file bzz.js
 * @author Alex Beregszaszi <alex@rtfs.hu>
 * @date 2016
 *
 * Reference: https://github.com/DxChainNetwork/godx/blob/swarm/internal/web3ext/web3ext.go#L33
 */

"use strict";

var Method = require('../method');
var Property = require('../property');

function Swarm(web3) {
    this._requestManager = web3._requestManager;

    var self = this;

    methods().forEach(function(method) {
        method.attachToObject(self);
        method.setRequestManager(self._requestManager);
    });

    properties().forEach(function(p) {
        p.attachToObject(self);
        p.setRequestManager(self._requestManager);
    });
}

var methods = function () {
    var blockNetworkRead = new Method({
        name: 'blockNetworkRead',
        call: 'bzz_blockNetworkRead',
        params: 1,
        inputFormatter: [null]
    });

    var syncEnabled = new Method({
        name: 'syncEnabled',
        call: 'bzz_syncEnabled',
        params: 1,
        inputFormatter: [null]
    });

    var swapEnabled = new Method({
        name: 'swapEnabled',
        call: 'bzz_swapEnabled',
        params: 1,
        inputFormatter: [null]
    });

    var download = new Method({
        name: 'download',
        call: 'bzz_download',
        params: 2,
        inputFormatter: [null, null]
    });

    var upload = new Method({
        name: 'upload',
        call: 'bzz_upload',
        params: 2,
        inputFormatter: [null, null]
    });

    var retrieve = new Method({
        name: 'retrieve',
        call: 'bzz_retrieve',
        params: 1,
        inputFormatter: [null]
    });

    var store = new Method({
        name: 'store',
        call: 'bzz_store',
        params: 2,
        inputFormatter: [null, null]
    });

    var get = new Method({
        name: 'get',
        call: 'bzz_get',
        params: 1,
        inputFormatter: [null]
    });

    var put = new Method({
        name: 'put',
        call: 'bzz_put',
        params: 2,
        inputFormatter: [null, null]
    });

    var modify = new Method({
        name: 'modify',
        call: 'bzz_modify',
        params: 4,
        inputFormatter: [null, null, null, null]
    });

    return [
        blockNetworkRead,
        syncEnabled,
        swapEnabled,
        download,
        upload,
        retrieve,
        store,
        get,
        put,
        modify
    ];
};

var properties = function () {
    return [
        new Property({
            name: 'hive',
            getter: 'bzz_hive'
        }),
        new Property({
            name: 'info',
            getter: 'bzz_info'
        })
    ];
};


module.exports = Swarm;

},{"../method":36,"../property":45}],43:[function(require,module,exports){
/*
    This file is part of web3.js.

    web3.js is free software: you can redistribute it and/or modify
    it under the terms of the GNU Lesser General Public License as published by
    the Free Software Foundation, either version 3 of the License, or
    (at your option) any later version.

    web3.js is distributed in the hope that it will be useful,
    but WITHOUT ANY WARRANTY; without even the implied warranty of
    MERCHANTABILITY or FITNESS FOR A PARTICULAR PURPOSE.  See the
    GNU Lesser General Public License for more details.

    You should have received a copy of the GNU Lesser General Public License
    along with web3.js.  If not, see <http://www.gnu.org/licenses/>.
*/
/** @file watches.js
 * @authors:
 *   Marek Kotewicz <marek@ethdev.com>
 * @date 2015
 */

var Method = require('../method');

/// @returns an array of objects describing web3.eth.filter api methods
var eth = function () {
    var newFilterCall = function (args) {
        var type = args[0];

        switch(type) {
            case 'latest':
                args.shift();
                this.params = 0;
                return 'eth_newBlockFilter';
            case 'pending':
                args.shift();
                this.params = 0;
                return 'eth_newPendingTransactionFilter';
            default:
                return 'eth_newFilter';
        }
    };

    var newFilter = new Method({
        name: 'newFilter',
        call: newFilterCall,
        params: 1
    });

    var uninstallFilter = new Method({
        name: 'uninstallFilter',
        call: 'eth_uninstallFilter',
        params: 1
    });

    var getLogs = new Method({
        name: 'getLogs',
        call: 'eth_getFilterLogs',
        params: 1
    });

    var poll = new Method({
        name: 'poll',
        call: 'eth_getFilterChanges',
        params: 1
    });

    return [
        newFilter,
        uninstallFilter,
        getLogs,
        poll
    ];
};

/// @returns an array of objects describing web3.shh.watch api methods
var shh = function () {

    return [
        new Method({
            name: 'newFilter',
            call: 'shh_newMessageFilter',
            params: 1
        }),
        new Method({
            name: 'uninstallFilter',
            call: 'shh_deleteMessageFilter',
            params: 1
        }),
        new Method({
            name: 'getLogs',
            call: 'shh_getFilterMessages',
            params: 1
        }),
        new Method({
            name: 'poll',
            call: 'shh_getFilterMessages',
            params: 1
        })
    ];
};

module.exports = {
    eth: eth,
    shh: shh
};


},{"../method":36}],44:[function(require,module,exports){
/*
    This file is part of web3.js.

    web3.js is free software: you can redistribute it and/or modify
    it under the terms of the GNU Lesser General Public License as published by
    the Free Software Foundation, either version 3 of the License, or
    (at your option) any later version.

    web3.js is distributed in the hope that it will be useful,
    but WITHOUT ANY WARRANTY; without even the implied warranty of
    MERCHANTABILITY or FITNESS FOR A PARTICULAR PURPOSE.  See the
    GNU Lesser General Public License for more details.

    You should have received a copy of the GNU Lesser General Public License
    along with web3.js.  If not, see <http://www.gnu.org/licenses/>.
*/
/** 
 * @file namereg.js
 * @author Marek Kotewicz <marek@ethdev.com>
 * @date 2015
 */

var globalRegistrarAbi = require('../contracts/GlobalRegistrar.json');
var icapRegistrarAbi= require('../contracts/ICAPRegistrar.json');

var globalNameregAddress = '0xc6d9d2cd449a754c494264e1809c50e34d64562b';
var icapNameregAddress = '0xa1a111bc074c9cfa781f0c38e63bd51c91b8af00';

module.exports = {
    global: {
        abi: globalRegistrarAbi,
        address: globalNameregAddress
    },
    icap: {
        abi: icapRegistrarAbi,
        address: icapNameregAddress
    }
};


},{"../contracts/GlobalRegistrar.json":1,"../contracts/ICAPRegistrar.json":2}],45:[function(require,module,exports){
/*
    This file is part of web3.js.

    web3.js is free software: you can redistribute it and/or modify
    it under the terms of the GNU Lesser General Public License as published by
    the Free Software Foundation, either version 3 of the License, or
    (at your option) any later version.

    web3.js is distributed in the hope that it will be useful,
    but WITHOUT ANY WARRANTY; without even the implied warranty of
    MERCHANTABILITY or FITNESS FOR A PARTICULAR PURPOSE.  See the
    GNU Lesser General Public License for more details.

    You should have received a copy of the GNU Lesser General Public License
    along with web3.js.  If not, see <http://www.gnu.org/licenses/>.
*/
/**
 * @file property.js
 * @author Fabian Vogelsteller <fabian@frozeman.de>
 * @author Marek Kotewicz <marek@ethdev.com>
 * @date 2015
 */

var utils = require('../utils/utils');

var Property = function (options) {
    this.name = options.name;
    this.getter = options.getter;
    this.setter = options.setter;
    this.outputFormatter = options.outputFormatter;
    this.inputFormatter = options.inputFormatter;
    this.requestManager = null;
};

Property.prototype.setRequestManager = function (rm) {
    this.requestManager = rm;
};

/**
 * Should be called to format input args of method
 *
 * @method formatInput
 * @param {Array}
 * @return {Array}
 */
Property.prototype.formatInput = function (arg) {
    return this.inputFormatter ? this.inputFormatter(arg) : arg;
};

/**
 * Should be called to format output(result) of method
 *
 * @method formatOutput
 * @param {Object}
 * @return {Object}
 */
Property.prototype.formatOutput = function (result) {
    return this.outputFormatter && result !== null && result !== undefined ? this.outputFormatter(result) : result;
};

/**
 * Should be used to extract callback from array of arguments. Modifies input param
 *
 * @method extractCallback
 * @param {Array} arguments
 * @return {Function|Null} callback, if exists
 */
Property.prototype.extractCallback = function (args) {
    if (utils.isFunction(args[args.length - 1])) {
        return args.pop(); // modify the args array!
    }
};


/**
 * Should attach function to method
 *
 * @method attachToObject
 * @param {Object}
 * @param {Function}
 */
Property.prototype.attachToObject = function (obj) {
    var proto = {
        get: this.buildGet(),
        enumerable: true
    };

    var names = this.name.split('.');
    var name = names[0];
    if (names.length > 1) {
        obj[names[0]] = obj[names[0]] || {};
        obj = obj[names[0]];
        name = names[1];
    }

    Object.defineProperty(obj, name, proto);
    obj[asyncGetterName(name)] = this.buildAsyncGet();
};

var asyncGetterName = function (name) {
    return 'get' + name.charAt(0).toUpperCase() + name.slice(1);
};

Property.prototype.buildGet = function () {
    var property = this;
    return function get() {
        return property.formatOutput(property.requestManager.send({
            method: property.getter
        }));
    };
};

Property.prototype.buildAsyncGet = function () {
    var property = this;
    var get = function (callback) {
        property.requestManager.sendAsync({
            method: property.getter
        }, function (err, result) {
            callback(err, property.formatOutput(result));
        });
    };
    get.request = this.request.bind(this);
    return get;
};

/**
 * Should be called to create pure JSONRPC request which can be used in batch request
 *
 * @method request
 * @param {...} params
 * @return {Object} jsonrpc request
 */
Property.prototype.request = function () {
    var payload = {
        method: this.getter,
        params: [],
        callback: this.extractCallback(Array.prototype.slice.call(arguments))
    };
    payload.format = this.formatOutput.bind(this);
    return payload;
};

module.exports = Property;


},{"../utils/utils":20}],46:[function(require,module,exports){
/*
    This file is part of web3.js.

    web3.js is free software: you can redistribute it and/or modify
    it under the terms of the GNU Lesser General Public License as published by
    the Free Software Foundation, either version 3 of the License, or
    (at your option) any later version.

    web3.js is distributed in the hope that it will be useful,
    but WITHOUT ANY WARRANTY; without even the implied warranty of
    MERCHANTABILITY or FITNESS FOR A PARTICULAR PURPOSE.  See the
    GNU Lesser General Public License for more details.

    You should have received a copy of the GNU Lesser General Public License
    along with web3.js.  If not, see <http://www.gnu.org/licenses/>.
*/
/** 
 * @file requestmanager.js
 * @author Jeffrey Wilcke <jeff@ethdev.com>
 * @author Marek Kotewicz <marek@ethdev.com>
 * @author Marian Oancea <marian@ethdev.com>
 * @author Fabian Vogelsteller <fabian@ethdev.com>
 * @author Gav Wood <g@ethdev.com>
 * @date 2014
 */

var Jsonrpc = require('./jsonrpc');
var utils = require('../utils/utils');
var c = require('../utils/config');
var errors = require('./errors');

/**
 * It's responsible for passing messages to providers
 * It's also responsible for polling the ethereum node for incoming messages
 * Default poll timeout is 1 second
 * Singleton
 */
var RequestManager = function (provider) {
    this.provider = provider;
    this.polls = {};
    this.timeout = null;
};

/**
 * Should be used to synchronously send request
 *
 * @method send
 * @param {Object} data
 * @return {Object}
 */
RequestManager.prototype.send = function (data) {
    if (!this.provider) {
        console.error(errors.InvalidProvider());
        return null;
    }

    var payload = Jsonrpc.toPayload(data.method, data.params);
    var result = this.provider.send(payload);

    if (!Jsonrpc.isValidResponse(result)) {
        throw errors.InvalidResponse(result);
    }

    return result.result;
};

/**
 * Should be used to asynchronously send request
 *
 * @method sendAsync
 * @param {Object} data
 * @param {Function} callback
 */
RequestManager.prototype.sendAsync = function (data, callback) {
    if (!this.provider) {
        return callback(errors.InvalidProvider());
    }

    var payload = Jsonrpc.toPayload(data.method, data.params);
    this.provider.sendAsync(payload, function (err, result) {
        if (err) {
            return callback(err);
        }
        
        if (!Jsonrpc.isValidResponse(result)) {
            return callback(errors.InvalidResponse(result));
        }

        callback(null, result.result);
    });
};

/**
 * Should be called to asynchronously send batch request
 *
 * @method sendBatch
 * @param {Array} batch data
 * @param {Function} callback
 */
RequestManager.prototype.sendBatch = function (data, callback) {
    if (!this.provider) {
        return callback(errors.InvalidProvider());
    }

    var payload = Jsonrpc.toBatchPayload(data);

    this.provider.sendAsync(payload, function (err, results) {
        if (err) {
            return callback(err);
        }

        if (!utils.isArray(results)) {
            return callback(errors.InvalidResponse(results));
        }

        callback(err, results);
    }); 
};

/**
 * Should be used to set provider of request manager
 *
 * @method setProvider
 * @param {Object}
 */
RequestManager.prototype.setProvider = function (p) {
    this.provider = p;
};

/**
 * Should be used to start polling
 *
 * @method startPolling
 * @param {Object} data
 * @param {Number} pollId
 * @param {Function} callback
 * @param {Function} uninstall
 *
 * @todo cleanup number of params
 */
RequestManager.prototype.startPolling = function (data, pollId, callback, uninstall) {
    this.polls[pollId] = {data: data, id: pollId, callback: callback, uninstall: uninstall};


    // start polling
    if (!this.timeout) {
        this.poll();
    }
};

/**
 * Should be used to stop polling for filter with given id
 *
 * @method stopPolling
 * @param {Number} pollId
 */
RequestManager.prototype.stopPolling = function (pollId) {
    delete this.polls[pollId];

    // stop polling
    if(Object.keys(this.polls).length === 0 && this.timeout) {
        clearTimeout(this.timeout);
        this.timeout = null;
    }
};

/**
 * Should be called to reset the polling mechanism of the request manager
 *
 * @method reset
 */
RequestManager.prototype.reset = function (keepIsSyncing) {
    /*jshint maxcomplexity:5 */

    for (var key in this.polls) {
        // remove all polls, except sync polls,
        // they need to be removed manually by calling syncing.stopWatching()
        if(!keepIsSyncing || key.indexOf('syncPoll_') === -1) {
            this.polls[key].uninstall();
            delete this.polls[key];
        }
    }

    // stop polling
    if(Object.keys(this.polls).length === 0 && this.timeout) {
        clearTimeout(this.timeout);
        this.timeout = null;
    }
};

/**
 * Should be called to poll for changes on filter with given id
 *
 * @method poll
 */
RequestManager.prototype.poll = function () {
    /*jshint maxcomplexity: 6 */
    this.timeout = setTimeout(this.poll.bind(this), c.ETH_POLLING_TIMEOUT);

    if (Object.keys(this.polls).length === 0) {
        return;
    }

    if (!this.provider) {
        console.error(errors.InvalidProvider());
        return;
    }

    var pollsData = [];
    var pollsIds = [];
    for (var key in this.polls) {
        pollsData.push(this.polls[key].data);
        pollsIds.push(key);
    }

    if (pollsData.length === 0) {
        return;
    }

    var payload = Jsonrpc.toBatchPayload(pollsData);
    
    // map the request id to they poll id
    var pollsIdMap = {};
    payload.forEach(function(load, index){
        pollsIdMap[load.id] = pollsIds[index];
    });


    var self = this;
    this.provider.sendAsync(payload, function (error, results) {


        // TODO: console log?
        if (error) {
            return;
        }

        if (!utils.isArray(results)) {
            throw errors.InvalidResponse(results);
        }
        results.map(function (result) {
            var id = pollsIdMap[result.id];

            // make sure the filter is still installed after arrival of the request
            if (self.polls[id]) {
                result.callback = self.polls[id].callback;
                return result;
            } else
                return false;
        }).filter(function (result) {
            return !!result; 
        }).filter(function (result) {
            var valid = Jsonrpc.isValidResponse(result);
            if (!valid) {
                result.callback(errors.InvalidResponse(result));
            }
            return valid;
        }).forEach(function (result) {
            result.callback(null, result.result);
        });
    });
};

module.exports = RequestManager;


},{"../utils/config":18,"../utils/utils":20,"./errors":26,"./jsonrpc":35}],47:[function(require,module,exports){


var Settings = function () {
    this.defaultBlock = 'latest';
    this.defaultAccount = undefined;
};

module.exports = Settings;


},{}],48:[function(require,module,exports){
/*
    This file is part of web3.js.

    web3.js is free software: you can redistribute it and/or modify
    it under the terms of the GNU Lesser General Public License as published by
    the Free Software Foundation, either version 3 of the License, or
    (at your option) any later version.

    web3.js is distributed in the hope that it will be useful,
    but WITHOUT ANY WARRANTY; without even the implied warranty of
    MERCHANTABILITY or FITNESS FOR A PARTICULAR PURPOSE.  See the
    GNU Lesser General Public License for more details.

    You should have received a copy of the GNU Lesser General Public License
    along with web3.js.  If not, see <http://www.gnu.org/licenses/>.
*/
/** @file syncing.js
 * @authors:
 *   Fabian Vogelsteller <fabian@ethdev.com>
 * @date 2015
 */

var formatters = require('./formatters');
var utils = require('../utils/utils');

var count = 1;

/**
Adds the callback and sets up the methods, to iterate over the results.

@method pollSyncing
@param {Object} self
*/
var pollSyncing = function(self) {

    var onMessage = function (error, sync) {
        if (error) {
            return self.callbacks.forEach(function (callback) {
                callback(error);
            });
        }

        if(utils.isObject(sync) && sync.startingBlock)
            sync = formatters.outputSyncingFormatter(sync);

        self.callbacks.forEach(function (callback) {
            if (self.lastSyncState !== sync) {
                
                // call the callback with true first so the app can stop anything, before receiving the sync data
                if(!self.lastSyncState && utils.isObject(sync))
                    callback(null, true);
                
                // call on the next CPU cycle, so the actions of the sync stop can be processes first
                setTimeout(function() {
                    callback(null, sync);
                }, 0);
                
                self.lastSyncState = sync;
            }
        });
    };

    self.requestManager.startPolling({
        method: 'eth_syncing',
        params: [],
    }, self.pollId, onMessage, self.stopWatching.bind(self));

};

var IsSyncing = function (requestManager, callback) {
    this.requestManager = requestManager;
    this.pollId = 'syncPoll_'+ count++;
    this.callbacks = [];
    this.addCallback(callback);
    this.lastSyncState = false;
    pollSyncing(this);

    return this;
};

IsSyncing.prototype.addCallback = function (callback) {
    if(callback)
        this.callbacks.push(callback);
    return this;
};

IsSyncing.prototype.stopWatching = function () {
    this.requestManager.stopPolling(this.pollId);
    this.callbacks = [];
};

module.exports = IsSyncing;


},{"../utils/utils":20,"./formatters":30}],49:[function(require,module,exports){
/*
    This file is part of web3.js.

    web3.js is free software: you can redistribute it and/or modify
    it under the terms of the GNU Lesser General Public License as published by
    the Free Software Foundation, either version 3 of the License, or
    (at your option) any later version.

    web3.js is distributed in the hope that it will be useful,
    but WITHOUT ANY WARRANTY; without even the implied warranty of
    MERCHANTABILITY or FITNESS FOR A PARTICULAR PURPOSE.  See the
    GNU Lesser General Public License for more details.

    You should have received a copy of the GNU Lesser General Public License
    along with web3.js.  If not, see <http://www.gnu.org/licenses/>.
*/
/** 
 * @file transfer.js
 * @author Marek Kotewicz <marek@ethdev.com>
 * @date 2015
 */

var Iban = require('./iban');
var exchangeAbi = require('../contracts/SmartExchange.json');

/**
 * Should be used to make Iban transfer
 *
 * @method transfer
 * @param {String} from
 * @param {String} to iban
 * @param {Value} value to be tranfered
 * @param {Function} callback, callback
 */
var transfer = function (eth, from, to, value, callback) {
    var iban = new Iban(to); 
    if (!iban.isValid()) {
        throw new Error('invalid iban address');
    }

    if (iban.isDirect()) {
        return transferToAddress(eth, from, iban.address(), value, callback);
    }
    
    if (!callback) {
        var address = eth.icapNamereg().addr(iban.institution());
        return deposit(eth, from, address, value, iban.client());
    }

    eth.icapNamereg().addr(iban.institution(), function (err, address) {
        return deposit(eth, from, address, value, iban.client(), callback);
    });
    
};

/**
 * Should be used to transfer funds to certain address
 *
 * @method transferToAddress
 * @param {String} from
 * @param {String} to
 * @param {Value} value to be tranfered
 * @param {Function} callback, callback
 */
var transferToAddress = function (eth, from, to, value, callback) {
    return eth.sendTransaction({
        address: to,
        from: from,
        value: value
    }, callback);
};

/**
 * Should be used to deposit funds to generic Exchange contract (must implement deposit(bytes32) method!)
 *
 * @method deposit
 * @param {String} from
 * @param {String} to
 * @param {Value} value to be transfered
 * @param {String} client unique identifier
 * @param {Function} callback, callback
 */
var deposit = function (eth, from, to, value, client, callback) {
    var abi = exchangeAbi;
    return eth.contract(abi).at(to).deposit(client, {
        from: from,
        value: value
    }, callback);
};

module.exports = transfer;


},{"../contracts/SmartExchange.json":3,"./iban":33}],50:[function(require,module,exports){

},{}],51:[function(require,module,exports){
;(function (root, factory, undef) {
	if (typeof exports === "object") {
		// CommonJS
		module.exports = exports = factory(require("./core"), require("./enc-base64"), require("./md5"), require("./evpkdf"), require("./cipher-core"));
	}
	else if (typeof define === "function" && define.amd) {
		// AMD
		define(["./core", "./enc-base64", "./md5", "./evpkdf", "./cipher-core"], factory);
	}
	else {
		// Global (browser)
		factory(root.CryptoJS);
	}
}(this, function (CryptoJS) {

	(function () {
	    // Shortcuts
	    var C = CryptoJS;
	    var C_lib = C.lib;
	    var BlockCipher = C_lib.BlockCipher;
	    var C_algo = C.algo;

	    // Lookup tables
	    var SBOX = [];
	    var INV_SBOX = [];
	    var SUB_MIX_0 = [];
	    var SUB_MIX_1 = [];
	    var SUB_MIX_2 = [];
	    var SUB_MIX_3 = [];
	    var INV_SUB_MIX_0 = [];
	    var INV_SUB_MIX_1 = [];
	    var INV_SUB_MIX_2 = [];
	    var INV_SUB_MIX_3 = [];

	    // Compute lookup tables
	    (function () {
	        // Compute double table
	        var d = [];
	        for (var i = 0; i < 256; i++) {
	            if (i < 128) {
	                d[i] = i << 1;
	            } else {
	                d[i] = (i << 1) ^ 0x11b;
	            }
	        }

	        // Walk GF(2^8)
	        var x = 0;
	        var xi = 0;
	        for (var i = 0; i < 256; i++) {
	            // Compute sbox
	            var sx = xi ^ (xi << 1) ^ (xi << 2) ^ (xi << 3) ^ (xi << 4);
	            sx = (sx >>> 8) ^ (sx & 0xff) ^ 0x63;
	            SBOX[x] = sx;
	            INV_SBOX[sx] = x;

	            // Compute multiplication
	            var x2 = d[x];
	            var x4 = d[x2];
	            var x8 = d[x4];

	            // Compute sub bytes, mix columns tables
	            var t = (d[sx] * 0x101) ^ (sx * 0x1010100);
	            SUB_MIX_0[x] = (t << 24) | (t >>> 8);
	            SUB_MIX_1[x] = (t << 16) | (t >>> 16);
	            SUB_MIX_2[x] = (t << 8)  | (t >>> 24);
	            SUB_MIX_3[x] = t;

	            // Compute inv sub bytes, inv mix columns tables
	            var t = (x8 * 0x1010101) ^ (x4 * 0x10001) ^ (x2 * 0x101) ^ (x * 0x1010100);
	            INV_SUB_MIX_0[sx] = (t << 24) | (t >>> 8);
	            INV_SUB_MIX_1[sx] = (t << 16) | (t >>> 16);
	            INV_SUB_MIX_2[sx] = (t << 8)  | (t >>> 24);
	            INV_SUB_MIX_3[sx] = t;

	            // Compute next counter
	            if (!x) {
	                x = xi = 1;
	            } else {
	                x = x2 ^ d[d[d[x8 ^ x2]]];
	                xi ^= d[d[xi]];
	            }
	        }
	    }());

	    // Precomputed Rcon lookup
	    var RCON = [0x00, 0x01, 0x02, 0x04, 0x08, 0x10, 0x20, 0x40, 0x80, 0x1b, 0x36];

	    /**
	     * AES block cipher algorithm.
	     */
	    var AES = C_algo.AES = BlockCipher.extend({
	        _doReset: function () {
	            // Skip reset of nRounds has been set before and key did not change
	            if (this._nRounds && this._keyPriorReset === this._key) {
	                return;
	            }

	            // Shortcuts
	            var key = this._keyPriorReset = this._key;
	            var keyWords = key.words;
	            var keySize = key.sigBytes / 4;

	            // Compute number of rounds
	            var nRounds = this._nRounds = keySize + 6;

	            // Compute number of key schedule rows
	            var ksRows = (nRounds + 1) * 4;

	            // Compute key schedule
	            var keySchedule = this._keySchedule = [];
	            for (var ksRow = 0; ksRow < ksRows; ksRow++) {
	                if (ksRow < keySize) {
	                    keySchedule[ksRow] = keyWords[ksRow];
	                } else {
	                    var t = keySchedule[ksRow - 1];

	                    if (!(ksRow % keySize)) {
	                        // Rot word
	                        t = (t << 8) | (t >>> 24);

	                        // Sub word
	                        t = (SBOX[t >>> 24] << 24) | (SBOX[(t >>> 16) & 0xff] << 16) | (SBOX[(t >>> 8) & 0xff] << 8) | SBOX[t & 0xff];

	                        // Mix Rcon
	                        t ^= RCON[(ksRow / keySize) | 0] << 24;
	                    } else if (keySize > 6 && ksRow % keySize == 4) {
	                        // Sub word
	                        t = (SBOX[t >>> 24] << 24) | (SBOX[(t >>> 16) & 0xff] << 16) | (SBOX[(t >>> 8) & 0xff] << 8) | SBOX[t & 0xff];
	                    }

	                    keySchedule[ksRow] = keySchedule[ksRow - keySize] ^ t;
	                }
	            }

	            // Compute inv key schedule
	            var invKeySchedule = this._invKeySchedule = [];
	            for (var invKsRow = 0; invKsRow < ksRows; invKsRow++) {
	                var ksRow = ksRows - invKsRow;

	                if (invKsRow % 4) {
	                    var t = keySchedule[ksRow];
	                } else {
	                    var t = keySchedule[ksRow - 4];
	                }

	                if (invKsRow < 4 || ksRow <= 4) {
	                    invKeySchedule[invKsRow] = t;
	                } else {
	                    invKeySchedule[invKsRow] = INV_SUB_MIX_0[SBOX[t >>> 24]] ^ INV_SUB_MIX_1[SBOX[(t >>> 16) & 0xff]] ^
	                                               INV_SUB_MIX_2[SBOX[(t >>> 8) & 0xff]] ^ INV_SUB_MIX_3[SBOX[t & 0xff]];
	                }
	            }
	        },

	        encryptBlock: function (M, offset) {
	            this._doCryptBlock(M, offset, this._keySchedule, SUB_MIX_0, SUB_MIX_1, SUB_MIX_2, SUB_MIX_3, SBOX);
	        },

	        decryptBlock: function (M, offset) {
	            // Swap 2nd and 4th rows
	            var t = M[offset + 1];
	            M[offset + 1] = M[offset + 3];
	            M[offset + 3] = t;

	            this._doCryptBlock(M, offset, this._invKeySchedule, INV_SUB_MIX_0, INV_SUB_MIX_1, INV_SUB_MIX_2, INV_SUB_MIX_3, INV_SBOX);

	            // Inv swap 2nd and 4th rows
	            var t = M[offset + 1];
	            M[offset + 1] = M[offset + 3];
	            M[offset + 3] = t;
	        },

	        _doCryptBlock: function (M, offset, keySchedule, SUB_MIX_0, SUB_MIX_1, SUB_MIX_2, SUB_MIX_3, SBOX) {
	            // Shortcut
	            var nRounds = this._nRounds;

	            // Get input, add round key
	            var s0 = M[offset]     ^ keySchedule[0];
	            var s1 = M[offset + 1] ^ keySchedule[1];
	            var s2 = M[offset + 2] ^ keySchedule[2];
	            var s3 = M[offset + 3] ^ keySchedule[3];

	            // Key schedule row counter
	            var ksRow = 4;

	            // Rounds
	            for (var round = 1; round < nRounds; round++) {
	                // Shift rows, sub bytes, mix columns, add round key
	                var t0 = SUB_MIX_0[s0 >>> 24] ^ SUB_MIX_1[(s1 >>> 16) & 0xff] ^ SUB_MIX_2[(s2 >>> 8) & 0xff] ^ SUB_MIX_3[s3 & 0xff] ^ keySchedule[ksRow++];
	                var t1 = SUB_MIX_0[s1 >>> 24] ^ SUB_MIX_1[(s2 >>> 16) & 0xff] ^ SUB_MIX_2[(s3 >>> 8) & 0xff] ^ SUB_MIX_3[s0 & 0xff] ^ keySchedule[ksRow++];
	                var t2 = SUB_MIX_0[s2 >>> 24] ^ SUB_MIX_1[(s3 >>> 16) & 0xff] ^ SUB_MIX_2[(s0 >>> 8) & 0xff] ^ SUB_MIX_3[s1 & 0xff] ^ keySchedule[ksRow++];
	                var t3 = SUB_MIX_0[s3 >>> 24] ^ SUB_MIX_1[(s0 >>> 16) & 0xff] ^ SUB_MIX_2[(s1 >>> 8) & 0xff] ^ SUB_MIX_3[s2 & 0xff] ^ keySchedule[ksRow++];

	                // Update state
	                s0 = t0;
	                s1 = t1;
	                s2 = t2;
	                s3 = t3;
	            }

	            // Shift rows, sub bytes, add round key
	            var t0 = ((SBOX[s0 >>> 24] << 24) | (SBOX[(s1 >>> 16) & 0xff] << 16) | (SBOX[(s2 >>> 8) & 0xff] << 8) | SBOX[s3 & 0xff]) ^ keySchedule[ksRow++];
	            var t1 = ((SBOX[s1 >>> 24] << 24) | (SBOX[(s2 >>> 16) & 0xff] << 16) | (SBOX[(s3 >>> 8) & 0xff] << 8) | SBOX[s0 & 0xff]) ^ keySchedule[ksRow++];
	            var t2 = ((SBOX[s2 >>> 24] << 24) | (SBOX[(s3 >>> 16) & 0xff] << 16) | (SBOX[(s0 >>> 8) & 0xff] << 8) | SBOX[s1 & 0xff]) ^ keySchedule[ksRow++];
	            var t3 = ((SBOX[s3 >>> 24] << 24) | (SBOX[(s0 >>> 16) & 0xff] << 16) | (SBOX[(s1 >>> 8) & 0xff] << 8) | SBOX[s2 & 0xff]) ^ keySchedule[ksRow++];

	            // Set output
	            M[offset]     = t0;
	            M[offset + 1] = t1;
	            M[offset + 2] = t2;
	            M[offset + 3] = t3;
	        },

	        keySize: 256/32
	    });

	    /**
	     * Shortcut functions to the cipher's object interface.
	     *
	     * @example
	     *
	     *     var ciphertext = CryptoJS.AES.encrypt(message, key, cfg);
	     *     var plaintext  = CryptoJS.AES.decrypt(ciphertext, key, cfg);
	     */
	    C.AES = BlockCipher._createHelper(AES);
	}());


	return CryptoJS.AES;

}));
},{"./cipher-core":52,"./core":53,"./enc-base64":54,"./evpkdf":56,"./md5":61}],52:[function(require,module,exports){
;(function (root, factory) {
	if (typeof exports === "object") {
		// CommonJS
		module.exports = exports = factory(require("./core"));
	}
	else if (typeof define === "function" && define.amd) {
		// AMD
		define(["./core"], factory);
	}
	else {
		// Global (browser)
		factory(root.CryptoJS);
	}
}(this, function (CryptoJS) {

	/**
	 * Cipher core components.
	 */
	CryptoJS.lib.Cipher || (function (undefined) {
	    // Shortcuts
	    var C = CryptoJS;
	    var C_lib = C.lib;
	    var Base = C_lib.Base;
	    var WordArray = C_lib.WordArray;
	    var BufferedBlockAlgorithm = C_lib.BufferedBlockAlgorithm;
	    var C_enc = C.enc;
	    var Utf8 = C_enc.Utf8;
	    var Base64 = C_enc.Base64;
	    var C_algo = C.algo;
	    var EvpKDF = C_algo.EvpKDF;

	    /**
	     * Abstract base cipher template.
	     *
	     * @property {number} keySize This cipher's key size. Default: 4 (128 bits)
	     * @property {number} ivSize This cipher's IV size. Default: 4 (128 bits)
	     * @property {number} _ENC_XFORM_MODE A constant representing encryption mode.
	     * @property {number} _DEC_XFORM_MODE A constant representing decryption mode.
	     */
	    var Cipher = C_lib.Cipher = BufferedBlockAlgorithm.extend({
	        /**
	         * Configuration options.
	         *
	         * @property {WordArray} iv The IV to use for this operation.
	         */
	        cfg: Base.extend(),

	        /**
	         * Creates this cipher in encryption mode.
	         *
	         * @param {WordArray} key The key.
	         * @param {Object} cfg (Optional) The configuration options to use for this operation.
	         *
	         * @return {Cipher} A cipher instance.
	         *
	         * @static
	         *
	         * @example
	         *
	         *     var cipher = CryptoJS.algo.AES.createEncryptor(keyWordArray, { iv: ivWordArray });
	         */
	        createEncryptor: function (key, cfg) {
	            return this.create(this._ENC_XFORM_MODE, key, cfg);
	        },

	        /**
	         * Creates this cipher in decryption mode.
	         *
	         * @param {WordArray} key The key.
	         * @param {Object} cfg (Optional) The configuration options to use for this operation.
	         *
	         * @return {Cipher} A cipher instance.
	         *
	         * @static
	         *
	         * @example
	         *
	         *     var cipher = CryptoJS.algo.AES.createDecryptor(keyWordArray, { iv: ivWordArray });
	         */
	        createDecryptor: function (key, cfg) {
	            return this.create(this._DEC_XFORM_MODE, key, cfg);
	        },

	        /**
	         * Initializes a newly created cipher.
	         *
	         * @param {number} xformMode Either the encryption or decryption transormation mode constant.
	         * @param {WordArray} key The key.
	         * @param {Object} cfg (Optional) The configuration options to use for this operation.
	         *
	         * @example
	         *
	         *     var cipher = CryptoJS.algo.AES.create(CryptoJS.algo.AES._ENC_XFORM_MODE, keyWordArray, { iv: ivWordArray });
	         */
	        init: function (xformMode, key, cfg) {
	            // Apply config defaults
	            this.cfg = this.cfg.extend(cfg);

	            // Store transform mode and key
	            this._xformMode = xformMode;
	            this._key = key;

	            // Set initial values
	            this.reset();
	        },

	        /**
	         * Resets this cipher to its initial state.
	         *
	         * @example
	         *
	         *     cipher.reset();
	         */
	        reset: function () {
	            // Reset data buffer
	            BufferedBlockAlgorithm.reset.call(this);

	            // Perform concrete-cipher logic
	            this._doReset();
	        },

	        /**
	         * Adds data to be encrypted or decrypted.
	         *
	         * @param {WordArray|string} dataUpdate The data to encrypt or decrypt.
	         *
	         * @return {WordArray} The data after processing.
	         *
	         * @example
	         *
	         *     var encrypted = cipher.process('data');
	         *     var encrypted = cipher.process(wordArray);
	         */
	        process: function (dataUpdate) {
	            // Append
	            this._append(dataUpdate);

	            // Process available blocks
	            return this._process();
	        },

	        /**
	         * Finalizes the encryption or decryption process.
	         * Note that the finalize operation is effectively a destructive, read-once operation.
	         *
	         * @param {WordArray|string} dataUpdate The final data to encrypt or decrypt.
	         *
	         * @return {WordArray} The data after final processing.
	         *
	         * @example
	         *
	         *     var encrypted = cipher.finalize();
	         *     var encrypted = cipher.finalize('data');
	         *     var encrypted = cipher.finalize(wordArray);
	         */
	        finalize: function (dataUpdate) {
	            // Final data update
	            if (dataUpdate) {
	                this._append(dataUpdate);
	            }

	            // Perform concrete-cipher logic
	            var finalProcessedData = this._doFinalize();

	            return finalProcessedData;
	        },

	        keySize: 128/32,

	        ivSize: 128/32,

	        _ENC_XFORM_MODE: 1,

	        _DEC_XFORM_MODE: 2,

	        /**
	         * Creates shortcut functions to a cipher's object interface.
	         *
	         * @param {Cipher} cipher The cipher to create a helper for.
	         *
	         * @return {Object} An object with encrypt and decrypt shortcut functions.
	         *
	         * @static
	         *
	         * @example
	         *
	         *     var AES = CryptoJS.lib.Cipher._createHelper(CryptoJS.algo.AES);
	         */
	        _createHelper: (function () {
	            function selectCipherStrategy(key) {
	                if (typeof key == 'string') {
	                    return PasswordBasedCipher;
	                } else {
	                    return SerializableCipher;
	                }
	            }

	            return function (cipher) {
	                return {
	                    encrypt: function (message, key, cfg) {
	                        return selectCipherStrategy(key).encrypt(cipher, message, key, cfg);
	                    },

	                    decrypt: function (ciphertext, key, cfg) {
	                        return selectCipherStrategy(key).decrypt(cipher, ciphertext, key, cfg);
	                    }
	                };
	            };
	        }())
	    });

	    /**
	     * Abstract base stream cipher template.
	     *
	     * @property {number} blockSize The number of 32-bit words this cipher operates on. Default: 1 (32 bits)
	     */
	    var StreamCipher = C_lib.StreamCipher = Cipher.extend({
	        _doFinalize: function () {
	            // Process partial blocks
	            var finalProcessedBlocks = this._process(!!'flush');

	            return finalProcessedBlocks;
	        },

	        blockSize: 1
	    });

	    /**
	     * Mode namespace.
	     */
	    var C_mode = C.mode = {};

	    /**
	     * Abstract base block cipher mode template.
	     */
	    var BlockCipherMode = C_lib.BlockCipherMode = Base.extend({
	        /**
	         * Creates this mode for encryption.
	         *
	         * @param {Cipher} cipher A block cipher instance.
	         * @param {Array} iv The IV words.
	         *
	         * @static
	         *
	         * @example
	         *
	         *     var mode = CryptoJS.mode.CBC.createEncryptor(cipher, iv.words);
	         */
	        createEncryptor: function (cipher, iv) {
	            return this.Encryptor.create(cipher, iv);
	        },

	        /**
	         * Creates this mode for decryption.
	         *
	         * @param {Cipher} cipher A block cipher instance.
	         * @param {Array} iv The IV words.
	         *
	         * @static
	         *
	         * @example
	         *
	         *     var mode = CryptoJS.mode.CBC.createDecryptor(cipher, iv.words);
	         */
	        createDecryptor: function (cipher, iv) {
	            return this.Decryptor.create(cipher, iv);
	        },

	        /**
	         * Initializes a newly created mode.
	         *
	         * @param {Cipher} cipher A block cipher instance.
	         * @param {Array} iv The IV words.
	         *
	         * @example
	         *
	         *     var mode = CryptoJS.mode.CBC.Encryptor.create(cipher, iv.words);
	         */
	        init: function (cipher, iv) {
	            this._cipher = cipher;
	            this._iv = iv;
	        }
	    });

	    /**
	     * Cipher Block Chaining mode.
	     */
	    var CBC = C_mode.CBC = (function () {
	        /**
	         * Abstract base CBC mode.
	         */
	        var CBC = BlockCipherMode.extend();

	        /**
	         * CBC encryptor.
	         */
	        CBC.Encryptor = CBC.extend({
	            /**
	             * Processes the data block at offset.
	             *
	             * @param {Array} words The data words to operate on.
	             * @param {number} offset The offset where the block starts.
	             *
	             * @example
	             *
	             *     mode.processBlock(data.words, offset);
	             */
	            processBlock: function (words, offset) {
	                // Shortcuts
	                var cipher = this._cipher;
	                var blockSize = cipher.blockSize;

	                // XOR and encrypt
	                xorBlock.call(this, words, offset, blockSize);
	                cipher.encryptBlock(words, offset);

	                // Remember this block to use with next block
	                this._prevBlock = words.slice(offset, offset + blockSize);
	            }
	        });

	        /**
	         * CBC decryptor.
	         */
	        CBC.Decryptor = CBC.extend({
	            /**
	             * Processes the data block at offset.
	             *
	             * @param {Array} words The data words to operate on.
	             * @param {number} offset The offset where the block starts.
	             *
	             * @example
	             *
	             *     mode.processBlock(data.words, offset);
	             */
	            processBlock: function (words, offset) {
	                // Shortcuts
	                var cipher = this._cipher;
	                var blockSize = cipher.blockSize;

	                // Remember this block to use with next block
	                var thisBlock = words.slice(offset, offset + blockSize);

	                // Decrypt and XOR
	                cipher.decryptBlock(words, offset);
	                xorBlock.call(this, words, offset, blockSize);

	                // This block becomes the previous block
	                this._prevBlock = thisBlock;
	            }
	        });

	        function xorBlock(words, offset, blockSize) {
	            // Shortcut
	            var iv = this._iv;

	            // Choose mixing block
	            if (iv) {
	                var block = iv;

	                // Remove IV for subsequent blocks
	                this._iv = undefined;
	            } else {
	                var block = this._prevBlock;
	            }

	            // XOR blocks
	            for (var i = 0; i < blockSize; i++) {
	                words[offset + i] ^= block[i];
	            }
	        }

	        return CBC;
	    }());

	    /**
	     * Padding namespace.
	     */
	    var C_pad = C.pad = {};

	    /**
	     * PKCS #5/7 padding strategy.
	     */
	    var Pkcs7 = C_pad.Pkcs7 = {
	        /**
	         * Pads data using the algorithm defined in PKCS #5/7.
	         *
	         * @param {WordArray} data The data to pad.
	         * @param {number} blockSize The multiple that the data should be padded to.
	         *
	         * @static
	         *
	         * @example
	         *
	         *     CryptoJS.pad.Pkcs7.pad(wordArray, 4);
	         */
	        pad: function (data, blockSize) {
	            // Shortcut
	            var blockSizeBytes = blockSize * 4;

	            // Count padding bytes
	            var nPaddingBytes = blockSizeBytes - data.sigBytes % blockSizeBytes;

	            // Create padding word
	            var paddingWord = (nPaddingBytes << 24) | (nPaddingBytes << 16) | (nPaddingBytes << 8) | nPaddingBytes;

	            // Create padding
	            var paddingWords = [];
	            for (var i = 0; i < nPaddingBytes; i += 4) {
	                paddingWords.push(paddingWord);
	            }
	            var padding = WordArray.create(paddingWords, nPaddingBytes);

	            // Add padding
	            data.concat(padding);
	        },

	        /**
	         * Unpads data that had been padded using the algorithm defined in PKCS #5/7.
	         *
	         * @param {WordArray} data The data to unpad.
	         *
	         * @static
	         *
	         * @example
	         *
	         *     CryptoJS.pad.Pkcs7.unpad(wordArray);
	         */
	        unpad: function (data) {
	            // Get number of padding bytes from last byte
	            var nPaddingBytes = data.words[(data.sigBytes - 1) >>> 2] & 0xff;

	            // Remove padding
	            data.sigBytes -= nPaddingBytes;
	        }
	    };

	    /**
	     * Abstract base block cipher template.
	     *
	     * @property {number} blockSize The number of 32-bit words this cipher operates on. Default: 4 (128 bits)
	     */
	    var BlockCipher = C_lib.BlockCipher = Cipher.extend({
	        /**
	         * Configuration options.
	         *
	         * @property {Mode} mode The block mode to use. Default: CBC
	         * @property {Padding} padding The padding strategy to use. Default: Pkcs7
	         */
	        cfg: Cipher.cfg.extend({
	            mode: CBC,
	            padding: Pkcs7
	        }),

	        reset: function () {
	            // Reset cipher
	            Cipher.reset.call(this);

	            // Shortcuts
	            var cfg = this.cfg;
	            var iv = cfg.iv;
	            var mode = cfg.mode;

	            // Reset block mode
	            if (this._xformMode == this._ENC_XFORM_MODE) {
	                var modeCreator = mode.createEncryptor;
	            } else /* if (this._xformMode == this._DEC_XFORM_MODE) */ {
	                var modeCreator = mode.createDecryptor;

	                // Keep at least one block in the buffer for unpadding
	                this._minBufferSize = 1;
	            }
	            this._mode = modeCreator.call(mode, this, iv && iv.words);
	        },

	        _doProcessBlock: function (words, offset) {
	            this._mode.processBlock(words, offset);
	        },

	        _doFinalize: function () {
	            // Shortcut
	            var padding = this.cfg.padding;

	            // Finalize
	            if (this._xformMode == this._ENC_XFORM_MODE) {
	                // Pad data
	                padding.pad(this._data, this.blockSize);

	                // Process final blocks
	                var finalProcessedBlocks = this._process(!!'flush');
	            } else /* if (this._xformMode == this._DEC_XFORM_MODE) */ {
	                // Process final blocks
	                var finalProcessedBlocks = this._process(!!'flush');

	                // Unpad data
	                padding.unpad(finalProcessedBlocks);
	            }

	            return finalProcessedBlocks;
	        },

	        blockSize: 128/32
	    });

	    /**
	     * A collection of cipher parameters.
	     *
	     * @property {WordArray} ciphertext The raw ciphertext.
	     * @property {WordArray} key The key to this ciphertext.
	     * @property {WordArray} iv The IV used in the ciphering operation.
	     * @property {WordArray} salt The salt used with a key derivation function.
	     * @property {Cipher} algorithm The cipher algorithm.
	     * @property {Mode} mode The block mode used in the ciphering operation.
	     * @property {Padding} padding The padding scheme used in the ciphering operation.
	     * @property {number} blockSize The block size of the cipher.
	     * @property {Format} formatter The default formatting strategy to convert this cipher params object to a string.
	     */
	    var CipherParams = C_lib.CipherParams = Base.extend({
	        /**
	         * Initializes a newly created cipher params object.
	         *
	         * @param {Object} cipherParams An object with any of the possible cipher parameters.
	         *
	         * @example
	         *
	         *     var cipherParams = CryptoJS.lib.CipherParams.create({
	         *         ciphertext: ciphertextWordArray,
	         *         key: keyWordArray,
	         *         iv: ivWordArray,
	         *         salt: saltWordArray,
	         *         algorithm: CryptoJS.algo.AES,
	         *         mode: CryptoJS.mode.CBC,
	         *         padding: CryptoJS.pad.PKCS7,
	         *         blockSize: 4,
	         *         formatter: CryptoJS.format.OpenSSL
	         *     });
	         */
	        init: function (cipherParams) {
	            this.mixIn(cipherParams);
	        },

	        /**
	         * Converts this cipher params object to a string.
	         *
	         * @param {Format} formatter (Optional) The formatting strategy to use.
	         *
	         * @return {string} The stringified cipher params.
	         *
	         * @throws Error If neither the formatter nor the default formatter is set.
	         *
	         * @example
	         *
	         *     var string = cipherParams + '';
	         *     var string = cipherParams.toString();
	         *     var string = cipherParams.toString(CryptoJS.format.OpenSSL);
	         */
	        toString: function (formatter) {
	            return (formatter || this.formatter).stringify(this);
	        }
	    });

	    /**
	     * Format namespace.
	     */
	    var C_format = C.format = {};

	    /**
	     * OpenSSL formatting strategy.
	     */
	    var OpenSSLFormatter = C_format.OpenSSL = {
	        /**
	         * Converts a cipher params object to an OpenSSL-compatible string.
	         *
	         * @param {CipherParams} cipherParams The cipher params object.
	         *
	         * @return {string} The OpenSSL-compatible string.
	         *
	         * @static
	         *
	         * @example
	         *
	         *     var openSSLString = CryptoJS.format.OpenSSL.stringify(cipherParams);
	         */
	        stringify: function (cipherParams) {
	            // Shortcuts
	            var ciphertext = cipherParams.ciphertext;
	            var salt = cipherParams.salt;

	            // Format
	            if (salt) {
	                var wordArray = WordArray.create([0x53616c74, 0x65645f5f]).concat(salt).concat(ciphertext);
	            } else {
	                var wordArray = ciphertext;
	            }

	            return wordArray.toString(Base64);
	        },

	        /**
	         * Converts an OpenSSL-compatible string to a cipher params object.
	         *
	         * @param {string} openSSLStr The OpenSSL-compatible string.
	         *
	         * @return {CipherParams} The cipher params object.
	         *
	         * @static
	         *
	         * @example
	         *
	         *     var cipherParams = CryptoJS.format.OpenSSL.parse(openSSLString);
	         */
	        parse: function (openSSLStr) {
	            // Parse base64
	            var ciphertext = Base64.parse(openSSLStr);

	            // Shortcut
	            var ciphertextWords = ciphertext.words;

	            // Test for salt
	            if (ciphertextWords[0] == 0x53616c74 && ciphertextWords[1] == 0x65645f5f) {
	                // Extract salt
	                var salt = WordArray.create(ciphertextWords.slice(2, 4));

	                // Remove salt from ciphertext
	                ciphertextWords.splice(0, 4);
	                ciphertext.sigBytes -= 16;
	            }

	            return CipherParams.create({ ciphertext: ciphertext, salt: salt });
	        }
	    };

	    /**
	     * A cipher wrapper that returns ciphertext as a serializable cipher params object.
	     */
	    var SerializableCipher = C_lib.SerializableCipher = Base.extend({
	        /**
	         * Configuration options.
	         *
	         * @property {Formatter} format The formatting strategy to convert cipher param objects to and from a string. Default: OpenSSL
	         */
	        cfg: Base.extend({
	            format: OpenSSLFormatter
	        }),

	        /**
	         * Encrypts a message.
	         *
	         * @param {Cipher} cipher The cipher algorithm to use.
	         * @param {WordArray|string} message The message to encrypt.
	         * @param {WordArray} key The key.
	         * @param {Object} cfg (Optional) The configuration options to use for this operation.
	         *
	         * @return {CipherParams} A cipher params object.
	         *
	         * @static
	         *
	         * @example
	         *
	         *     var ciphertextParams = CryptoJS.lib.SerializableCipher.encrypt(CryptoJS.algo.AES, message, key);
	         *     var ciphertextParams = CryptoJS.lib.SerializableCipher.encrypt(CryptoJS.algo.AES, message, key, { iv: iv });
	         *     var ciphertextParams = CryptoJS.lib.SerializableCipher.encrypt(CryptoJS.algo.AES, message, key, { iv: iv, format: CryptoJS.format.OpenSSL });
	         */
	        encrypt: function (cipher, message, key, cfg) {
	            // Apply config defaults
	            cfg = this.cfg.extend(cfg);

	            // Encrypt
	            var encryptor = cipher.createEncryptor(key, cfg);
	            var ciphertext = encryptor.finalize(message);

	            // Shortcut
	            var cipherCfg = encryptor.cfg;

	            // Create and return serializable cipher params
	            return CipherParams.create({
	                ciphertext: ciphertext,
	                key: key,
	                iv: cipherCfg.iv,
	                algorithm: cipher,
	                mode: cipherCfg.mode,
	                padding: cipherCfg.padding,
	                blockSize: cipher.blockSize,
	                formatter: cfg.format
	            });
	        },

	        /**
	         * Decrypts serialized ciphertext.
	         *
	         * @param {Cipher} cipher The cipher algorithm to use.
	         * @param {CipherParams|string} ciphertext The ciphertext to decrypt.
	         * @param {WordArray} key The key.
	         * @param {Object} cfg (Optional) The configuration options to use for this operation.
	         *
	         * @return {WordArray} The plaintext.
	         *
	         * @static
	         *
	         * @example
	         *
	         *     var plaintext = CryptoJS.lib.SerializableCipher.decrypt(CryptoJS.algo.AES, formattedCiphertext, key, { iv: iv, format: CryptoJS.format.OpenSSL });
	         *     var plaintext = CryptoJS.lib.SerializableCipher.decrypt(CryptoJS.algo.AES, ciphertextParams, key, { iv: iv, format: CryptoJS.format.OpenSSL });
	         */
	        decrypt: function (cipher, ciphertext, key, cfg) {
	            // Apply config defaults
	            cfg = this.cfg.extend(cfg);

	            // Convert string to CipherParams
	            ciphertext = this._parse(ciphertext, cfg.format);

	            // Decrypt
	            var plaintext = cipher.createDecryptor(key, cfg).finalize(ciphertext.ciphertext);

	            return plaintext;
	        },

	        /**
	         * Converts serialized ciphertext to CipherParams,
	         * else assumed CipherParams already and returns ciphertext unchanged.
	         *
	         * @param {CipherParams|string} ciphertext The ciphertext.
	         * @param {Formatter} format The formatting strategy to use to parse serialized ciphertext.
	         *
	         * @return {CipherParams} The unserialized ciphertext.
	         *
	         * @static
	         *
	         * @example
	         *
	         *     var ciphertextParams = CryptoJS.lib.SerializableCipher._parse(ciphertextStringOrParams, format);
	         */
	        _parse: function (ciphertext, format) {
	            if (typeof ciphertext == 'string') {
	                return format.parse(ciphertext, this);
	            } else {
	                return ciphertext;
	            }
	        }
	    });

	    /**
	     * Key derivation function namespace.
	     */
	    var C_kdf = C.kdf = {};

	    /**
	     * OpenSSL key derivation function.
	     */
	    var OpenSSLKdf = C_kdf.OpenSSL = {
	        /**
	         * Derives a key and IV from a password.
	         *
	         * @param {string} password The password to derive from.
	         * @param {number} keySize The size in words of the key to generate.
	         * @param {number} ivSize The size in words of the IV to generate.
	         * @param {WordArray|string} salt (Optional) A 64-bit salt to use. If omitted, a salt will be generated randomly.
	         *
	         * @return {CipherParams} A cipher params object with the key, IV, and salt.
	         *
	         * @static
	         *
	         * @example
	         *
	         *     var derivedParams = CryptoJS.kdf.OpenSSL.execute('Password', 256/32, 128/32);
	         *     var derivedParams = CryptoJS.kdf.OpenSSL.execute('Password', 256/32, 128/32, 'saltsalt');
	         */
	        execute: function (password, keySize, ivSize, salt) {
	            // Generate random salt
	            if (!salt) {
	                salt = WordArray.random(64/8);
	            }

	            // Derive key and IV
	            var key = EvpKDF.create({ keySize: keySize + ivSize }).compute(password, salt);

	            // Separate key and IV
	            var iv = WordArray.create(key.words.slice(keySize), ivSize * 4);
	            key.sigBytes = keySize * 4;

	            // Return params
	            return CipherParams.create({ key: key, iv: iv, salt: salt });
	        }
	    };

	    /**
	     * A serializable cipher wrapper that derives the key from a password,
	     * and returns ciphertext as a serializable cipher params object.
	     */
	    var PasswordBasedCipher = C_lib.PasswordBasedCipher = SerializableCipher.extend({
	        /**
	         * Configuration options.
	         *
	         * @property {KDF} kdf The key derivation function to use to generate a key and IV from a password. Default: OpenSSL
	         */
	        cfg: SerializableCipher.cfg.extend({
	            kdf: OpenSSLKdf
	        }),

	        /**
	         * Encrypts a message using a password.
	         *
	         * @param {Cipher} cipher The cipher algorithm to use.
	         * @param {WordArray|string} message The message to encrypt.
	         * @param {string} password The password.
	         * @param {Object} cfg (Optional) The configuration options to use for this operation.
	         *
	         * @return {CipherParams} A cipher params object.
	         *
	         * @static
	         *
	         * @example
	         *
	         *     var ciphertextParams = CryptoJS.lib.PasswordBasedCipher.encrypt(CryptoJS.algo.AES, message, 'password');
	         *     var ciphertextParams = CryptoJS.lib.PasswordBasedCipher.encrypt(CryptoJS.algo.AES, message, 'password', { format: CryptoJS.format.OpenSSL });
	         */
	        encrypt: function (cipher, message, password, cfg) {
	            // Apply config defaults
	            cfg = this.cfg.extend(cfg);

	            // Derive key and other params
	            var derivedParams = cfg.kdf.execute(password, cipher.keySize, cipher.ivSize);

	            // Add IV to config
	            cfg.iv = derivedParams.iv;

	            // Encrypt
	            var ciphertext = SerializableCipher.encrypt.call(this, cipher, message, derivedParams.key, cfg);

	            // Mix in derived params
	            ciphertext.mixIn(derivedParams);

	            return ciphertext;
	        },

	        /**
	         * Decrypts serialized ciphertext using a password.
	         *
	         * @param {Cipher} cipher The cipher algorithm to use.
	         * @param {CipherParams|string} ciphertext The ciphertext to decrypt.
	         * @param {string} password The password.
	         * @param {Object} cfg (Optional) The configuration options to use for this operation.
	         *
	         * @return {WordArray} The plaintext.
	         *
	         * @static
	         *
	         * @example
	         *
	         *     var plaintext = CryptoJS.lib.PasswordBasedCipher.decrypt(CryptoJS.algo.AES, formattedCiphertext, 'password', { format: CryptoJS.format.OpenSSL });
	         *     var plaintext = CryptoJS.lib.PasswordBasedCipher.decrypt(CryptoJS.algo.AES, ciphertextParams, 'password', { format: CryptoJS.format.OpenSSL });
	         */
	        decrypt: function (cipher, ciphertext, password, cfg) {
	            // Apply config defaults
	            cfg = this.cfg.extend(cfg);

	            // Convert string to CipherParams
	            ciphertext = this._parse(ciphertext, cfg.format);

	            // Derive key and other params
	            var derivedParams = cfg.kdf.execute(password, cipher.keySize, cipher.ivSize, ciphertext.salt);

	            // Add IV to config
	            cfg.iv = derivedParams.iv;

	            // Decrypt
	            var plaintext = SerializableCipher.decrypt.call(this, cipher, ciphertext, derivedParams.key, cfg);

	            return plaintext;
	        }
	    });
	}());


}));
},{"./core":53}],53:[function(require,module,exports){
;(function (root, factory) {
	if (typeof exports === "object") {
		// CommonJS
		module.exports = exports = factory();
	}
	else if (typeof define === "function" && define.amd) {
		// AMD
		define([], factory);
	}
	else {
		// Global (browser)
		root.CryptoJS = factory();
	}
}(this, function () {

	/**
	 * CryptoJS core components.
	 */
	var CryptoJS = CryptoJS || (function (Math, undefined) {
	    /*
	     * Local polyfil of Object.create
	     */
	    var create = Object.create || (function () {
	        function F() {};

	        return function (obj) {
	            var subtype;

	            F.prototype = obj;

	            subtype = new F();

	            F.prototype = null;

	            return subtype;
	        };
	    }())

	    /**
	     * CryptoJS namespace.
	     */
	    var C = {};

	    /**
	     * Library namespace.
	     */
	    var C_lib = C.lib = {};

	    /**
	     * Base object for prototypal inheritance.
	     */
	    var Base = C_lib.Base = (function () {


	        return {
	            /**
	             * Creates a new object that inherits from this object.
	             *
	             * @param {Object} overrides Properties to copy into the new object.
	             *
	             * @return {Object} The new object.
	             *
	             * @static
	             *
	             * @example
	             *
	             *     var MyType = CryptoJS.lib.Base.extend({
	             *         field: 'value',
	             *
	             *         method: function () {
	             *         }
	             *     });
	             */
	            extend: function (overrides) {
	                // Spawn
	                var subtype = create(this);

	                // Augment
	                if (overrides) {
	                    subtype.mixIn(overrides);
	                }

	                // Create default initializer
	                if (!subtype.hasOwnProperty('init') || this.init === subtype.init) {
	                    subtype.init = function () {
	                        subtype.$super.init.apply(this, arguments);
	                    };
	                }

	                // Initializer's prototype is the subtype object
	                subtype.init.prototype = subtype;

	                // Reference supertype
	                subtype.$super = this;

	                return subtype;
	            },

	            /**
	             * Extends this object and runs the init method.
	             * Arguments to create() will be passed to init().
	             *
	             * @return {Object} The new object.
	             *
	             * @static
	             *
	             * @example
	             *
	             *     var instance = MyType.create();
	             */
	            create: function () {
	                var instance = this.extend();
	                instance.init.apply(instance, arguments);

	                return instance;
	            },

	            /**
	             * Initializes a newly created object.
	             * Override this method to add some logic when your objects are created.
	             *
	             * @example
	             *
	             *     var MyType = CryptoJS.lib.Base.extend({
	             *         init: function () {
	             *             // ...
	             *         }
	             *     });
	             */
	            init: function () {
	            },

	            /**
	             * Copies properties into this object.
	             *
	             * @param {Object} properties The properties to mix in.
	             *
	             * @example
	             *
	             *     MyType.mixIn({
	             *         field: 'value'
	             *     });
	             */
	            mixIn: function (properties) {
	                for (var propertyName in properties) {
	                    if (properties.hasOwnProperty(propertyName)) {
	                        this[propertyName] = properties[propertyName];
	                    }
	                }

	                // IE won't copy toString using the loop above
	                if (properties.hasOwnProperty('toString')) {
	                    this.toString = properties.toString;
	                }
	            },

	            /**
	             * Creates a copy of this object.
	             *
	             * @return {Object} The clone.
	             *
	             * @example
	             *
	             *     var clone = instance.clone();
	             */
	            clone: function () {
	                return this.init.prototype.extend(this);
	            }
	        };
	    }());

	    /**
	     * An array of 32-bit words.
	     *
	     * @property {Array} words The array of 32-bit words.
	     * @property {number} sigBytes The number of significant bytes in this word array.
	     */
	    var WordArray = C_lib.WordArray = Base.extend({
	        /**
	         * Initializes a newly created word array.
	         *
	         * @param {Array} words (Optional) An array of 32-bit words.
	         * @param {number} sigBytes (Optional) The number of significant bytes in the words.
	         *
	         * @example
	         *
	         *     var wordArray = CryptoJS.lib.WordArray.create();
	         *     var wordArray = CryptoJS.lib.WordArray.create([0x00010203, 0x04050607]);
	         *     var wordArray = CryptoJS.lib.WordArray.create([0x00010203, 0x04050607], 6);
	         */
	        init: function (words, sigBytes) {
	            words = this.words = words || [];

	            if (sigBytes != undefined) {
	                this.sigBytes = sigBytes;
	            } else {
	                this.sigBytes = words.length * 4;
	            }
	        },

	        /**
	         * Converts this word array to a string.
	         *
	         * @param {Encoder} encoder (Optional) The encoding strategy to use. Default: CryptoJS.enc.Hex
	         *
	         * @return {string} The stringified word array.
	         *
	         * @example
	         *
	         *     var string = wordArray + '';
	         *     var string = wordArray.toString();
	         *     var string = wordArray.toString(CryptoJS.enc.Utf8);
	         */
	        toString: function (encoder) {
	            return (encoder || Hex).stringify(this);
	        },

	        /**
	         * Concatenates a word array to this word array.
	         *
	         * @param {WordArray} wordArray The word array to append.
	         *
	         * @return {WordArray} This word array.
	         *
	         * @example
	         *
	         *     wordArray1.concat(wordArray2);
	         */
	        concat: function (wordArray) {
	            // Shortcuts
	            var thisWords = this.words;
	            var thatWords = wordArray.words;
	            var thisSigBytes = this.sigBytes;
	            var thatSigBytes = wordArray.sigBytes;

	            // Clamp excess bits
	            this.clamp();

	            // Concat
	            if (thisSigBytes % 4) {
	                // Copy one byte at a time
	                for (var i = 0; i < thatSigBytes; i++) {
	                    var thatByte = (thatWords[i >>> 2] >>> (24 - (i % 4) * 8)) & 0xff;
	                    thisWords[(thisSigBytes + i) >>> 2] |= thatByte << (24 - ((thisSigBytes + i) % 4) * 8);
	                }
	            } else {
	                // Copy one word at a time
	                for (var i = 0; i < thatSigBytes; i += 4) {
	                    thisWords[(thisSigBytes + i) >>> 2] = thatWords[i >>> 2];
	                }
	            }
	            this.sigBytes += thatSigBytes;

	            // Chainable
	            return this;
	        },

	        /**
	         * Removes insignificant bits.
	         *
	         * @example
	         *
	         *     wordArray.clamp();
	         */
	        clamp: function () {
	            // Shortcuts
	            var words = this.words;
	            var sigBytes = this.sigBytes;

	            // Clamp
	            words[sigBytes >>> 2] &= 0xffffffff << (32 - (sigBytes % 4) * 8);
	            words.length = Math.ceil(sigBytes / 4);
	        },

	        /**
	         * Creates a copy of this word array.
	         *
	         * @return {WordArray} The clone.
	         *
	         * @example
	         *
	         *     var clone = wordArray.clone();
	         */
	        clone: function () {
	            var clone = Base.clone.call(this);
	            clone.words = this.words.slice(0);

	            return clone;
	        },

	        /**
	         * Creates a word array filled with random bytes.
	         *
	         * @param {number} nBytes The number of random bytes to generate.
	         *
	         * @return {WordArray} The random word array.
	         *
	         * @static
	         *
	         * @example
	         *
	         *     var wordArray = CryptoJS.lib.WordArray.random(16);
	         */
	        random: function (nBytes) {
	            var words = [];

	            var r = (function (m_w) {
	                var m_w = m_w;
	                var m_z = 0x3ade68b1;
	                var mask = 0xffffffff;

	                return function () {
	                    m_z = (0x9069 * (m_z & 0xFFFF) + (m_z >> 0x10)) & mask;
	                    m_w = (0x4650 * (m_w & 0xFFFF) + (m_w >> 0x10)) & mask;
	                    var result = ((m_z << 0x10) + m_w) & mask;
	                    result /= 0x100000000;
	                    result += 0.5;
	                    return result * (Math.random() > .5 ? 1 : -1);
	                }
	            });

	            for (var i = 0, rcache; i < nBytes; i += 4) {
	                var _r = r((rcache || Math.random()) * 0x100000000);

	                rcache = _r() * 0x3ade67b7;
	                words.push((_r() * 0x100000000) | 0);
	            }

	            return new WordArray.init(words, nBytes);
	        }
	    });

	    /**
	     * Encoder namespace.
	     */
	    var C_enc = C.enc = {};

	    /**
	     * Hex encoding strategy.
	     */
	    var Hex = C_enc.Hex = {
	        /**
	         * Converts a word array to a hex string.
	         *
	         * @param {WordArray} wordArray The word array.
	         *
	         * @return {string} The hex string.
	         *
	         * @static
	         *
	         * @example
	         *
	         *     var hexString = CryptoJS.enc.Hex.stringify(wordArray);
	         */
	        stringify: function (wordArray) {
	            // Shortcuts
	            var words = wordArray.words;
	            var sigBytes = wordArray.sigBytes;

	            // Convert
	            var hexChars = [];
	            for (var i = 0; i < sigBytes; i++) {
	                var bite = (words[i >>> 2] >>> (24 - (i % 4) * 8)) & 0xff;
	                hexChars.push((bite >>> 4).toString(16));
	                hexChars.push((bite & 0x0f).toString(16));
	            }

	            return hexChars.join('');
	        },

	        /**
	         * Converts a hex string to a word array.
	         *
	         * @param {string} hexStr The hex string.
	         *
	         * @return {WordArray} The word array.
	         *
	         * @static
	         *
	         * @example
	         *
	         *     var wordArray = CryptoJS.enc.Hex.parse(hexString);
	         */
	        parse: function (hexStr) {
	            // Shortcut
	            var hexStrLength = hexStr.length;

	            // Convert
	            var words = [];
	            for (var i = 0; i < hexStrLength; i += 2) {
	                words[i >>> 3] |= parseInt(hexStr.substr(i, 2), 16) << (24 - (i % 8) * 4);
	            }

	            return new WordArray.init(words, hexStrLength / 2);
	        }
	    };

	    /**
	     * Latin1 encoding strategy.
	     */
	    var Latin1 = C_enc.Latin1 = {
	        /**
	         * Converts a word array to a Latin1 string.
	         *
	         * @param {WordArray} wordArray The word array.
	         *
	         * @return {string} The Latin1 string.
	         *
	         * @static
	         *
	         * @example
	         *
	         *     var latin1String = CryptoJS.enc.Latin1.stringify(wordArray);
	         */
	        stringify: function (wordArray) {
	            // Shortcuts
	            var words = wordArray.words;
	            var sigBytes = wordArray.sigBytes;

	            // Convert
	            var latin1Chars = [];
	            for (var i = 0; i < sigBytes; i++) {
	                var bite = (words[i >>> 2] >>> (24 - (i % 4) * 8)) & 0xff;
	                latin1Chars.push(String.fromCharCode(bite));
	            }

	            return latin1Chars.join('');
	        },

	        /**
	         * Converts a Latin1 string to a word array.
	         *
	         * @param {string} latin1Str The Latin1 string.
	         *
	         * @return {WordArray} The word array.
	         *
	         * @static
	         *
	         * @example
	         *
	         *     var wordArray = CryptoJS.enc.Latin1.parse(latin1String);
	         */
	        parse: function (latin1Str) {
	            // Shortcut
	            var latin1StrLength = latin1Str.length;

	            // Convert
	            var words = [];
	            for (var i = 0; i < latin1StrLength; i++) {
	                words[i >>> 2] |= (latin1Str.charCodeAt(i) & 0xff) << (24 - (i % 4) * 8);
	            }

	            return new WordArray.init(words, latin1StrLength);
	        }
	    };

	    /**
	     * UTF-8 encoding strategy.
	     */
	    var Utf8 = C_enc.Utf8 = {
	        /**
	         * Converts a word array to a UTF-8 string.
	         *
	         * @param {WordArray} wordArray The word array.
	         *
	         * @return {string} The UTF-8 string.
	         *
	         * @static
	         *
	         * @example
	         *
	         *     var utf8String = CryptoJS.enc.Utf8.stringify(wordArray);
	         */
	        stringify: function (wordArray) {
	            try {
	                return decodeURIComponent(escape(Latin1.stringify(wordArray)));
	            } catch (e) {
	                throw new Error('Malformed UTF-8 data');
	            }
	        },

	        /**
	         * Converts a UTF-8 string to a word array.
	         *
	         * @param {string} utf8Str The UTF-8 string.
	         *
	         * @return {WordArray} The word array.
	         *
	         * @static
	         *
	         * @example
	         *
	         *     var wordArray = CryptoJS.enc.Utf8.parse(utf8String);
	         */
	        parse: function (utf8Str) {
	            return Latin1.parse(unescape(encodeURIComponent(utf8Str)));
	        }
	    };

	    /**
	     * Abstract buffered block algorithm template.
	     *
	     * The property blockSize must be implemented in a concrete subtype.
	     *
	     * @property {number} _minBufferSize The number of blocks that should be kept unprocessed in the buffer. Default: 0
	     */
	    var BufferedBlockAlgorithm = C_lib.BufferedBlockAlgorithm = Base.extend({
	        /**
	         * Resets this block algorithm's data buffer to its initial state.
	         *
	         * @example
	         *
	         *     bufferedBlockAlgorithm.reset();
	         */
	        reset: function () {
	            // Initial values
	            this._data = new WordArray.init();
	            this._nDataBytes = 0;
	        },

	        /**
	         * Adds new data to this block algorithm's buffer.
	         *
	         * @param {WordArray|string} data The data to append. Strings are converted to a WordArray using UTF-8.
	         *
	         * @example
	         *
	         *     bufferedBlockAlgorithm._append('data');
	         *     bufferedBlockAlgorithm._append(wordArray);
	         */
	        _append: function (data) {
	            // Convert string to WordArray, else assume WordArray already
	            if (typeof data == 'string') {
	                data = Utf8.parse(data);
	            }

	            // Append
	            this._data.concat(data);
	            this._nDataBytes += data.sigBytes;
	        },

	        /**
	         * Processes available data blocks.
	         *
	         * This method invokes _doProcessBlock(offset), which must be implemented by a concrete subtype.
	         *
	         * @param {boolean} doFlush Whether all blocks and partial blocks should be processed.
	         *
	         * @return {WordArray} The processed data.
	         *
	         * @example
	         *
	         *     var processedData = bufferedBlockAlgorithm._process();
	         *     var processedData = bufferedBlockAlgorithm._process(!!'flush');
	         */
	        _process: function (doFlush) {
	            // Shortcuts
	            var data = this._data;
	            var dataWords = data.words;
	            var dataSigBytes = data.sigBytes;
	            var blockSize = this.blockSize;
	            var blockSizeBytes = blockSize * 4;

	            // Count blocks ready
	            var nBlocksReady = dataSigBytes / blockSizeBytes;
	            if (doFlush) {
	                // Round up to include partial blocks
	                nBlocksReady = Math.ceil(nBlocksReady);
	            } else {
	                // Round down to include only full blocks,
	                // less the number of blocks that must remain in the buffer
	                nBlocksReady = Math.max((nBlocksReady | 0) - this._minBufferSize, 0);
	            }

	            // Count words ready
	            var nWordsReady = nBlocksReady * blockSize;

	            // Count bytes ready
	            var nBytesReady = Math.min(nWordsReady * 4, dataSigBytes);

	            // Process blocks
	            if (nWordsReady) {
	                for (var offset = 0; offset < nWordsReady; offset += blockSize) {
	                    // Perform concrete-algorithm logic
	                    this._doProcessBlock(dataWords, offset);
	                }

	                // Remove processed words
	                var processedWords = dataWords.splice(0, nWordsReady);
	                data.sigBytes -= nBytesReady;
	            }

	            // Return processed words
	            return new WordArray.init(processedWords, nBytesReady);
	        },

	        /**
	         * Creates a copy of this object.
	         *
	         * @return {Object} The clone.
	         *
	         * @example
	         *
	         *     var clone = bufferedBlockAlgorithm.clone();
	         */
	        clone: function () {
	            var clone = Base.clone.call(this);
	            clone._data = this._data.clone();

	            return clone;
	        },

	        _minBufferSize: 0
	    });

	    /**
	     * Abstract hasher template.
	     *
	     * @property {number} blockSize The number of 32-bit words this hasher operates on. Default: 16 (512 bits)
	     */
	    var Hasher = C_lib.Hasher = BufferedBlockAlgorithm.extend({
	        /**
	         * Configuration options.
	         */
	        cfg: Base.extend(),

	        /**
	         * Initializes a newly created hasher.
	         *
	         * @param {Object} cfg (Optional) The configuration options to use for this hash computation.
	         *
	         * @example
	         *
	         *     var hasher = CryptoJS.algo.SHA256.create();
	         */
	        init: function (cfg) {
	            // Apply config defaults
	            this.cfg = this.cfg.extend(cfg);

	            // Set initial values
	            this.reset();
	        },

	        /**
	         * Resets this hasher to its initial state.
	         *
	         * @example
	         *
	         *     hasher.reset();
	         */
	        reset: function () {
	            // Reset data buffer
	            BufferedBlockAlgorithm.reset.call(this);

	            // Perform concrete-hasher logic
	            this._doReset();
	        },

	        /**
	         * Updates this hasher with a message.
	         *
	         * @param {WordArray|string} messageUpdate The message to append.
	         *
	         * @return {Hasher} This hasher.
	         *
	         * @example
	         *
	         *     hasher.update('message');
	         *     hasher.update(wordArray);
	         */
	        update: function (messageUpdate) {
	            // Append
	            this._append(messageUpdate);

	            // Update the hash
	            this._process();

	            // Chainable
	            return this;
	        },

	        /**
	         * Finalizes the hash computation.
	         * Note that the finalize operation is effectively a destructive, read-once operation.
	         *
	         * @param {WordArray|string} messageUpdate (Optional) A final message update.
	         *
	         * @return {WordArray} The hash.
	         *
	         * @example
	         *
	         *     var hash = hasher.finalize();
	         *     var hash = hasher.finalize('message');
	         *     var hash = hasher.finalize(wordArray);
	         */
	        finalize: function (messageUpdate) {
	            // Final message update
	            if (messageUpdate) {
	                this._append(messageUpdate);
	            }

	            // Perform concrete-hasher logic
	            var hash = this._doFinalize();

	            return hash;
	        },

	        blockSize: 512/32,

	        /**
	         * Creates a shortcut function to a hasher's object interface.
	         *
	         * @param {Hasher} hasher The hasher to create a helper for.
	         *
	         * @return {Function} The shortcut function.
	         *
	         * @static
	         *
	         * @example
	         *
	         *     var SHA256 = CryptoJS.lib.Hasher._createHelper(CryptoJS.algo.SHA256);
	         */
	        _createHelper: function (hasher) {
	            return function (message, cfg) {
	                return new hasher.init(cfg).finalize(message);
	            };
	        },

	        /**
	         * Creates a shortcut function to the HMAC's object interface.
	         *
	         * @param {Hasher} hasher The hasher to use in this HMAC helper.
	         *
	         * @return {Function} The shortcut function.
	         *
	         * @static
	         *
	         * @example
	         *
	         *     var HmacSHA256 = CryptoJS.lib.Hasher._createHmacHelper(CryptoJS.algo.SHA256);
	         */
	        _createHmacHelper: function (hasher) {
	            return function (message, key) {
	                return new C_algo.HMAC.init(hasher, key).finalize(message);
	            };
	        }
	    });

	    /**
	     * Algorithm namespace.
	     */
	    var C_algo = C.algo = {};

	    return C;
	}(Math));


	return CryptoJS;

}));
},{}],54:[function(require,module,exports){
;(function (root, factory) {
	if (typeof exports === "object") {
		// CommonJS
		module.exports = exports = factory(require("./core"));
	}
	else if (typeof define === "function" && define.amd) {
		// AMD
		define(["./core"], factory);
	}
	else {
		// Global (browser)
		factory(root.CryptoJS);
	}
}(this, function (CryptoJS) {

	(function () {
	    // Shortcuts
	    var C = CryptoJS;
	    var C_lib = C.lib;
	    var WordArray = C_lib.WordArray;
	    var C_enc = C.enc;

	    /**
	     * Base64 encoding strategy.
	     */
	    var Base64 = C_enc.Base64 = {
	        /**
	         * Converts a word array to a Base64 string.
	         *
	         * @param {WordArray} wordArray The word array.
	         *
	         * @return {string} The Base64 string.
	         *
	         * @static
	         *
	         * @example
	         *
	         *     var base64String = CryptoJS.enc.Base64.stringify(wordArray);
	         */
	        stringify: function (wordArray) {
	            // Shortcuts
	            var words = wordArray.words;
	            var sigBytes = wordArray.sigBytes;
	            var map = this._map;

	            // Clamp excess bits
	            wordArray.clamp();

	            // Convert
	            var base64Chars = [];
	            for (var i = 0; i < sigBytes; i += 3) {
	                var byte1 = (words[i >>> 2]       >>> (24 - (i % 4) * 8))       & 0xff;
	                var byte2 = (words[(i + 1) >>> 2] >>> (24 - ((i + 1) % 4) * 8)) & 0xff;
	                var byte3 = (words[(i + 2) >>> 2] >>> (24 - ((i + 2) % 4) * 8)) & 0xff;

	                var triplet = (byte1 << 16) | (byte2 << 8) | byte3;

	                for (var j = 0; (j < 4) && (i + j * 0.75 < sigBytes); j++) {
	                    base64Chars.push(map.charAt((triplet >>> (6 * (3 - j))) & 0x3f));
	                }
	            }

	            // Add padding
	            var paddingChar = map.charAt(64);
	            if (paddingChar) {
	                while (base64Chars.length % 4) {
	                    base64Chars.push(paddingChar);
	                }
	            }

	            return base64Chars.join('');
	        },

	        /**
	         * Converts a Base64 string to a word array.
	         *
	         * @param {string} base64Str The Base64 string.
	         *
	         * @return {WordArray} The word array.
	         *
	         * @static
	         *
	         * @example
	         *
	         *     var wordArray = CryptoJS.enc.Base64.parse(base64String);
	         */
	        parse: function (base64Str) {
	            // Shortcuts
	            var base64StrLength = base64Str.length;
	            var map = this._map;
	            var reverseMap = this._reverseMap;

	            if (!reverseMap) {
	                    reverseMap = this._reverseMap = [];
	                    for (var j = 0; j < map.length; j++) {
	                        reverseMap[map.charCodeAt(j)] = j;
	                    }
	            }

	            // Ignore padding
	            var paddingChar = map.charAt(64);
	            if (paddingChar) {
	                var paddingIndex = base64Str.indexOf(paddingChar);
	                if (paddingIndex !== -1) {
	                    base64StrLength = paddingIndex;
	                }
	            }

	            // Convert
	            return parseLoop(base64Str, base64StrLength, reverseMap);

	        },

	        _map: 'ABCDEFGHIJKLMNOPQRSTUVWXYZabcdefghijklmnopqrstuvwxyz0123456789+/='
	    };

	    function parseLoop(base64Str, base64StrLength, reverseMap) {
	      var words = [];
	      var nBytes = 0;
	      for (var i = 0; i < base64StrLength; i++) {
	          if (i % 4) {
	              var bits1 = reverseMap[base64Str.charCodeAt(i - 1)] << ((i % 4) * 2);
	              var bits2 = reverseMap[base64Str.charCodeAt(i)] >>> (6 - (i % 4) * 2);
	              words[nBytes >>> 2] |= (bits1 | bits2) << (24 - (nBytes % 4) * 8);
	              nBytes++;
	          }
	      }
	      return WordArray.create(words, nBytes);
	    }
	}());


	return CryptoJS.enc.Base64;

}));
},{"./core":53}],55:[function(require,module,exports){
;(function (root, factory) {
	if (typeof exports === "object") {
		// CommonJS
		module.exports = exports = factory(require("./core"));
	}
	else if (typeof define === "function" && define.amd) {
		// AMD
		define(["./core"], factory);
	}
	else {
		// Global (browser)
		factory(root.CryptoJS);
	}
}(this, function (CryptoJS) {

	(function () {
	    // Shortcuts
	    var C = CryptoJS;
	    var C_lib = C.lib;
	    var WordArray = C_lib.WordArray;
	    var C_enc = C.enc;

	    /**
	     * UTF-16 BE encoding strategy.
	     */
	    var Utf16BE = C_enc.Utf16 = C_enc.Utf16BE = {
	        /**
	         * Converts a word array to a UTF-16 BE string.
	         *
	         * @param {WordArray} wordArray The word array.
	         *
	         * @return {string} The UTF-16 BE string.
	         *
	         * @static
	         *
	         * @example
	         *
	         *     var utf16String = CryptoJS.enc.Utf16.stringify(wordArray);
	         */
	        stringify: function (wordArray) {
	            // Shortcuts
	            var words = wordArray.words;
	            var sigBytes = wordArray.sigBytes;

	            // Convert
	            var utf16Chars = [];
	            for (var i = 0; i < sigBytes; i += 2) {
	                var codePoint = (words[i >>> 2] >>> (16 - (i % 4) * 8)) & 0xffff;
	                utf16Chars.push(String.fromCharCode(codePoint));
	            }

	            return utf16Chars.join('');
	        },

	        /**
	         * Converts a UTF-16 BE string to a word array.
	         *
	         * @param {string} utf16Str The UTF-16 BE string.
	         *
	         * @return {WordArray} The word array.
	         *
	         * @static
	         *
	         * @example
	         *
	         *     var wordArray = CryptoJS.enc.Utf16.parse(utf16String);
	         */
	        parse: function (utf16Str) {
	            // Shortcut
	            var utf16StrLength = utf16Str.length;

	            // Convert
	            var words = [];
	            for (var i = 0; i < utf16StrLength; i++) {
	                words[i >>> 1] |= utf16Str.charCodeAt(i) << (16 - (i % 2) * 16);
	            }

	            return WordArray.create(words, utf16StrLength * 2);
	        }
	    };

	    /**
	     * UTF-16 LE encoding strategy.
	     */
	    C_enc.Utf16LE = {
	        /**
	         * Converts a word array to a UTF-16 LE string.
	         *
	         * @param {WordArray} wordArray The word array.
	         *
	         * @return {string} The UTF-16 LE string.
	         *
	         * @static
	         *
	         * @example
	         *
	         *     var utf16Str = CryptoJS.enc.Utf16LE.stringify(wordArray);
	         */
	        stringify: function (wordArray) {
	            // Shortcuts
	            var words = wordArray.words;
	            var sigBytes = wordArray.sigBytes;

	            // Convert
	            var utf16Chars = [];
	            for (var i = 0; i < sigBytes; i += 2) {
	                var codePoint = swapEndian((words[i >>> 2] >>> (16 - (i % 4) * 8)) & 0xffff);
	                utf16Chars.push(String.fromCharCode(codePoint));
	            }

	            return utf16Chars.join('');
	        },

	        /**
	         * Converts a UTF-16 LE string to a word array.
	         *
	         * @param {string} utf16Str The UTF-16 LE string.
	         *
	         * @return {WordArray} The word array.
	         *
	         * @static
	         *
	         * @example
	         *
	         *     var wordArray = CryptoJS.enc.Utf16LE.parse(utf16Str);
	         */
	        parse: function (utf16Str) {
	            // Shortcut
	            var utf16StrLength = utf16Str.length;

	            // Convert
	            var words = [];
	            for (var i = 0; i < utf16StrLength; i++) {
	                words[i >>> 1] |= swapEndian(utf16Str.charCodeAt(i) << (16 - (i % 2) * 16));
	            }

	            return WordArray.create(words, utf16StrLength * 2);
	        }
	    };

	    function swapEndian(word) {
	        return ((word << 8) & 0xff00ff00) | ((word >>> 8) & 0x00ff00ff);
	    }
	}());


	return CryptoJS.enc.Utf16;

}));
},{"./core":53}],56:[function(require,module,exports){
;(function (root, factory, undef) {
	if (typeof exports === "object") {
		// CommonJS
		module.exports = exports = factory(require("./core"), require("./sha1"), require("./hmac"));
	}
	else if (typeof define === "function" && define.amd) {
		// AMD
		define(["./core", "./sha1", "./hmac"], factory);
	}
	else {
		// Global (browser)
		factory(root.CryptoJS);
	}
}(this, function (CryptoJS) {

	(function () {
	    // Shortcuts
	    var C = CryptoJS;
	    var C_lib = C.lib;
	    var Base = C_lib.Base;
	    var WordArray = C_lib.WordArray;
	    var C_algo = C.algo;
	    var MD5 = C_algo.MD5;

	    /**
	     * This key derivation function is meant to conform with EVP_BytesToKey.
	     * www.openssl.org/docs/crypto/EVP_BytesToKey.html
	     */
	    var EvpKDF = C_algo.EvpKDF = Base.extend({
	        /**
	         * Configuration options.
	         *
	         * @property {number} keySize The key size in words to generate. Default: 4 (128 bits)
	         * @property {Hasher} hasher The hash algorithm to use. Default: MD5
	         * @property {number} iterations The number of iterations to perform. Default: 1
	         */
	        cfg: Base.extend({
	            keySize: 128/32,
	            hasher: MD5,
	            iterations: 1
	        }),

	        /**
	         * Initializes a newly created key derivation function.
	         *
	         * @param {Object} cfg (Optional) The configuration options to use for the derivation.
	         *
	         * @example
	         *
	         *     var kdf = CryptoJS.algo.EvpKDF.create();
	         *     var kdf = CryptoJS.algo.EvpKDF.create({ keySize: 8 });
	         *     var kdf = CryptoJS.algo.EvpKDF.create({ keySize: 8, iterations: 1000 });
	         */
	        init: function (cfg) {
	            this.cfg = this.cfg.extend(cfg);
	        },

	        /**
	         * Derives a key from a password.
	         *
	         * @param {WordArray|string} password The password.
	         * @param {WordArray|string} salt A salt.
	         *
	         * @return {WordArray} The derived key.
	         *
	         * @example
	         *
	         *     var key = kdf.compute(password, salt);
	         */
	        compute: function (password, salt) {
	            // Shortcut
	            var cfg = this.cfg;

	            // Init hasher
	            var hasher = cfg.hasher.create();

	            // Initial values
	            var derivedKey = WordArray.create();

	            // Shortcuts
	            var derivedKeyWords = derivedKey.words;
	            var keySize = cfg.keySize;
	            var iterations = cfg.iterations;

	            // Generate key
	            while (derivedKeyWords.length < keySize) {
	                if (block) {
	                    hasher.update(block);
	                }
	                var block = hasher.update(password).finalize(salt);
	                hasher.reset();

	                // Iterations
	                for (var i = 1; i < iterations; i++) {
	                    block = hasher.finalize(block);
	                    hasher.reset();
	                }

	                derivedKey.concat(block);
	            }
	            derivedKey.sigBytes = keySize * 4;

	            return derivedKey;
	        }
	    });

	    /**
	     * Derives a key from a password.
	     *
	     * @param {WordArray|string} password The password.
	     * @param {WordArray|string} salt A salt.
	     * @param {Object} cfg (Optional) The configuration options to use for this computation.
	     *
	     * @return {WordArray} The derived key.
	     *
	     * @static
	     *
	     * @example
	     *
	     *     var key = CryptoJS.EvpKDF(password, salt);
	     *     var key = CryptoJS.EvpKDF(password, salt, { keySize: 8 });
	     *     var key = CryptoJS.EvpKDF(password, salt, { keySize: 8, iterations: 1000 });
	     */
	    C.EvpKDF = function (password, salt, cfg) {
	        return EvpKDF.create(cfg).compute(password, salt);
	    };
	}());


	return CryptoJS.EvpKDF;

}));
},{"./core":53,"./hmac":58,"./sha1":77}],57:[function(require,module,exports){
;(function (root, factory, undef) {
	if (typeof exports === "object") {
		// CommonJS
		module.exports = exports = factory(require("./core"), require("./cipher-core"));
	}
	else if (typeof define === "function" && define.amd) {
		// AMD
		define(["./core", "./cipher-core"], factory);
	}
	else {
		// Global (browser)
		factory(root.CryptoJS);
	}
}(this, function (CryptoJS) {

	(function (undefined) {
	    // Shortcuts
	    var C = CryptoJS;
	    var C_lib = C.lib;
	    var CipherParams = C_lib.CipherParams;
	    var C_enc = C.enc;
	    var Hex = C_enc.Hex;
	    var C_format = C.format;

	    var HexFormatter = C_format.Hex = {
	        /**
	         * Converts the ciphertext of a cipher params object to a hexadecimally encoded string.
	         *
	         * @param {CipherParams} cipherParams The cipher params object.
	         *
	         * @return {string} The hexadecimally encoded string.
	         *
	         * @static
	         *
	         * @example
	         *
	         *     var hexString = CryptoJS.format.Hex.stringify(cipherParams);
	         */
	        stringify: function (cipherParams) {
	            return cipherParams.ciphertext.toString(Hex);
	        },

	        /**
	         * Converts a hexadecimally encoded ciphertext string to a cipher params object.
	         *
	         * @param {string} input The hexadecimally encoded string.
	         *
	         * @return {CipherParams} The cipher params object.
	         *
	         * @static
	         *
	         * @example
	         *
	         *     var cipherParams = CryptoJS.format.Hex.parse(hexString);
	         */
	        parse: function (input) {
	            var ciphertext = Hex.parse(input);
	            return CipherParams.create({ ciphertext: ciphertext });
	        }
	    };
	}());


	return CryptoJS.format.Hex;

}));
},{"./cipher-core":52,"./core":53}],58:[function(require,module,exports){
;(function (root, factory) {
	if (typeof exports === "object") {
		// CommonJS
		module.exports = exports = factory(require("./core"));
	}
	else if (typeof define === "function" && define.amd) {
		// AMD
		define(["./core"], factory);
	}
	else {
		// Global (browser)
		factory(root.CryptoJS);
	}
}(this, function (CryptoJS) {

	(function () {
	    // Shortcuts
	    var C = CryptoJS;
	    var C_lib = C.lib;
	    var Base = C_lib.Base;
	    var C_enc = C.enc;
	    var Utf8 = C_enc.Utf8;
	    var C_algo = C.algo;

	    /**
	     * HMAC algorithm.
	     */
	    var HMAC = C_algo.HMAC = Base.extend({
	        /**
	         * Initializes a newly created HMAC.
	         *
	         * @param {Hasher} hasher The hash algorithm to use.
	         * @param {WordArray|string} key The secret key.
	         *
	         * @example
	         *
	         *     var hmacHasher = CryptoJS.algo.HMAC.create(CryptoJS.algo.SHA256, key);
	         */
	        init: function (hasher, key) {
	            // Init hasher
	            hasher = this._hasher = new hasher.init();

	            // Convert string to WordArray, else assume WordArray already
	            if (typeof key == 'string') {
	                key = Utf8.parse(key);
	            }

	            // Shortcuts
	            var hasherBlockSize = hasher.blockSize;
	            var hasherBlockSizeBytes = hasherBlockSize * 4;

	            // Allow arbitrary length keys
	            if (key.sigBytes > hasherBlockSizeBytes) {
	                key = hasher.finalize(key);
	            }

	            // Clamp excess bits
	            key.clamp();

	            // Clone key for inner and outer pads
	            var oKey = this._oKey = key.clone();
	            var iKey = this._iKey = key.clone();

	            // Shortcuts
	            var oKeyWords = oKey.words;
	            var iKeyWords = iKey.words;

	            // XOR keys with pad constants
	            for (var i = 0; i < hasherBlockSize; i++) {
	                oKeyWords[i] ^= 0x5c5c5c5c;
	                iKeyWords[i] ^= 0x36363636;
	            }
	            oKey.sigBytes = iKey.sigBytes = hasherBlockSizeBytes;

	            // Set initial values
	            this.reset();
	        },

	        /**
	         * Resets this HMAC to its initial state.
	         *
	         * @example
	         *
	         *     hmacHasher.reset();
	         */
	        reset: function () {
	            // Shortcut
	            var hasher = this._hasher;

	            // Reset
	            hasher.reset();
	            hasher.update(this._iKey);
	        },

	        /**
	         * Updates this HMAC with a message.
	         *
	         * @param {WordArray|string} messageUpdate The message to append.
	         *
	         * @return {HMAC} This HMAC instance.
	         *
	         * @example
	         *
	         *     hmacHasher.update('message');
	         *     hmacHasher.update(wordArray);
	         */
	        update: function (messageUpdate) {
	            this._hasher.update(messageUpdate);

	            // Chainable
	            return this;
	        },

	        /**
	         * Finalizes the HMAC computation.
	         * Note that the finalize operation is effectively a destructive, read-once operation.
	         *
	         * @param {WordArray|string} messageUpdate (Optional) A final message update.
	         *
	         * @return {WordArray} The HMAC.
	         *
	         * @example
	         *
	         *     var hmac = hmacHasher.finalize();
	         *     var hmac = hmacHasher.finalize('message');
	         *     var hmac = hmacHasher.finalize(wordArray);
	         */
	        finalize: function (messageUpdate) {
	            // Shortcut
	            var hasher = this._hasher;

	            // Compute HMAC
	            var innerHash = hasher.finalize(messageUpdate);
	            hasher.reset();
	            var hmac = hasher.finalize(this._oKey.clone().concat(innerHash));

	            return hmac;
	        }
	    });
	}());


}));
},{"./core":53}],59:[function(require,module,exports){
;(function (root, factory, undef) {
	if (typeof exports === "object") {
		// CommonJS
		module.exports = exports = factory(require("./core"), require("./x64-core"), require("./lib-typedarrays"), require("./enc-utf16"), require("./enc-base64"), require("./md5"), require("./sha1"), require("./sha256"), require("./sha224"), require("./sha512"), require("./sha384"), require("./sha3"), require("./ripemd160"), require("./hmac"), require("./pbkdf2"), require("./evpkdf"), require("./cipher-core"), require("./mode-cfb"), require("./mode-ctr"), require("./mode-ctr-gladman"), require("./mode-ofb"), require("./mode-ecb"), require("./pad-ansix923"), require("./pad-iso10126"), require("./pad-iso97971"), require("./pad-zeropadding"), require("./pad-nopadding"), require("./format-hex"), require("./aes"), require("./tripledes"), require("./rc4"), require("./rabbit"), require("./rabbit-legacy"));
	}
	else if (typeof define === "function" && define.amd) {
		// AMD
		define(["./core", "./x64-core", "./lib-typedarrays", "./enc-utf16", "./enc-base64", "./md5", "./sha1", "./sha256", "./sha224", "./sha512", "./sha384", "./sha3", "./ripemd160", "./hmac", "./pbkdf2", "./evpkdf", "./cipher-core", "./mode-cfb", "./mode-ctr", "./mode-ctr-gladman", "./mode-ofb", "./mode-ecb", "./pad-ansix923", "./pad-iso10126", "./pad-iso97971", "./pad-zeropadding", "./pad-nopadding", "./format-hex", "./aes", "./tripledes", "./rc4", "./rabbit", "./rabbit-legacy"], factory);
	}
	else {
		// Global (browser)
		root.CryptoJS = factory(root.CryptoJS);
	}
}(this, function (CryptoJS) {

	return CryptoJS;

}));
},{"./aes":51,"./cipher-core":52,"./core":53,"./enc-base64":54,"./enc-utf16":55,"./evpkdf":56,"./format-hex":57,"./hmac":58,"./lib-typedarrays":60,"./md5":61,"./mode-cfb":62,"./mode-ctr":64,"./mode-ctr-gladman":63,"./mode-ecb":65,"./mode-ofb":66,"./pad-ansix923":67,"./pad-iso10126":68,"./pad-iso97971":69,"./pad-nopadding":70,"./pad-zeropadding":71,"./pbkdf2":72,"./rabbit":74,"./rabbit-legacy":73,"./rc4":75,"./ripemd160":76,"./sha1":77,"./sha224":78,"./sha256":79,"./sha3":80,"./sha384":81,"./sha512":82,"./tripledes":83,"./x64-core":84}],60:[function(require,module,exports){
;(function (root, factory) {
	if (typeof exports === "object") {
		// CommonJS
		module.exports = exports = factory(require("./core"));
	}
	else if (typeof define === "function" && define.amd) {
		// AMD
		define(["./core"], factory);
	}
	else {
		// Global (browser)
		factory(root.CryptoJS);
	}
}(this, function (CryptoJS) {

	(function () {
	    // Check if typed arrays are supported
	    if (typeof ArrayBuffer != 'function') {
	        return;
	    }

	    // Shortcuts
	    var C = CryptoJS;
	    var C_lib = C.lib;
	    var WordArray = C_lib.WordArray;

	    // Reference original init
	    var superInit = WordArray.init;

	    // Augment WordArray.init to handle typed arrays
	    var subInit = WordArray.init = function (typedArray) {
	        // Convert buffers to uint8
	        if (typedArray instanceof ArrayBuffer) {
	            typedArray = new Uint8Array(typedArray);
	        }

	        // Convert other array views to uint8
	        if (
	            typedArray instanceof Int8Array ||
	            (typeof Uint8ClampedArray !== "undefined" && typedArray instanceof Uint8ClampedArray) ||
	            typedArray instanceof Int16Array ||
	            typedArray instanceof Uint16Array ||
	            typedArray instanceof Int32Array ||
	            typedArray instanceof Uint32Array ||
	            typedArray instanceof Float32Array ||
	            typedArray instanceof Float64Array
	        ) {
	            typedArray = new Uint8Array(typedArray.buffer, typedArray.byteOffset, typedArray.byteLength);
	        }

	        // Handle Uint8Array
	        if (typedArray instanceof Uint8Array) {
	            // Shortcut
	            var typedArrayByteLength = typedArray.byteLength;

	            // Extract bytes
	            var words = [];
	            for (var i = 0; i < typedArrayByteLength; i++) {
	                words[i >>> 2] |= typedArray[i] << (24 - (i % 4) * 8);
	            }

	            // Initialize this word array
	            superInit.call(this, words, typedArrayByteLength);
	        } else {
	            // Else call normal init
	            superInit.apply(this, arguments);
	        }
	    };

	    subInit.prototype = WordArray;
	}());


	return CryptoJS.lib.WordArray;

}));
},{"./core":53}],61:[function(require,module,exports){
;(function (root, factory) {
	if (typeof exports === "object") {
		// CommonJS
		module.exports = exports = factory(require("./core"));
	}
	else if (typeof define === "function" && define.amd) {
		// AMD
		define(["./core"], factory);
	}
	else {
		// Global (browser)
		factory(root.CryptoJS);
	}
}(this, function (CryptoJS) {

	(function (Math) {
	    // Shortcuts
	    var C = CryptoJS;
	    var C_lib = C.lib;
	    var WordArray = C_lib.WordArray;
	    var Hasher = C_lib.Hasher;
	    var C_algo = C.algo;

	    // Constants table
	    var T = [];

	    // Compute constants
	    (function () {
	        for (var i = 0; i < 64; i++) {
	            T[i] = (Math.abs(Math.sin(i + 1)) * 0x100000000) | 0;
	        }
	    }());

	    /**
	     * MD5 hash algorithm.
	     */
	    var MD5 = C_algo.MD5 = Hasher.extend({
	        _doReset: function () {
	            this._hash = new WordArray.init([
	                0x67452301, 0xefcdab89,
	                0x98badcfe, 0x10325476
	            ]);
	        },

	        _doProcessBlock: function (M, offset) {
	            // Swap endian
	            for (var i = 0; i < 16; i++) {
	                // Shortcuts
	                var offset_i = offset + i;
	                var M_offset_i = M[offset_i];

	                M[offset_i] = (
	                    (((M_offset_i << 8)  | (M_offset_i >>> 24)) & 0x00ff00ff) |
	                    (((M_offset_i << 24) | (M_offset_i >>> 8))  & 0xff00ff00)
	                );
	            }

	            // Shortcuts
	            var H = this._hash.words;

	            var M_offset_0  = M[offset + 0];
	            var M_offset_1  = M[offset + 1];
	            var M_offset_2  = M[offset + 2];
	            var M_offset_3  = M[offset + 3];
	            var M_offset_4  = M[offset + 4];
	            var M_offset_5  = M[offset + 5];
	            var M_offset_6  = M[offset + 6];
	            var M_offset_7  = M[offset + 7];
	            var M_offset_8  = M[offset + 8];
	            var M_offset_9  = M[offset + 9];
	            var M_offset_10 = M[offset + 10];
	            var M_offset_11 = M[offset + 11];
	            var M_offset_12 = M[offset + 12];
	            var M_offset_13 = M[offset + 13];
	            var M_offset_14 = M[offset + 14];
	            var M_offset_15 = M[offset + 15];

	            // Working varialbes
	            var a = H[0];
	            var b = H[1];
	            var c = H[2];
	            var d = H[3];

	            // Computation
	            a = FF(a, b, c, d, M_offset_0,  7,  T[0]);
	            d = FF(d, a, b, c, M_offset_1,  12, T[1]);
	            c = FF(c, d, a, b, M_offset_2,  17, T[2]);
	            b = FF(b, c, d, a, M_offset_3,  22, T[3]);
	            a = FF(a, b, c, d, M_offset_4,  7,  T[4]);
	            d = FF(d, a, b, c, M_offset_5,  12, T[5]);
	            c = FF(c, d, a, b, M_offset_6,  17, T[6]);
	            b = FF(b, c, d, a, M_offset_7,  22, T[7]);
	            a = FF(a, b, c, d, M_offset_8,  7,  T[8]);
	            d = FF(d, a, b, c, M_offset_9,  12, T[9]);
	            c = FF(c, d, a, b, M_offset_10, 17, T[10]);
	            b = FF(b, c, d, a, M_offset_11, 22, T[11]);
	            a = FF(a, b, c, d, M_offset_12, 7,  T[12]);
	            d = FF(d, a, b, c, M_offset_13, 12, T[13]);
	            c = FF(c, d, a, b, M_offset_14, 17, T[14]);
	            b = FF(b, c, d, a, M_offset_15, 22, T[15]);

	            a = GG(a, b, c, d, M_offset_1,  5,  T[16]);
	            d = GG(d, a, b, c, M_offset_6,  9,  T[17]);
	            c = GG(c, d, a, b, M_offset_11, 14, T[18]);
	            b = GG(b, c, d, a, M_offset_0,  20, T[19]);
	            a = GG(a, b, c, d, M_offset_5,  5,  T[20]);
	            d = GG(d, a, b, c, M_offset_10, 9,  T[21]);
	            c = GG(c, d, a, b, M_offset_15, 14, T[22]);
	            b = GG(b, c, d, a, M_offset_4,  20, T[23]);
	            a = GG(a, b, c, d, M_offset_9,  5,  T[24]);
	            d = GG(d, a, b, c, M_offset_14, 9,  T[25]);
	            c = GG(c, d, a, b, M_offset_3,  14, T[26]);
	            b = GG(b, c, d, a, M_offset_8,  20, T[27]);
	            a = GG(a, b, c, d, M_offset_13, 5,  T[28]);
	            d = GG(d, a, b, c, M_offset_2,  9,  T[29]);
	            c = GG(c, d, a, b, M_offset_7,  14, T[30]);
	            b = GG(b, c, d, a, M_offset_12, 20, T[31]);

	            a = HH(a, b, c, d, M_offset_5,  4,  T[32]);
	            d = HH(d, a, b, c, M_offset_8,  11, T[33]);
	            c = HH(c, d, a, b, M_offset_11, 16, T[34]);
	            b = HH(b, c, d, a, M_offset_14, 23, T[35]);
	            a = HH(a, b, c, d, M_offset_1,  4,  T[36]);
	            d = HH(d, a, b, c, M_offset_4,  11, T[37]);
	            c = HH(c, d, a, b, M_offset_7,  16, T[38]);
	            b = HH(b, c, d, a, M_offset_10, 23, T[39]);
	            a = HH(a, b, c, d, M_offset_13, 4,  T[40]);
	            d = HH(d, a, b, c, M_offset_0,  11, T[41]);
	            c = HH(c, d, a, b, M_offset_3,  16, T[42]);
	            b = HH(b, c, d, a, M_offset_6,  23, T[43]);
	            a = HH(a, b, c, d, M_offset_9,  4,  T[44]);
	            d = HH(d, a, b, c, M_offset_12, 11, T[45]);
	            c = HH(c, d, a, b, M_offset_15, 16, T[46]);
	            b = HH(b, c, d, a, M_offset_2,  23, T[47]);

	            a = II(a, b, c, d, M_offset_0,  6,  T[48]);
	            d = II(d, a, b, c, M_offset_7,  10, T[49]);
	            c = II(c, d, a, b, M_offset_14, 15, T[50]);
	            b = II(b, c, d, a, M_offset_5,  21, T[51]);
	            a = II(a, b, c, d, M_offset_12, 6,  T[52]);
	            d = II(d, a, b, c, M_offset_3,  10, T[53]);
	            c = II(c, d, a, b, M_offset_10, 15, T[54]);
	            b = II(b, c, d, a, M_offset_1,  21, T[55]);
	            a = II(a, b, c, d, M_offset_8,  6,  T[56]);
	            d = II(d, a, b, c, M_offset_15, 10, T[57]);
	            c = II(c, d, a, b, M_offset_6,  15, T[58]);
	            b = II(b, c, d, a, M_offset_13, 21, T[59]);
	            a = II(a, b, c, d, M_offset_4,  6,  T[60]);
	            d = II(d, a, b, c, M_offset_11, 10, T[61]);
	            c = II(c, d, a, b, M_offset_2,  15, T[62]);
	            b = II(b, c, d, a, M_offset_9,  21, T[63]);

	            // Intermediate hash value
	            H[0] = (H[0] + a) | 0;
	            H[1] = (H[1] + b) | 0;
	            H[2] = (H[2] + c) | 0;
	            H[3] = (H[3] + d) | 0;
	        },

	        _doFinalize: function () {
	            // Shortcuts
	            var data = this._data;
	            var dataWords = data.words;

	            var nBitsTotal = this._nDataBytes * 8;
	            var nBitsLeft = data.sigBytes * 8;

	            // Add padding
	            dataWords[nBitsLeft >>> 5] |= 0x80 << (24 - nBitsLeft % 32);

	            var nBitsTotalH = Math.floor(nBitsTotal / 0x100000000);
	            var nBitsTotalL = nBitsTotal;
	            dataWords[(((nBitsLeft + 64) >>> 9) << 4) + 15] = (
	                (((nBitsTotalH << 8)  | (nBitsTotalH >>> 24)) & 0x00ff00ff) |
	                (((nBitsTotalH << 24) | (nBitsTotalH >>> 8))  & 0xff00ff00)
	            );
	            dataWords[(((nBitsLeft + 64) >>> 9) << 4) + 14] = (
	                (((nBitsTotalL << 8)  | (nBitsTotalL >>> 24)) & 0x00ff00ff) |
	                (((nBitsTotalL << 24) | (nBitsTotalL >>> 8))  & 0xff00ff00)
	            );

	            data.sigBytes = (dataWords.length + 1) * 4;

	            // Hash final blocks
	            this._process();

	            // Shortcuts
	            var hash = this._hash;
	            var H = hash.words;

	            // Swap endian
	            for (var i = 0; i < 4; i++) {
	                // Shortcut
	                var H_i = H[i];

	                H[i] = (((H_i << 8)  | (H_i >>> 24)) & 0x00ff00ff) |
	                       (((H_i << 24) | (H_i >>> 8))  & 0xff00ff00);
	            }

	            // Return final computed hash
	            return hash;
	        },

	        clone: function () {
	            var clone = Hasher.clone.call(this);
	            clone._hash = this._hash.clone();

	            return clone;
	        }
	    });

	    function FF(a, b, c, d, x, s, t) {
	        var n = a + ((b & c) | (~b & d)) + x + t;
	        return ((n << s) | (n >>> (32 - s))) + b;
	    }

	    function GG(a, b, c, d, x, s, t) {
	        var n = a + ((b & d) | (c & ~d)) + x + t;
	        return ((n << s) | (n >>> (32 - s))) + b;
	    }

	    function HH(a, b, c, d, x, s, t) {
	        var n = a + (b ^ c ^ d) + x + t;
	        return ((n << s) | (n >>> (32 - s))) + b;
	    }

	    function II(a, b, c, d, x, s, t) {
	        var n = a + (c ^ (b | ~d)) + x + t;
	        return ((n << s) | (n >>> (32 - s))) + b;
	    }

	    /**
	     * Shortcut function to the hasher's object interface.
	     *
	     * @param {WordArray|string} message The message to hash.
	     *
	     * @return {WordArray} The hash.
	     *
	     * @static
	     *
	     * @example
	     *
	     *     var hash = CryptoJS.MD5('message');
	     *     var hash = CryptoJS.MD5(wordArray);
	     */
	    C.MD5 = Hasher._createHelper(MD5);

	    /**
	     * Shortcut function to the HMAC's object interface.
	     *
	     * @param {WordArray|string} message The message to hash.
	     * @param {WordArray|string} key The secret key.
	     *
	     * @return {WordArray} The HMAC.
	     *
	     * @static
	     *
	     * @example
	     *
	     *     var hmac = CryptoJS.HmacMD5(message, key);
	     */
	    C.HmacMD5 = Hasher._createHmacHelper(MD5);
	}(Math));


	return CryptoJS.MD5;

}));
},{"./core":53}],62:[function(require,module,exports){
;(function (root, factory, undef) {
	if (typeof exports === "object") {
		// CommonJS
		module.exports = exports = factory(require("./core"), require("./cipher-core"));
	}
	else if (typeof define === "function" && define.amd) {
		// AMD
		define(["./core", "./cipher-core"], factory);
	}
	else {
		// Global (browser)
		factory(root.CryptoJS);
	}
}(this, function (CryptoJS) {

	/**
	 * Cipher Feedback block mode.
	 */
	CryptoJS.mode.CFB = (function () {
	    var CFB = CryptoJS.lib.BlockCipherMode.extend();

	    CFB.Encryptor = CFB.extend({
	        processBlock: function (words, offset) {
	            // Shortcuts
	            var cipher = this._cipher;
	            var blockSize = cipher.blockSize;

	            generateKeystreamAndEncrypt.call(this, words, offset, blockSize, cipher);

	            // Remember this block to use with next block
	            this._prevBlock = words.slice(offset, offset + blockSize);
	        }
	    });

	    CFB.Decryptor = CFB.extend({
	        processBlock: function (words, offset) {
	            // Shortcuts
	            var cipher = this._cipher;
	            var blockSize = cipher.blockSize;

	            // Remember this block to use with next block
	            var thisBlock = words.slice(offset, offset + blockSize);

	            generateKeystreamAndEncrypt.call(this, words, offset, blockSize, cipher);

	            // This block becomes the previous block
	            this._prevBlock = thisBlock;
	        }
	    });

	    function generateKeystreamAndEncrypt(words, offset, blockSize, cipher) {
	        // Shortcut
	        var iv = this._iv;

	        // Generate keystream
	        if (iv) {
	            var keystream = iv.slice(0);

	            // Remove IV for subsequent blocks
	            this._iv = undefined;
	        } else {
	            var keystream = this._prevBlock;
	        }
	        cipher.encryptBlock(keystream, 0);

	        // Encrypt
	        for (var i = 0; i < blockSize; i++) {
	            words[offset + i] ^= keystream[i];
	        }
	    }

	    return CFB;
	}());


	return CryptoJS.mode.CFB;

}));
},{"./cipher-core":52,"./core":53}],63:[function(require,module,exports){
;(function (root, factory, undef) {
	if (typeof exports === "object") {
		// CommonJS
		module.exports = exports = factory(require("./core"), require("./cipher-core"));
	}
	else if (typeof define === "function" && define.amd) {
		// AMD
		define(["./core", "./cipher-core"], factory);
	}
	else {
		// Global (browser)
		factory(root.CryptoJS);
	}
}(this, function (CryptoJS) {

	/** @preserve
	 * Counter block mode compatible with  Dr Brian Gladman fileenc.c
	 * derived from CryptoJS.mode.CTR
	 * Jan Hruby jhruby.web@gmail.com
	 */
	CryptoJS.mode.CTRGladman = (function () {
	    var CTRGladman = CryptoJS.lib.BlockCipherMode.extend();

		function incWord(word)
		{
			if (((word >> 24) & 0xff) === 0xff) { //overflow
			var b1 = (word >> 16)&0xff;
			var b2 = (word >> 8)&0xff;
			var b3 = word & 0xff;

			if (b1 === 0xff) // overflow b1
			{
			b1 = 0;
			if (b2 === 0xff)
			{
				b2 = 0;
				if (b3 === 0xff)
				{
					b3 = 0;
				}
				else
				{
					++b3;
				}
			}
			else
			{
				++b2;
			}
			}
			else
			{
			++b1;
			}

			word = 0;
			word += (b1 << 16);
			word += (b2 << 8);
			word += b3;
			}
			else
			{
			word += (0x01 << 24);
			}
			return word;
		}

		function incCounter(counter)
		{
			if ((counter[0] = incWord(counter[0])) === 0)
			{
				// encr_data in fileenc.c from  Dr Brian Gladman's counts only with DWORD j < 8
				counter[1] = incWord(counter[1]);
			}
			return counter;
		}

	    var Encryptor = CTRGladman.Encryptor = CTRGladman.extend({
	        processBlock: function (words, offset) {
	            // Shortcuts
	            var cipher = this._cipher
	            var blockSize = cipher.blockSize;
	            var iv = this._iv;
	            var counter = this._counter;

	            // Generate keystream
	            if (iv) {
	                counter = this._counter = iv.slice(0);

	                // Remove IV for subsequent blocks
	                this._iv = undefined;
	            }

				incCounter(counter);

				var keystream = counter.slice(0);
	            cipher.encryptBlock(keystream, 0);

	            // Encrypt
	            for (var i = 0; i < blockSize; i++) {
	                words[offset + i] ^= keystream[i];
	            }
	        }
	    });

	    CTRGladman.Decryptor = Encryptor;

	    return CTRGladman;
	}());




	return CryptoJS.mode.CTRGladman;

}));
},{"./cipher-core":52,"./core":53}],64:[function(require,module,exports){
;(function (root, factory, undef) {
	if (typeof exports === "object") {
		// CommonJS
		module.exports = exports = factory(require("./core"), require("./cipher-core"));
	}
	else if (typeof define === "function" && define.amd) {
		// AMD
		define(["./core", "./cipher-core"], factory);
	}
	else {
		// Global (browser)
		factory(root.CryptoJS);
	}
}(this, function (CryptoJS) {

	/**
	 * Counter block mode.
	 */
	CryptoJS.mode.CTR = (function () {
	    var CTR = CryptoJS.lib.BlockCipherMode.extend();

	    var Encryptor = CTR.Encryptor = CTR.extend({
	        processBlock: function (words, offset) {
	            // Shortcuts
	            var cipher = this._cipher
	            var blockSize = cipher.blockSize;
	            var iv = this._iv;
	            var counter = this._counter;

	            // Generate keystream
	            if (iv) {
	                counter = this._counter = iv.slice(0);

	                // Remove IV for subsequent blocks
	                this._iv = undefined;
	            }
	            var keystream = counter.slice(0);
	            cipher.encryptBlock(keystream, 0);

	            // Increment counter
	            counter[blockSize - 1] = (counter[blockSize - 1] + 1) | 0

	            // Encrypt
	            for (var i = 0; i < blockSize; i++) {
	                words[offset + i] ^= keystream[i];
	            }
	        }
	    });

	    CTR.Decryptor = Encryptor;

	    return CTR;
	}());


	return CryptoJS.mode.CTR;

}));
},{"./cipher-core":52,"./core":53}],65:[function(require,module,exports){
;(function (root, factory, undef) {
	if (typeof exports === "object") {
		// CommonJS
		module.exports = exports = factory(require("./core"), require("./cipher-core"));
	}
	else if (typeof define === "function" && define.amd) {
		// AMD
		define(["./core", "./cipher-core"], factory);
	}
	else {
		// Global (browser)
		factory(root.CryptoJS);
	}
}(this, function (CryptoJS) {

	/**
	 * Electronic Codebook block mode.
	 */
	CryptoJS.mode.ECB = (function () {
	    var ECB = CryptoJS.lib.BlockCipherMode.extend();

	    ECB.Encryptor = ECB.extend({
	        processBlock: function (words, offset) {
	            this._cipher.encryptBlock(words, offset);
	        }
	    });

	    ECB.Decryptor = ECB.extend({
	        processBlock: function (words, offset) {
	            this._cipher.decryptBlock(words, offset);
	        }
	    });

	    return ECB;
	}());


	return CryptoJS.mode.ECB;

}));
},{"./cipher-core":52,"./core":53}],66:[function(require,module,exports){
;(function (root, factory, undef) {
	if (typeof exports === "object") {
		// CommonJS
		module.exports = exports = factory(require("./core"), require("./cipher-core"));
	}
	else if (typeof define === "function" && define.amd) {
		// AMD
		define(["./core", "./cipher-core"], factory);
	}
	else {
		// Global (browser)
		factory(root.CryptoJS);
	}
}(this, function (CryptoJS) {

	/**
	 * Output Feedback block mode.
	 */
	CryptoJS.mode.OFB = (function () {
	    var OFB = CryptoJS.lib.BlockCipherMode.extend();

	    var Encryptor = OFB.Encryptor = OFB.extend({
	        processBlock: function (words, offset) {
	            // Shortcuts
	            var cipher = this._cipher
	            var blockSize = cipher.blockSize;
	            var iv = this._iv;
	            var keystream = this._keystream;

	            // Generate keystream
	            if (iv) {
	                keystream = this._keystream = iv.slice(0);

	                // Remove IV for subsequent blocks
	                this._iv = undefined;
	            }
	            cipher.encryptBlock(keystream, 0);

	            // Encrypt
	            for (var i = 0; i < blockSize; i++) {
	                words[offset + i] ^= keystream[i];
	            }
	        }
	    });

	    OFB.Decryptor = Encryptor;

	    return OFB;
	}());


	return CryptoJS.mode.OFB;

}));
},{"./cipher-core":52,"./core":53}],67:[function(require,module,exports){
;(function (root, factory, undef) {
	if (typeof exports === "object") {
		// CommonJS
		module.exports = exports = factory(require("./core"), require("./cipher-core"));
	}
	else if (typeof define === "function" && define.amd) {
		// AMD
		define(["./core", "./cipher-core"], factory);
	}
	else {
		// Global (browser)
		factory(root.CryptoJS);
	}
}(this, function (CryptoJS) {

	/**
	 * ANSI X.923 padding strategy.
	 */
	CryptoJS.pad.AnsiX923 = {
	    pad: function (data, blockSize) {
	        // Shortcuts
	        var dataSigBytes = data.sigBytes;
	        var blockSizeBytes = blockSize * 4;

	        // Count padding bytes
	        var nPaddingBytes = blockSizeBytes - dataSigBytes % blockSizeBytes;

	        // Compute last byte position
	        var lastBytePos = dataSigBytes + nPaddingBytes - 1;

	        // Pad
	        data.clamp();
	        data.words[lastBytePos >>> 2] |= nPaddingBytes << (24 - (lastBytePos % 4) * 8);
	        data.sigBytes += nPaddingBytes;
	    },

	    unpad: function (data) {
	        // Get number of padding bytes from last byte
	        var nPaddingBytes = data.words[(data.sigBytes - 1) >>> 2] & 0xff;

	        // Remove padding
	        data.sigBytes -= nPaddingBytes;
	    }
	};


	return CryptoJS.pad.Ansix923;

}));
},{"./cipher-core":52,"./core":53}],68:[function(require,module,exports){
;(function (root, factory, undef) {
	if (typeof exports === "object") {
		// CommonJS
		module.exports = exports = factory(require("./core"), require("./cipher-core"));
	}
	else if (typeof define === "function" && define.amd) {
		// AMD
		define(["./core", "./cipher-core"], factory);
	}
	else {
		// Global (browser)
		factory(root.CryptoJS);
	}
}(this, function (CryptoJS) {

	/**
	 * ISO 10126 padding strategy.
	 */
	CryptoJS.pad.Iso10126 = {
	    pad: function (data, blockSize) {
	        // Shortcut
	        var blockSizeBytes = blockSize * 4;

	        // Count padding bytes
	        var nPaddingBytes = blockSizeBytes - data.sigBytes % blockSizeBytes;

	        // Pad
	        data.concat(CryptoJS.lib.WordArray.random(nPaddingBytes - 1)).
	             concat(CryptoJS.lib.WordArray.create([nPaddingBytes << 24], 1));
	    },

	    unpad: function (data) {
	        // Get number of padding bytes from last byte
	        var nPaddingBytes = data.words[(data.sigBytes - 1) >>> 2] & 0xff;

	        // Remove padding
	        data.sigBytes -= nPaddingBytes;
	    }
	};


	return CryptoJS.pad.Iso10126;

}));
},{"./cipher-core":52,"./core":53}],69:[function(require,module,exports){
;(function (root, factory, undef) {
	if (typeof exports === "object") {
		// CommonJS
		module.exports = exports = factory(require("./core"), require("./cipher-core"));
	}
	else if (typeof define === "function" && define.amd) {
		// AMD
		define(["./core", "./cipher-core"], factory);
	}
	else {
		// Global (browser)
		factory(root.CryptoJS);
	}
}(this, function (CryptoJS) {

	/**
	 * ISO/IEC 9797-1 Padding Method 2.
	 */
	CryptoJS.pad.Iso97971 = {
	    pad: function (data, blockSize) {
	        // Add 0x80 byte
	        data.concat(CryptoJS.lib.WordArray.create([0x80000000], 1));

	        // Zero pad the rest
	        CryptoJS.pad.ZeroPadding.pad(data, blockSize);
	    },

	    unpad: function (data) {
	        // Remove zero padding
	        CryptoJS.pad.ZeroPadding.unpad(data);

	        // Remove one more byte -- the 0x80 byte
	        data.sigBytes--;
	    }
	};


	return CryptoJS.pad.Iso97971;

}));
},{"./cipher-core":52,"./core":53}],70:[function(require,module,exports){
;(function (root, factory, undef) {
	if (typeof exports === "object") {
		// CommonJS
		module.exports = exports = factory(require("./core"), require("./cipher-core"));
	}
	else if (typeof define === "function" && define.amd) {
		// AMD
		define(["./core", "./cipher-core"], factory);
	}
	else {
		// Global (browser)
		factory(root.CryptoJS);
	}
}(this, function (CryptoJS) {

	/**
	 * A noop padding strategy.
	 */
	CryptoJS.pad.NoPadding = {
	    pad: function () {
	    },

	    unpad: function () {
	    }
	};


	return CryptoJS.pad.NoPadding;

}));
},{"./cipher-core":52,"./core":53}],71:[function(require,module,exports){
;(function (root, factory, undef) {
	if (typeof exports === "object") {
		// CommonJS
		module.exports = exports = factory(require("./core"), require("./cipher-core"));
	}
	else if (typeof define === "function" && define.amd) {
		// AMD
		define(["./core", "./cipher-core"], factory);
	}
	else {
		// Global (browser)
		factory(root.CryptoJS);
	}
}(this, function (CryptoJS) {

	/**
	 * Zero padding strategy.
	 */
	CryptoJS.pad.ZeroPadding = {
	    pad: function (data, blockSize) {
	        // Shortcut
	        var blockSizeBytes = blockSize * 4;

	        // Pad
	        data.clamp();
	        data.sigBytes += blockSizeBytes - ((data.sigBytes % blockSizeBytes) || blockSizeBytes);
	    },

	    unpad: function (data) {
	        // Shortcut
	        var dataWords = data.words;

	        // Unpad
	        var i = data.sigBytes - 1;
	        while (!((dataWords[i >>> 2] >>> (24 - (i % 4) * 8)) & 0xff)) {
	            i--;
	        }
	        data.sigBytes = i + 1;
	    }
	};


	return CryptoJS.pad.ZeroPadding;

}));
},{"./cipher-core":52,"./core":53}],72:[function(require,module,exports){
;(function (root, factory, undef) {
	if (typeof exports === "object") {
		// CommonJS
		module.exports = exports = factory(require("./core"), require("./sha1"), require("./hmac"));
	}
	else if (typeof define === "function" && define.amd) {
		// AMD
		define(["./core", "./sha1", "./hmac"], factory);
	}
	else {
		// Global (browser)
		factory(root.CryptoJS);
	}
}(this, function (CryptoJS) {

	(function () {
	    // Shortcuts
	    var C = CryptoJS;
	    var C_lib = C.lib;
	    var Base = C_lib.Base;
	    var WordArray = C_lib.WordArray;
	    var C_algo = C.algo;
	    var SHA1 = C_algo.SHA1;
	    var HMAC = C_algo.HMAC;

	    /**
	     * Password-Based Key Derivation Function 2 algorithm.
	     */
	    var PBKDF2 = C_algo.PBKDF2 = Base.extend({
	        /**
	         * Configuration options.
	         *
	         * @property {number} keySize The key size in words to generate. Default: 4 (128 bits)
	         * @property {Hasher} hasher The hasher to use. Default: SHA1
	         * @property {number} iterations The number of iterations to perform. Default: 1
	         */
	        cfg: Base.extend({
	            keySize: 128/32,
	            hasher: SHA1,
	            iterations: 1
	        }),

	        /**
	         * Initializes a newly created key derivation function.
	         *
	         * @param {Object} cfg (Optional) The configuration options to use for the derivation.
	         *
	         * @example
	         *
	         *     var kdf = CryptoJS.algo.PBKDF2.create();
	         *     var kdf = CryptoJS.algo.PBKDF2.create({ keySize: 8 });
	         *     var kdf = CryptoJS.algo.PBKDF2.create({ keySize: 8, iterations: 1000 });
	         */
	        init: function (cfg) {
	            this.cfg = this.cfg.extend(cfg);
	        },

	        /**
	         * Computes the Password-Based Key Derivation Function 2.
	         *
	         * @param {WordArray|string} password The password.
	         * @param {WordArray|string} salt A salt.
	         *
	         * @return {WordArray} The derived key.
	         *
	         * @example
	         *
	         *     var key = kdf.compute(password, salt);
	         */
	        compute: function (password, salt) {
	            // Shortcut
	            var cfg = this.cfg;

	            // Init HMAC
	            var hmac = HMAC.create(cfg.hasher, password);

	            // Initial values
	            var derivedKey = WordArray.create();
	            var blockIndex = WordArray.create([0x00000001]);

	            // Shortcuts
	            var derivedKeyWords = derivedKey.words;
	            var blockIndexWords = blockIndex.words;
	            var keySize = cfg.keySize;
	            var iterations = cfg.iterations;

	            // Generate key
	            while (derivedKeyWords.length < keySize) {
	                var block = hmac.update(salt).finalize(blockIndex);
	                hmac.reset();

	                // Shortcuts
	                var blockWords = block.words;
	                var blockWordsLength = blockWords.length;

	                // Iterations
	                var intermediate = block;
	                for (var i = 1; i < iterations; i++) {
	                    intermediate = hmac.finalize(intermediate);
	                    hmac.reset();

	                    // Shortcut
	                    var intermediateWords = intermediate.words;

	                    // XOR intermediate with block
	                    for (var j = 0; j < blockWordsLength; j++) {
	                        blockWords[j] ^= intermediateWords[j];
	                    }
	                }

	                derivedKey.concat(block);
	                blockIndexWords[0]++;
	            }
	            derivedKey.sigBytes = keySize * 4;

	            return derivedKey;
	        }
	    });

	    /**
	     * Computes the Password-Based Key Derivation Function 2.
	     *
	     * @param {WordArray|string} password The password.
	     * @param {WordArray|string} salt A salt.
	     * @param {Object} cfg (Optional) The configuration options to use for this computation.
	     *
	     * @return {WordArray} The derived key.
	     *
	     * @static
	     *
	     * @example
	     *
	     *     var key = CryptoJS.PBKDF2(password, salt);
	     *     var key = CryptoJS.PBKDF2(password, salt, { keySize: 8 });
	     *     var key = CryptoJS.PBKDF2(password, salt, { keySize: 8, iterations: 1000 });
	     */
	    C.PBKDF2 = function (password, salt, cfg) {
	        return PBKDF2.create(cfg).compute(password, salt);
	    };
	}());


	return CryptoJS.PBKDF2;

}));
},{"./core":53,"./hmac":58,"./sha1":77}],73:[function(require,module,exports){
;(function (root, factory, undef) {
	if (typeof exports === "object") {
		// CommonJS
		module.exports = exports = factory(require("./core"), require("./enc-base64"), require("./md5"), require("./evpkdf"), require("./cipher-core"));
	}
	else if (typeof define === "function" && define.amd) {
		// AMD
		define(["./core", "./enc-base64", "./md5", "./evpkdf", "./cipher-core"], factory);
	}
	else {
		// Global (browser)
		factory(root.CryptoJS);
	}
}(this, function (CryptoJS) {

	(function () {
	    // Shortcuts
	    var C = CryptoJS;
	    var C_lib = C.lib;
	    var StreamCipher = C_lib.StreamCipher;
	    var C_algo = C.algo;

	    // Reusable objects
	    var S  = [];
	    var C_ = [];
	    var G  = [];

	    /**
	     * Rabbit stream cipher algorithm.
	     *
	     * This is a legacy version that neglected to convert the key to little-endian.
	     * This error doesn't affect the cipher's security,
	     * but it does affect its compatibility with other implementations.
	     */
	    var RabbitLegacy = C_algo.RabbitLegacy = StreamCipher.extend({
	        _doReset: function () {
	            // Shortcuts
	            var K = this._key.words;
	            var iv = this.cfg.iv;

	            // Generate initial state values
	            var X = this._X = [
	                K[0], (K[3] << 16) | (K[2] >>> 16),
	                K[1], (K[0] << 16) | (K[3] >>> 16),
	                K[2], (K[1] << 16) | (K[0] >>> 16),
	                K[3], (K[2] << 16) | (K[1] >>> 16)
	            ];

	            // Generate initial counter values
	            var C = this._C = [
	                (K[2] << 16) | (K[2] >>> 16), (K[0] & 0xffff0000) | (K[1] & 0x0000ffff),
	                (K[3] << 16) | (K[3] >>> 16), (K[1] & 0xffff0000) | (K[2] & 0x0000ffff),
	                (K[0] << 16) | (K[0] >>> 16), (K[2] & 0xffff0000) | (K[3] & 0x0000ffff),
	                (K[1] << 16) | (K[1] >>> 16), (K[3] & 0xffff0000) | (K[0] & 0x0000ffff)
	            ];

	            // Carry bit
	            this._b = 0;

	            // Iterate the system four times
	            for (var i = 0; i < 4; i++) {
	                nextState.call(this);
	            }

	            // Modify the counters
	            for (var i = 0; i < 8; i++) {
	                C[i] ^= X[(i + 4) & 7];
	            }

	            // IV setup
	            if (iv) {
	                // Shortcuts
	                var IV = iv.words;
	                var IV_0 = IV[0];
	                var IV_1 = IV[1];

	                // Generate four subvectors
	                var i0 = (((IV_0 << 8) | (IV_0 >>> 24)) & 0x00ff00ff) | (((IV_0 << 24) | (IV_0 >>> 8)) & 0xff00ff00);
	                var i2 = (((IV_1 << 8) | (IV_1 >>> 24)) & 0x00ff00ff) | (((IV_1 << 24) | (IV_1 >>> 8)) & 0xff00ff00);
	                var i1 = (i0 >>> 16) | (i2 & 0xffff0000);
	                var i3 = (i2 << 16)  | (i0 & 0x0000ffff);

	                // Modify counter values
	                C[0] ^= i0;
	                C[1] ^= i1;
	                C[2] ^= i2;
	                C[3] ^= i3;
	                C[4] ^= i0;
	                C[5] ^= i1;
	                C[6] ^= i2;
	                C[7] ^= i3;

	                // Iterate the system four times
	                for (var i = 0; i < 4; i++) {
	                    nextState.call(this);
	                }
	            }
	        },

	        _doProcessBlock: function (M, offset) {
	            // Shortcut
	            var X = this._X;

	            // Iterate the system
	            nextState.call(this);

	            // Generate four keystream words
	            S[0] = X[0] ^ (X[5] >>> 16) ^ (X[3] << 16);
	            S[1] = X[2] ^ (X[7] >>> 16) ^ (X[5] << 16);
	            S[2] = X[4] ^ (X[1] >>> 16) ^ (X[7] << 16);
	            S[3] = X[6] ^ (X[3] >>> 16) ^ (X[1] << 16);

	            for (var i = 0; i < 4; i++) {
	                // Swap endian
	                S[i] = (((S[i] << 8)  | (S[i] >>> 24)) & 0x00ff00ff) |
	                       (((S[i] << 24) | (S[i] >>> 8))  & 0xff00ff00);

	                // Encrypt
	                M[offset + i] ^= S[i];
	            }
	        },

	        blockSize: 128/32,

	        ivSize: 64/32
	    });

	    function nextState() {
	        // Shortcuts
	        var X = this._X;
	        var C = this._C;

	        // Save old counter values
	        for (var i = 0; i < 8; i++) {
	            C_[i] = C[i];
	        }

	        // Calculate new counter values
	        C[0] = (C[0] + 0x4d34d34d + this._b) | 0;
	        C[1] = (C[1] + 0xd34d34d3 + ((C[0] >>> 0) < (C_[0] >>> 0) ? 1 : 0)) | 0;
	        C[2] = (C[2] + 0x34d34d34 + ((C[1] >>> 0) < (C_[1] >>> 0) ? 1 : 0)) | 0;
	        C[3] = (C[3] + 0x4d34d34d + ((C[2] >>> 0) < (C_[2] >>> 0) ? 1 : 0)) | 0;
	        C[4] = (C[4] + 0xd34d34d3 + ((C[3] >>> 0) < (C_[3] >>> 0) ? 1 : 0)) | 0;
	        C[5] = (C[5] + 0x34d34d34 + ((C[4] >>> 0) < (C_[4] >>> 0) ? 1 : 0)) | 0;
	        C[6] = (C[6] + 0x4d34d34d + ((C[5] >>> 0) < (C_[5] >>> 0) ? 1 : 0)) | 0;
	        C[7] = (C[7] + 0xd34d34d3 + ((C[6] >>> 0) < (C_[6] >>> 0) ? 1 : 0)) | 0;
	        this._b = (C[7] >>> 0) < (C_[7] >>> 0) ? 1 : 0;

	        // Calculate the g-values
	        for (var i = 0; i < 8; i++) {
	            var gx = X[i] + C[i];

	            // Construct high and low argument for squaring
	            var ga = gx & 0xffff;
	            var gb = gx >>> 16;

	            // Calculate high and low result of squaring
	            var gh = ((((ga * ga) >>> 17) + ga * gb) >>> 15) + gb * gb;
	            var gl = (((gx & 0xffff0000) * gx) | 0) + (((gx & 0x0000ffff) * gx) | 0);

	            // High XOR low
	            G[i] = gh ^ gl;
	        }

	        // Calculate new state values
	        X[0] = (G[0] + ((G[7] << 16) | (G[7] >>> 16)) + ((G[6] << 16) | (G[6] >>> 16))) | 0;
	        X[1] = (G[1] + ((G[0] << 8)  | (G[0] >>> 24)) + G[7]) | 0;
	        X[2] = (G[2] + ((G[1] << 16) | (G[1] >>> 16)) + ((G[0] << 16) | (G[0] >>> 16))) | 0;
	        X[3] = (G[3] + ((G[2] << 8)  | (G[2] >>> 24)) + G[1]) | 0;
	        X[4] = (G[4] + ((G[3] << 16) | (G[3] >>> 16)) + ((G[2] << 16) | (G[2] >>> 16))) | 0;
	        X[5] = (G[5] + ((G[4] << 8)  | (G[4] >>> 24)) + G[3]) | 0;
	        X[6] = (G[6] + ((G[5] << 16) | (G[5] >>> 16)) + ((G[4] << 16) | (G[4] >>> 16))) | 0;
	        X[7] = (G[7] + ((G[6] << 8)  | (G[6] >>> 24)) + G[5]) | 0;
	    }

	    /**
	     * Shortcut functions to the cipher's object interface.
	     *
	     * @example
	     *
	     *     var ciphertext = CryptoJS.RabbitLegacy.encrypt(message, key, cfg);
	     *     var plaintext  = CryptoJS.RabbitLegacy.decrypt(ciphertext, key, cfg);
	     */
	    C.RabbitLegacy = StreamCipher._createHelper(RabbitLegacy);
	}());


	return CryptoJS.RabbitLegacy;

}));
},{"./cipher-core":52,"./core":53,"./enc-base64":54,"./evpkdf":56,"./md5":61}],74:[function(require,module,exports){
;(function (root, factory, undef) {
	if (typeof exports === "object") {
		// CommonJS
		module.exports = exports = factory(require("./core"), require("./enc-base64"), require("./md5"), require("./evpkdf"), require("./cipher-core"));
	}
	else if (typeof define === "function" && define.amd) {
		// AMD
		define(["./core", "./enc-base64", "./md5", "./evpkdf", "./cipher-core"], factory);
	}
	else {
		// Global (browser)
		factory(root.CryptoJS);
	}
}(this, function (CryptoJS) {

	(function () {
	    // Shortcuts
	    var C = CryptoJS;
	    var C_lib = C.lib;
	    var StreamCipher = C_lib.StreamCipher;
	    var C_algo = C.algo;

	    // Reusable objects
	    var S  = [];
	    var C_ = [];
	    var G  = [];

	    /**
	     * Rabbit stream cipher algorithm
	     */
	    var Rabbit = C_algo.Rabbit = StreamCipher.extend({
	        _doReset: function () {
	            // Shortcuts
	            var K = this._key.words;
	            var iv = this.cfg.iv;

	            // Swap endian
	            for (var i = 0; i < 4; i++) {
	                K[i] = (((K[i] << 8)  | (K[i] >>> 24)) & 0x00ff00ff) |
	                       (((K[i] << 24) | (K[i] >>> 8))  & 0xff00ff00);
	            }

	            // Generate initial state values
	            var X = this._X = [
	                K[0], (K[3] << 16) | (K[2] >>> 16),
	                K[1], (K[0] << 16) | (K[3] >>> 16),
	                K[2], (K[1] << 16) | (K[0] >>> 16),
	                K[3], (K[2] << 16) | (K[1] >>> 16)
	            ];

	            // Generate initial counter values
	            var C = this._C = [
	                (K[2] << 16) | (K[2] >>> 16), (K[0] & 0xffff0000) | (K[1] & 0x0000ffff),
	                (K[3] << 16) | (K[3] >>> 16), (K[1] & 0xffff0000) | (K[2] & 0x0000ffff),
	                (K[0] << 16) | (K[0] >>> 16), (K[2] & 0xffff0000) | (K[3] & 0x0000ffff),
	                (K[1] << 16) | (K[1] >>> 16), (K[3] & 0xffff0000) | (K[0] & 0x0000ffff)
	            ];

	            // Carry bit
	            this._b = 0;

	            // Iterate the system four times
	            for (var i = 0; i < 4; i++) {
	                nextState.call(this);
	            }

	            // Modify the counters
	            for (var i = 0; i < 8; i++) {
	                C[i] ^= X[(i + 4) & 7];
	            }

	            // IV setup
	            if (iv) {
	                // Shortcuts
	                var IV = iv.words;
	                var IV_0 = IV[0];
	                var IV_1 = IV[1];

	                // Generate four subvectors
	                var i0 = (((IV_0 << 8) | (IV_0 >>> 24)) & 0x00ff00ff) | (((IV_0 << 24) | (IV_0 >>> 8)) & 0xff00ff00);
	                var i2 = (((IV_1 << 8) | (IV_1 >>> 24)) & 0x00ff00ff) | (((IV_1 << 24) | (IV_1 >>> 8)) & 0xff00ff00);
	                var i1 = (i0 >>> 16) | (i2 & 0xffff0000);
	                var i3 = (i2 << 16)  | (i0 & 0x0000ffff);

	                // Modify counter values
	                C[0] ^= i0;
	                C[1] ^= i1;
	                C[2] ^= i2;
	                C[3] ^= i3;
	                C[4] ^= i0;
	                C[5] ^= i1;
	                C[6] ^= i2;
	                C[7] ^= i3;

	                // Iterate the system four times
	                for (var i = 0; i < 4; i++) {
	                    nextState.call(this);
	                }
	            }
	        },

	        _doProcessBlock: function (M, offset) {
	            // Shortcut
	            var X = this._X;

	            // Iterate the system
	            nextState.call(this);

	            // Generate four keystream words
	            S[0] = X[0] ^ (X[5] >>> 16) ^ (X[3] << 16);
	            S[1] = X[2] ^ (X[7] >>> 16) ^ (X[5] << 16);
	            S[2] = X[4] ^ (X[1] >>> 16) ^ (X[7] << 16);
	            S[3] = X[6] ^ (X[3] >>> 16) ^ (X[1] << 16);

	            for (var i = 0; i < 4; i++) {
	                // Swap endian
	                S[i] = (((S[i] << 8)  | (S[i] >>> 24)) & 0x00ff00ff) |
	                       (((S[i] << 24) | (S[i] >>> 8))  & 0xff00ff00);

	                // Encrypt
	                M[offset + i] ^= S[i];
	            }
	        },

	        blockSize: 128/32,

	        ivSize: 64/32
	    });

	    function nextState() {
	        // Shortcuts
	        var X = this._X;
	        var C = this._C;

	        // Save old counter values
	        for (var i = 0; i < 8; i++) {
	            C_[i] = C[i];
	        }

	        // Calculate new counter values
	        C[0] = (C[0] + 0x4d34d34d + this._b) | 0;
	        C[1] = (C[1] + 0xd34d34d3 + ((C[0] >>> 0) < (C_[0] >>> 0) ? 1 : 0)) | 0;
	        C[2] = (C[2] + 0x34d34d34 + ((C[1] >>> 0) < (C_[1] >>> 0) ? 1 : 0)) | 0;
	        C[3] = (C[3] + 0x4d34d34d + ((C[2] >>> 0) < (C_[2] >>> 0) ? 1 : 0)) | 0;
	        C[4] = (C[4] + 0xd34d34d3 + ((C[3] >>> 0) < (C_[3] >>> 0) ? 1 : 0)) | 0;
	        C[5] = (C[5] + 0x34d34d34 + ((C[4] >>> 0) < (C_[4] >>> 0) ? 1 : 0)) | 0;
	        C[6] = (C[6] + 0x4d34d34d + ((C[5] >>> 0) < (C_[5] >>> 0) ? 1 : 0)) | 0;
	        C[7] = (C[7] + 0xd34d34d3 + ((C[6] >>> 0) < (C_[6] >>> 0) ? 1 : 0)) | 0;
	        this._b = (C[7] >>> 0) < (C_[7] >>> 0) ? 1 : 0;

	        // Calculate the g-values
	        for (var i = 0; i < 8; i++) {
	            var gx = X[i] + C[i];

	            // Construct high and low argument for squaring
	            var ga = gx & 0xffff;
	            var gb = gx >>> 16;

	            // Calculate high and low result of squaring
	            var gh = ((((ga * ga) >>> 17) + ga * gb) >>> 15) + gb * gb;
	            var gl = (((gx & 0xffff0000) * gx) | 0) + (((gx & 0x0000ffff) * gx) | 0);

	            // High XOR low
	            G[i] = gh ^ gl;
	        }

	        // Calculate new state values
	        X[0] = (G[0] + ((G[7] << 16) | (G[7] >>> 16)) + ((G[6] << 16) | (G[6] >>> 16))) | 0;
	        X[1] = (G[1] + ((G[0] << 8)  | (G[0] >>> 24)) + G[7]) | 0;
	        X[2] = (G[2] + ((G[1] << 16) | (G[1] >>> 16)) + ((G[0] << 16) | (G[0] >>> 16))) | 0;
	        X[3] = (G[3] + ((G[2] << 8)  | (G[2] >>> 24)) + G[1]) | 0;
	        X[4] = (G[4] + ((G[3] << 16) | (G[3] >>> 16)) + ((G[2] << 16) | (G[2] >>> 16))) | 0;
	        X[5] = (G[5] + ((G[4] << 8)  | (G[4] >>> 24)) + G[3]) | 0;
	        X[6] = (G[6] + ((G[5] << 16) | (G[5] >>> 16)) + ((G[4] << 16) | (G[4] >>> 16))) | 0;
	        X[7] = (G[7] + ((G[6] << 8)  | (G[6] >>> 24)) + G[5]) | 0;
	    }

	    /**
	     * Shortcut functions to the cipher's object interface.
	     *
	     * @example
	     *
	     *     var ciphertext = CryptoJS.Rabbit.encrypt(message, key, cfg);
	     *     var plaintext  = CryptoJS.Rabbit.decrypt(ciphertext, key, cfg);
	     */
	    C.Rabbit = StreamCipher._createHelper(Rabbit);
	}());


	return CryptoJS.Rabbit;

}));
},{"./cipher-core":52,"./core":53,"./enc-base64":54,"./evpkdf":56,"./md5":61}],75:[function(require,module,exports){
;(function (root, factory, undef) {
	if (typeof exports === "object") {
		// CommonJS
		module.exports = exports = factory(require("./core"), require("./enc-base64"), require("./md5"), require("./evpkdf"), require("./cipher-core"));
	}
	else if (typeof define === "function" && define.amd) {
		// AMD
		define(["./core", "./enc-base64", "./md5", "./evpkdf", "./cipher-core"], factory);
	}
	else {
		// Global (browser)
		factory(root.CryptoJS);
	}
}(this, function (CryptoJS) {

	(function () {
	    // Shortcuts
	    var C = CryptoJS;
	    var C_lib = C.lib;
	    var StreamCipher = C_lib.StreamCipher;
	    var C_algo = C.algo;

	    /**
	     * RC4 stream cipher algorithm.
	     */
	    var RC4 = C_algo.RC4 = StreamCipher.extend({
	        _doReset: function () {
	            // Shortcuts
	            var key = this._key;
	            var keyWords = key.words;
	            var keySigBytes = key.sigBytes;

	            // Init sbox
	            var S = this._S = [];
	            for (var i = 0; i < 256; i++) {
	                S[i] = i;
	            }

	            // Key setup
	            for (var i = 0, j = 0; i < 256; i++) {
	                var keyByteIndex = i % keySigBytes;
	                var keyByte = (keyWords[keyByteIndex >>> 2] >>> (24 - (keyByteIndex % 4) * 8)) & 0xff;

	                j = (j + S[i] + keyByte) % 256;

	                // Swap
	                var t = S[i];
	                S[i] = S[j];
	                S[j] = t;
	            }

	            // Counters
	            this._i = this._j = 0;
	        },

	        _doProcessBlock: function (M, offset) {
	            M[offset] ^= generateKeystreamWord.call(this);
	        },

	        keySize: 256/32,

	        ivSize: 0
	    });

	    function generateKeystreamWord() {
	        // Shortcuts
	        var S = this._S;
	        var i = this._i;
	        var j = this._j;

	        // Generate keystream word
	        var keystreamWord = 0;
	        for (var n = 0; n < 4; n++) {
	            i = (i + 1) % 256;
	            j = (j + S[i]) % 256;

	            // Swap
	            var t = S[i];
	            S[i] = S[j];
	            S[j] = t;

	            keystreamWord |= S[(S[i] + S[j]) % 256] << (24 - n * 8);
	        }

	        // Update counters
	        this._i = i;
	        this._j = j;

	        return keystreamWord;
	    }

	    /**
	     * Shortcut functions to the cipher's object interface.
	     *
	     * @example
	     *
	     *     var ciphertext = CryptoJS.RC4.encrypt(message, key, cfg);
	     *     var plaintext  = CryptoJS.RC4.decrypt(ciphertext, key, cfg);
	     */
	    C.RC4 = StreamCipher._createHelper(RC4);

	    /**
	     * Modified RC4 stream cipher algorithm.
	     */
	    var RC4Drop = C_algo.RC4Drop = RC4.extend({
	        /**
	         * Configuration options.
	         *
	         * @property {number} drop The number of keystream words to drop. Default 192
	         */
	        cfg: RC4.cfg.extend({
	            drop: 192
	        }),

	        _doReset: function () {
	            RC4._doReset.call(this);

	            // Drop
	            for (var i = this.cfg.drop; i > 0; i--) {
	                generateKeystreamWord.call(this);
	            }
	        }
	    });

	    /**
	     * Shortcut functions to the cipher's object interface.
	     *
	     * @example
	     *
	     *     var ciphertext = CryptoJS.RC4Drop.encrypt(message, key, cfg);
	     *     var plaintext  = CryptoJS.RC4Drop.decrypt(ciphertext, key, cfg);
	     */
	    C.RC4Drop = StreamCipher._createHelper(RC4Drop);
	}());


	return CryptoJS.RC4;

}));
},{"./cipher-core":52,"./core":53,"./enc-base64":54,"./evpkdf":56,"./md5":61}],76:[function(require,module,exports){
;(function (root, factory) {
	if (typeof exports === "object") {
		// CommonJS
		module.exports = exports = factory(require("./core"));
	}
	else if (typeof define === "function" && define.amd) {
		// AMD
		define(["./core"], factory);
	}
	else {
		// Global (browser)
		factory(root.CryptoJS);
	}
}(this, function (CryptoJS) {

	/** @preserve
	(c) 2012 by Cédric Mesnil. All rights reserved.

	Redistribution and use in source and binary forms, with or without modification, are permitted provided that the following conditions are met:

	    - Redistributions of source code must retain the above copyright notice, this list of conditions and the following disclaimer.
	    - Redistributions in binary form must reproduce the above copyright notice, this list of conditions and the following disclaimer in the documentation and/or other materials provided with the distribution.

	THIS SOFTWARE IS PROVIDED BY THE COPYRIGHT HOLDERS AND CONTRIBUTORS "AS IS" AND ANY EXPRESS OR IMPLIED WARRANTIES, INCLUDING, BUT NOT LIMITED TO, THE IMPLIED WARRANTIES OF MERCHANTABILITY AND FITNESS FOR A PARTICULAR PURPOSE ARE DISCLAIMED. IN NO EVENT SHALL THE COPYRIGHT HOLDER OR CONTRIBUTORS BE LIABLE FOR ANY DIRECT, INDIRECT, INCIDENTAL, SPECIAL, EXEMPLARY, OR CONSEQUENTIAL DAMAGES (INCLUDING, BUT NOT LIMITED TO, PROCUREMENT OF SUBSTITUTE GOODS OR SERVICES; LOSS OF USE, DATA, OR PROFITS; OR BUSINESS INTERRUPTION) HOWEVER CAUSED AND ON ANY THEORY OF LIABILITY, WHETHER IN CONTRACT, STRICT LIABILITY, OR TORT (INCLUDING NEGLIGENCE OR OTHERWISE) ARISING IN ANY WAY OUT OF THE USE OF THIS SOFTWARE, EVEN IF ADVISED OF THE POSSIBILITY OF SUCH DAMAGE.
	*/

	(function (Math) {
	    // Shortcuts
	    var C = CryptoJS;
	    var C_lib = C.lib;
	    var WordArray = C_lib.WordArray;
	    var Hasher = C_lib.Hasher;
	    var C_algo = C.algo;

	    // Constants table
	    var _zl = WordArray.create([
	        0,  1,  2,  3,  4,  5,  6,  7,  8,  9, 10, 11, 12, 13, 14, 15,
	        7,  4, 13,  1, 10,  6, 15,  3, 12,  0,  9,  5,  2, 14, 11,  8,
	        3, 10, 14,  4,  9, 15,  8,  1,  2,  7,  0,  6, 13, 11,  5, 12,
	        1,  9, 11, 10,  0,  8, 12,  4, 13,  3,  7, 15, 14,  5,  6,  2,
	        4,  0,  5,  9,  7, 12,  2, 10, 14,  1,  3,  8, 11,  6, 15, 13]);
	    var _zr = WordArray.create([
	        5, 14,  7,  0,  9,  2, 11,  4, 13,  6, 15,  8,  1, 10,  3, 12,
	        6, 11,  3,  7,  0, 13,  5, 10, 14, 15,  8, 12,  4,  9,  1,  2,
	        15,  5,  1,  3,  7, 14,  6,  9, 11,  8, 12,  2, 10,  0,  4, 13,
	        8,  6,  4,  1,  3, 11, 15,  0,  5, 12,  2, 13,  9,  7, 10, 14,
	        12, 15, 10,  4,  1,  5,  8,  7,  6,  2, 13, 14,  0,  3,  9, 11]);
	    var _sl = WordArray.create([
	         11, 14, 15, 12,  5,  8,  7,  9, 11, 13, 14, 15,  6,  7,  9,  8,
	        7, 6,   8, 13, 11,  9,  7, 15,  7, 12, 15,  9, 11,  7, 13, 12,
	        11, 13,  6,  7, 14,  9, 13, 15, 14,  8, 13,  6,  5, 12,  7,  5,
	          11, 12, 14, 15, 14, 15,  9,  8,  9, 14,  5,  6,  8,  6,  5, 12,
	        9, 15,  5, 11,  6,  8, 13, 12,  5, 12, 13, 14, 11,  8,  5,  6 ]);
	    var _sr = WordArray.create([
	        8,  9,  9, 11, 13, 15, 15,  5,  7,  7,  8, 11, 14, 14, 12,  6,
	        9, 13, 15,  7, 12,  8,  9, 11,  7,  7, 12,  7,  6, 15, 13, 11,
	        9,  7, 15, 11,  8,  6,  6, 14, 12, 13,  5, 14, 13, 13,  7,  5,
	        15,  5,  8, 11, 14, 14,  6, 14,  6,  9, 12,  9, 12,  5, 15,  8,
	        8,  5, 12,  9, 12,  5, 14,  6,  8, 13,  6,  5, 15, 13, 11, 11 ]);

	    var _hl =  WordArray.create([ 0x00000000, 0x5A827999, 0x6ED9EBA1, 0x8F1BBCDC, 0xA953FD4E]);
	    var _hr =  WordArray.create([ 0x50A28BE6, 0x5C4DD124, 0x6D703EF3, 0x7A6D76E9, 0x00000000]);

	    /**
	     * RIPEMD160 hash algorithm.
	     */
	    var RIPEMD160 = C_algo.RIPEMD160 = Hasher.extend({
	        _doReset: function () {
	            this._hash  = WordArray.create([0x67452301, 0xEFCDAB89, 0x98BADCFE, 0x10325476, 0xC3D2E1F0]);
	        },

	        _doProcessBlock: function (M, offset) {

	            // Swap endian
	            for (var i = 0; i < 16; i++) {
	                // Shortcuts
	                var offset_i = offset + i;
	                var M_offset_i = M[offset_i];

	                // Swap
	                M[offset_i] = (
	                    (((M_offset_i << 8)  | (M_offset_i >>> 24)) & 0x00ff00ff) |
	                    (((M_offset_i << 24) | (M_offset_i >>> 8))  & 0xff00ff00)
	                );
	            }
	            // Shortcut
	            var H  = this._hash.words;
	            var hl = _hl.words;
	            var hr = _hr.words;
	            var zl = _zl.words;
	            var zr = _zr.words;
	            var sl = _sl.words;
	            var sr = _sr.words;

	            // Working variables
	            var al, bl, cl, dl, el;
	            var ar, br, cr, dr, er;

	            ar = al = H[0];
	            br = bl = H[1];
	            cr = cl = H[2];
	            dr = dl = H[3];
	            er = el = H[4];
	            // Computation
	            var t;
	            for (var i = 0; i < 80; i += 1) {
	                t = (al +  M[offset+zl[i]])|0;
	                if (i<16){
		            t +=  f1(bl,cl,dl) + hl[0];
	                } else if (i<32) {
		            t +=  f2(bl,cl,dl) + hl[1];
	                } else if (i<48) {
		            t +=  f3(bl,cl,dl) + hl[2];
	                } else if (i<64) {
		            t +=  f4(bl,cl,dl) + hl[3];
	                } else {// if (i<80) {
		            t +=  f5(bl,cl,dl) + hl[4];
	                }
	                t = t|0;
	                t =  rotl(t,sl[i]);
	                t = (t+el)|0;
	                al = el;
	                el = dl;
	                dl = rotl(cl, 10);
	                cl = bl;
	                bl = t;

	                t = (ar + M[offset+zr[i]])|0;
	                if (i<16){
		            t +=  f5(br,cr,dr) + hr[0];
	                } else if (i<32) {
		            t +=  f4(br,cr,dr) + hr[1];
	                } else if (i<48) {
		            t +=  f3(br,cr,dr) + hr[2];
	                } else if (i<64) {
		            t +=  f2(br,cr,dr) + hr[3];
	                } else {// if (i<80) {
		            t +=  f1(br,cr,dr) + hr[4];
	                }
	                t = t|0;
	                t =  rotl(t,sr[i]) ;
	                t = (t+er)|0;
	                ar = er;
	                er = dr;
	                dr = rotl(cr, 10);
	                cr = br;
	                br = t;
	            }
	            // Intermediate hash value
	            t    = (H[1] + cl + dr)|0;
	            H[1] = (H[2] + dl + er)|0;
	            H[2] = (H[3] + el + ar)|0;
	            H[3] = (H[4] + al + br)|0;
	            H[4] = (H[0] + bl + cr)|0;
	            H[0] =  t;
	        },

	        _doFinalize: function () {
	            // Shortcuts
	            var data = this._data;
	            var dataWords = data.words;

	            var nBitsTotal = this._nDataBytes * 8;
	            var nBitsLeft = data.sigBytes * 8;

	            // Add padding
	            dataWords[nBitsLeft >>> 5] |= 0x80 << (24 - nBitsLeft % 32);
	            dataWords[(((nBitsLeft + 64) >>> 9) << 4) + 14] = (
	                (((nBitsTotal << 8)  | (nBitsTotal >>> 24)) & 0x00ff00ff) |
	                (((nBitsTotal << 24) | (nBitsTotal >>> 8))  & 0xff00ff00)
	            );
	            data.sigBytes = (dataWords.length + 1) * 4;

	            // Hash final blocks
	            this._process();

	            // Shortcuts
	            var hash = this._hash;
	            var H = hash.words;

	            // Swap endian
	            for (var i = 0; i < 5; i++) {
	                // Shortcut
	                var H_i = H[i];

	                // Swap
	                H[i] = (((H_i << 8)  | (H_i >>> 24)) & 0x00ff00ff) |
	                       (((H_i << 24) | (H_i >>> 8))  & 0xff00ff00);
	            }

	            // Return final computed hash
	            return hash;
	        },

	        clone: function () {
	            var clone = Hasher.clone.call(this);
	            clone._hash = this._hash.clone();

	            return clone;
	        }
	    });


	    function f1(x, y, z) {
	        return ((x) ^ (y) ^ (z));

	    }

	    function f2(x, y, z) {
	        return (((x)&(y)) | ((~x)&(z)));
	    }

	    function f3(x, y, z) {
	        return (((x) | (~(y))) ^ (z));
	    }

	    function f4(x, y, z) {
	        return (((x) & (z)) | ((y)&(~(z))));
	    }

	    function f5(x, y, z) {
	        return ((x) ^ ((y) |(~(z))));

	    }

	    function rotl(x,n) {
	        return (x<<n) | (x>>>(32-n));
	    }


	    /**
	     * Shortcut function to the hasher's object interface.
	     *
	     * @param {WordArray|string} message The message to hash.
	     *
	     * @return {WordArray} The hash.
	     *
	     * @static
	     *
	     * @example
	     *
	     *     var hash = CryptoJS.RIPEMD160('message');
	     *     var hash = CryptoJS.RIPEMD160(wordArray);
	     */
	    C.RIPEMD160 = Hasher._createHelper(RIPEMD160);

	    /**
	     * Shortcut function to the HMAC's object interface.
	     *
	     * @param {WordArray|string} message The message to hash.
	     * @param {WordArray|string} key The secret key.
	     *
	     * @return {WordArray} The HMAC.
	     *
	     * @static
	     *
	     * @example
	     *
	     *     var hmac = CryptoJS.HmacRIPEMD160(message, key);
	     */
	    C.HmacRIPEMD160 = Hasher._createHmacHelper(RIPEMD160);
	}(Math));


	return CryptoJS.RIPEMD160;

}));
},{"./core":53}],77:[function(require,module,exports){
;(function (root, factory) {
	if (typeof exports === "object") {
		// CommonJS
		module.exports = exports = factory(require("./core"));
	}
	else if (typeof define === "function" && define.amd) {
		// AMD
		define(["./core"], factory);
	}
	else {
		// Global (browser)
		factory(root.CryptoJS);
	}
}(this, function (CryptoJS) {

	(function () {
	    // Shortcuts
	    var C = CryptoJS;
	    var C_lib = C.lib;
	    var WordArray = C_lib.WordArray;
	    var Hasher = C_lib.Hasher;
	    var C_algo = C.algo;

	    // Reusable object
	    var W = [];

	    /**
	     * SHA-1 hash algorithm.
	     */
	    var SHA1 = C_algo.SHA1 = Hasher.extend({
	        _doReset: function () {
	            this._hash = new WordArray.init([
	                0x67452301, 0xefcdab89,
	                0x98badcfe, 0x10325476,
	                0xc3d2e1f0
	            ]);
	        },

	        _doProcessBlock: function (M, offset) {
	            // Shortcut
	            var H = this._hash.words;

	            // Working variables
	            var a = H[0];
	            var b = H[1];
	            var c = H[2];
	            var d = H[3];
	            var e = H[4];

	            // Computation
	            for (var i = 0; i < 80; i++) {
	                if (i < 16) {
	                    W[i] = M[offset + i] | 0;
	                } else {
	                    var n = W[i - 3] ^ W[i - 8] ^ W[i - 14] ^ W[i - 16];
	                    W[i] = (n << 1) | (n >>> 31);
	                }

	                var t = ((a << 5) | (a >>> 27)) + e + W[i];
	                if (i < 20) {
	                    t += ((b & c) | (~b & d)) + 0x5a827999;
	                } else if (i < 40) {
	                    t += (b ^ c ^ d) + 0x6ed9eba1;
	                } else if (i < 60) {
	                    t += ((b & c) | (b & d) | (c & d)) - 0x70e44324;
	                } else /* if (i < 80) */ {
	                    t += (b ^ c ^ d) - 0x359d3e2a;
	                }

	                e = d;
	                d = c;
	                c = (b << 30) | (b >>> 2);
	                b = a;
	                a = t;
	            }

	            // Intermediate hash value
	            H[0] = (H[0] + a) | 0;
	            H[1] = (H[1] + b) | 0;
	            H[2] = (H[2] + c) | 0;
	            H[3] = (H[3] + d) | 0;
	            H[4] = (H[4] + e) | 0;
	        },

	        _doFinalize: function () {
	            // Shortcuts
	            var data = this._data;
	            var dataWords = data.words;

	            var nBitsTotal = this._nDataBytes * 8;
	            var nBitsLeft = data.sigBytes * 8;

	            // Add padding
	            dataWords[nBitsLeft >>> 5] |= 0x80 << (24 - nBitsLeft % 32);
	            dataWords[(((nBitsLeft + 64) >>> 9) << 4) + 14] = Math.floor(nBitsTotal / 0x100000000);
	            dataWords[(((nBitsLeft + 64) >>> 9) << 4) + 15] = nBitsTotal;
	            data.sigBytes = dataWords.length * 4;

	            // Hash final blocks
	            this._process();

	            // Return final computed hash
	            return this._hash;
	        },

	        clone: function () {
	            var clone = Hasher.clone.call(this);
	            clone._hash = this._hash.clone();

	            return clone;
	        }
	    });

	    /**
	     * Shortcut function to the hasher's object interface.
	     *
	     * @param {WordArray|string} message The message to hash.
	     *
	     * @return {WordArray} The hash.
	     *
	     * @static
	     *
	     * @example
	     *
	     *     var hash = CryptoJS.SHA1('message');
	     *     var hash = CryptoJS.SHA1(wordArray);
	     */
	    C.SHA1 = Hasher._createHelper(SHA1);

	    /**
	     * Shortcut function to the HMAC's object interface.
	     *
	     * @param {WordArray|string} message The message to hash.
	     * @param {WordArray|string} key The secret key.
	     *
	     * @return {WordArray} The HMAC.
	     *
	     * @static
	     *
	     * @example
	     *
	     *     var hmac = CryptoJS.HmacSHA1(message, key);
	     */
	    C.HmacSHA1 = Hasher._createHmacHelper(SHA1);
	}());


	return CryptoJS.SHA1;

}));
},{"./core":53}],78:[function(require,module,exports){
;(function (root, factory, undef) {
	if (typeof exports === "object") {
		// CommonJS
		module.exports = exports = factory(require("./core"), require("./sha256"));
	}
	else if (typeof define === "function" && define.amd) {
		// AMD
		define(["./core", "./sha256"], factory);
	}
	else {
		// Global (browser)
		factory(root.CryptoJS);
	}
}(this, function (CryptoJS) {

	(function () {
	    // Shortcuts
	    var C = CryptoJS;
	    var C_lib = C.lib;
	    var WordArray = C_lib.WordArray;
	    var C_algo = C.algo;
	    var SHA256 = C_algo.SHA256;

	    /**
	     * SHA-224 hash algorithm.
	     */
	    var SHA224 = C_algo.SHA224 = SHA256.extend({
	        _doReset: function () {
	            this._hash = new WordArray.init([
	                0xc1059ed8, 0x367cd507, 0x3070dd17, 0xf70e5939,
	                0xffc00b31, 0x68581511, 0x64f98fa7, 0xbefa4fa4
	            ]);
	        },

	        _doFinalize: function () {
	            var hash = SHA256._doFinalize.call(this);

	            hash.sigBytes -= 4;

	            return hash;
	        }
	    });

	    /**
	     * Shortcut function to the hasher's object interface.
	     *
	     * @param {WordArray|string} message The message to hash.
	     *
	     * @return {WordArray} The hash.
	     *
	     * @static
	     *
	     * @example
	     *
	     *     var hash = CryptoJS.SHA224('message');
	     *     var hash = CryptoJS.SHA224(wordArray);
	     */
	    C.SHA224 = SHA256._createHelper(SHA224);

	    /**
	     * Shortcut function to the HMAC's object interface.
	     *
	     * @param {WordArray|string} message The message to hash.
	     * @param {WordArray|string} key The secret key.
	     *
	     * @return {WordArray} The HMAC.
	     *
	     * @static
	     *
	     * @example
	     *
	     *     var hmac = CryptoJS.HmacSHA224(message, key);
	     */
	    C.HmacSHA224 = SHA256._createHmacHelper(SHA224);
	}());


	return CryptoJS.SHA224;

}));
},{"./core":53,"./sha256":79}],79:[function(require,module,exports){
;(function (root, factory) {
	if (typeof exports === "object") {
		// CommonJS
		module.exports = exports = factory(require("./core"));
	}
	else if (typeof define === "function" && define.amd) {
		// AMD
		define(["./core"], factory);
	}
	else {
		// Global (browser)
		factory(root.CryptoJS);
	}
}(this, function (CryptoJS) {

	(function (Math) {
	    // Shortcuts
	    var C = CryptoJS;
	    var C_lib = C.lib;
	    var WordArray = C_lib.WordArray;
	    var Hasher = C_lib.Hasher;
	    var C_algo = C.algo;

	    // Initialization and round constants tables
	    var H = [];
	    var K = [];

	    // Compute constants
	    (function () {
	        function isPrime(n) {
	            var sqrtN = Math.sqrt(n);
	            for (var factor = 2; factor <= sqrtN; factor++) {
	                if (!(n % factor)) {
	                    return false;
	                }
	            }

	            return true;
	        }

	        function getFractionalBits(n) {
	            return ((n - (n | 0)) * 0x100000000) | 0;
	        }

	        var n = 2;
	        var nPrime = 0;
	        while (nPrime < 64) {
	            if (isPrime(n)) {
	                if (nPrime < 8) {
	                    H[nPrime] = getFractionalBits(Math.pow(n, 1 / 2));
	                }
	                K[nPrime] = getFractionalBits(Math.pow(n, 1 / 3));

	                nPrime++;
	            }

	            n++;
	        }
	    }());

	    // Reusable object
	    var W = [];

	    /**
	     * SHA-256 hash algorithm.
	     */
	    var SHA256 = C_algo.SHA256 = Hasher.extend({
	        _doReset: function () {
	            this._hash = new WordArray.init(H.slice(0));
	        },

	        _doProcessBlock: function (M, offset) {
	            // Shortcut
	            var H = this._hash.words;

	            // Working variables
	            var a = H[0];
	            var b = H[1];
	            var c = H[2];
	            var d = H[3];
	            var e = H[4];
	            var f = H[5];
	            var g = H[6];
	            var h = H[7];

	            // Computation
	            for (var i = 0; i < 64; i++) {
	                if (i < 16) {
	                    W[i] = M[offset + i] | 0;
	                } else {
	                    var gamma0x = W[i - 15];
	                    var gamma0  = ((gamma0x << 25) | (gamma0x >>> 7))  ^
	                                  ((gamma0x << 14) | (gamma0x >>> 18)) ^
	                                   (gamma0x >>> 3);

	                    var gamma1x = W[i - 2];
	                    var gamma1  = ((gamma1x << 15) | (gamma1x >>> 17)) ^
	                                  ((gamma1x << 13) | (gamma1x >>> 19)) ^
	                                   (gamma1x >>> 10);

	                    W[i] = gamma0 + W[i - 7] + gamma1 + W[i - 16];
	                }

	                var ch  = (e & f) ^ (~e & g);
	                var maj = (a & b) ^ (a & c) ^ (b & c);

	                var sigma0 = ((a << 30) | (a >>> 2)) ^ ((a << 19) | (a >>> 13)) ^ ((a << 10) | (a >>> 22));
	                var sigma1 = ((e << 26) | (e >>> 6)) ^ ((e << 21) | (e >>> 11)) ^ ((e << 7)  | (e >>> 25));

	                var t1 = h + sigma1 + ch + K[i] + W[i];
	                var t2 = sigma0 + maj;

	                h = g;
	                g = f;
	                f = e;
	                e = (d + t1) | 0;
	                d = c;
	                c = b;
	                b = a;
	                a = (t1 + t2) | 0;
	            }

	            // Intermediate hash value
	            H[0] = (H[0] + a) | 0;
	            H[1] = (H[1] + b) | 0;
	            H[2] = (H[2] + c) | 0;
	            H[3] = (H[3] + d) | 0;
	            H[4] = (H[4] + e) | 0;
	            H[5] = (H[5] + f) | 0;
	            H[6] = (H[6] + g) | 0;
	            H[7] = (H[7] + h) | 0;
	        },

	        _doFinalize: function () {
	            // Shortcuts
	            var data = this._data;
	            var dataWords = data.words;

	            var nBitsTotal = this._nDataBytes * 8;
	            var nBitsLeft = data.sigBytes * 8;

	            // Add padding
	            dataWords[nBitsLeft >>> 5] |= 0x80 << (24 - nBitsLeft % 32);
	            dataWords[(((nBitsLeft + 64) >>> 9) << 4) + 14] = Math.floor(nBitsTotal / 0x100000000);
	            dataWords[(((nBitsLeft + 64) >>> 9) << 4) + 15] = nBitsTotal;
	            data.sigBytes = dataWords.length * 4;

	            // Hash final blocks
	            this._process();

	            // Return final computed hash
	            return this._hash;
	        },

	        clone: function () {
	            var clone = Hasher.clone.call(this);
	            clone._hash = this._hash.clone();

	            return clone;
	        }
	    });

	    /**
	     * Shortcut function to the hasher's object interface.
	     *
	     * @param {WordArray|string} message The message to hash.
	     *
	     * @return {WordArray} The hash.
	     *
	     * @static
	     *
	     * @example
	     *
	     *     var hash = CryptoJS.SHA256('message');
	     *     var hash = CryptoJS.SHA256(wordArray);
	     */
	    C.SHA256 = Hasher._createHelper(SHA256);

	    /**
	     * Shortcut function to the HMAC's object interface.
	     *
	     * @param {WordArray|string} message The message to hash.
	     * @param {WordArray|string} key The secret key.
	     *
	     * @return {WordArray} The HMAC.
	     *
	     * @static
	     *
	     * @example
	     *
	     *     var hmac = CryptoJS.HmacSHA256(message, key);
	     */
	    C.HmacSHA256 = Hasher._createHmacHelper(SHA256);
	}(Math));


	return CryptoJS.SHA256;

}));
},{"./core":53}],80:[function(require,module,exports){
;(function (root, factory, undef) {
	if (typeof exports === "object") {
		// CommonJS
		module.exports = exports = factory(require("./core"), require("./x64-core"));
	}
	else if (typeof define === "function" && define.amd) {
		// AMD
		define(["./core", "./x64-core"], factory);
	}
	else {
		// Global (browser)
		factory(root.CryptoJS);
	}
}(this, function (CryptoJS) {

	(function (Math) {
	    // Shortcuts
	    var C = CryptoJS;
	    var C_lib = C.lib;
	    var WordArray = C_lib.WordArray;
	    var Hasher = C_lib.Hasher;
	    var C_x64 = C.x64;
	    var X64Word = C_x64.Word;
	    var C_algo = C.algo;

	    // Constants tables
	    var RHO_OFFSETS = [];
	    var PI_INDEXES  = [];
	    var ROUND_CONSTANTS = [];

	    // Compute Constants
	    (function () {
	        // Compute rho offset constants
	        var x = 1, y = 0;
	        for (var t = 0; t < 24; t++) {
	            RHO_OFFSETS[x + 5 * y] = ((t + 1) * (t + 2) / 2) % 64;

	            var newX = y % 5;
	            var newY = (2 * x + 3 * y) % 5;
	            x = newX;
	            y = newY;
	        }

	        // Compute pi index constants
	        for (var x = 0; x < 5; x++) {
	            for (var y = 0; y < 5; y++) {
	                PI_INDEXES[x + 5 * y] = y + ((2 * x + 3 * y) % 5) * 5;
	            }
	        }

	        // Compute round constants
	        var LFSR = 0x01;
	        for (var i = 0; i < 24; i++) {
	            var roundConstantMsw = 0;
	            var roundConstantLsw = 0;

	            for (var j = 0; j < 7; j++) {
	                if (LFSR & 0x01) {
	                    var bitPosition = (1 << j) - 1;
	                    if (bitPosition < 32) {
	                        roundConstantLsw ^= 1 << bitPosition;
	                    } else /* if (bitPosition >= 32) */ {
	                        roundConstantMsw ^= 1 << (bitPosition - 32);
	                    }
	                }

	                // Compute next LFSR
	                if (LFSR & 0x80) {
	                    // Primitive polynomial over GF(2): x^8 + x^6 + x^5 + x^4 + 1
	                    LFSR = (LFSR << 1) ^ 0x71;
	                } else {
	                    LFSR <<= 1;
	                }
	            }

	            ROUND_CONSTANTS[i] = X64Word.create(roundConstantMsw, roundConstantLsw);
	        }
	    }());

	    // Reusable objects for temporary values
	    var T = [];
	    (function () {
	        for (var i = 0; i < 25; i++) {
	            T[i] = X64Word.create();
	        }
	    }());

	    /**
	     * SHA-3 hash algorithm.
	     */
	    var SHA3 = C_algo.SHA3 = Hasher.extend({
	        /**
	         * Configuration options.
	         *
	         * @property {number} outputLength
	         *   The desired number of bits in the output hash.
	         *   Only values permitted are: 224, 256, 384, 512.
	         *   Default: 512
	         */
	        cfg: Hasher.cfg.extend({
	            outputLength: 512
	        }),

	        _doReset: function () {
	            var state = this._state = []
	            for (var i = 0; i < 25; i++) {
	                state[i] = new X64Word.init();
	            }

	            this.blockSize = (1600 - 2 * this.cfg.outputLength) / 32;
	        },

	        _doProcessBlock: function (M, offset) {
	            // Shortcuts
	            var state = this._state;
	            var nBlockSizeLanes = this.blockSize / 2;

	            // Absorb
	            for (var i = 0; i < nBlockSizeLanes; i++) {
	                // Shortcuts
	                var M2i  = M[offset + 2 * i];
	                var M2i1 = M[offset + 2 * i + 1];

	                // Swap endian
	                M2i = (
	                    (((M2i << 8)  | (M2i >>> 24)) & 0x00ff00ff) |
	                    (((M2i << 24) | (M2i >>> 8))  & 0xff00ff00)
	                );
	                M2i1 = (
	                    (((M2i1 << 8)  | (M2i1 >>> 24)) & 0x00ff00ff) |
	                    (((M2i1 << 24) | (M2i1 >>> 8))  & 0xff00ff00)
	                );

	                // Absorb message into state
	                var lane = state[i];
	                lane.high ^= M2i1;
	                lane.low  ^= M2i;
	            }

	            // Rounds
	            for (var round = 0; round < 24; round++) {
	                // Theta
	                for (var x = 0; x < 5; x++) {
	                    // Mix column lanes
	                    var tMsw = 0, tLsw = 0;
	                    for (var y = 0; y < 5; y++) {
	                        var lane = state[x + 5 * y];
	                        tMsw ^= lane.high;
	                        tLsw ^= lane.low;
	                    }

	                    // Temporary values
	                    var Tx = T[x];
	                    Tx.high = tMsw;
	                    Tx.low  = tLsw;
	                }
	                for (var x = 0; x < 5; x++) {
	                    // Shortcuts
	                    var Tx4 = T[(x + 4) % 5];
	                    var Tx1 = T[(x + 1) % 5];
	                    var Tx1Msw = Tx1.high;
	                    var Tx1Lsw = Tx1.low;

	                    // Mix surrounding columns
	                    var tMsw = Tx4.high ^ ((Tx1Msw << 1) | (Tx1Lsw >>> 31));
	                    var tLsw = Tx4.low  ^ ((Tx1Lsw << 1) | (Tx1Msw >>> 31));
	                    for (var y = 0; y < 5; y++) {
	                        var lane = state[x + 5 * y];
	                        lane.high ^= tMsw;
	                        lane.low  ^= tLsw;
	                    }
	                }

	                // Rho Pi
	                for (var laneIndex = 1; laneIndex < 25; laneIndex++) {
	                    // Shortcuts
	                    var lane = state[laneIndex];
	                    var laneMsw = lane.high;
	                    var laneLsw = lane.low;
	                    var rhoOffset = RHO_OFFSETS[laneIndex];

	                    // Rotate lanes
	                    if (rhoOffset < 32) {
	                        var tMsw = (laneMsw << rhoOffset) | (laneLsw >>> (32 - rhoOffset));
	                        var tLsw = (laneLsw << rhoOffset) | (laneMsw >>> (32 - rhoOffset));
	                    } else /* if (rhoOffset >= 32) */ {
	                        var tMsw = (laneLsw << (rhoOffset - 32)) | (laneMsw >>> (64 - rhoOffset));
	                        var tLsw = (laneMsw << (rhoOffset - 32)) | (laneLsw >>> (64 - rhoOffset));
	                    }

	                    // Transpose lanes
	                    var TPiLane = T[PI_INDEXES[laneIndex]];
	                    TPiLane.high = tMsw;
	                    TPiLane.low  = tLsw;
	                }

	                // Rho pi at x = y = 0
	                var T0 = T[0];
	                var state0 = state[0];
	                T0.high = state0.high;
	                T0.low  = state0.low;

	                // Chi
	                for (var x = 0; x < 5; x++) {
	                    for (var y = 0; y < 5; y++) {
	                        // Shortcuts
	                        var laneIndex = x + 5 * y;
	                        var lane = state[laneIndex];
	                        var TLane = T[laneIndex];
	                        var Tx1Lane = T[((x + 1) % 5) + 5 * y];
	                        var Tx2Lane = T[((x + 2) % 5) + 5 * y];

	                        // Mix rows
	                        lane.high = TLane.high ^ (~Tx1Lane.high & Tx2Lane.high);
	                        lane.low  = TLane.low  ^ (~Tx1Lane.low  & Tx2Lane.low);
	                    }
	                }

	                // Iota
	                var lane = state[0];
	                var roundConstant = ROUND_CONSTANTS[round];
	                lane.high ^= roundConstant.high;
	                lane.low  ^= roundConstant.low;;
	            }
	        },

	        _doFinalize: function () {
	            // Shortcuts
	            var data = this._data;
	            var dataWords = data.words;
	            var nBitsTotal = this._nDataBytes * 8;
	            var nBitsLeft = data.sigBytes * 8;
	            var blockSizeBits = this.blockSize * 32;

	            // Add padding
	            dataWords[nBitsLeft >>> 5] |= 0x1 << (24 - nBitsLeft % 32);
	            dataWords[((Math.ceil((nBitsLeft + 1) / blockSizeBits) * blockSizeBits) >>> 5) - 1] |= 0x80;
	            data.sigBytes = dataWords.length * 4;

	            // Hash final blocks
	            this._process();

	            // Shortcuts
	            var state = this._state;
	            var outputLengthBytes = this.cfg.outputLength / 8;
	            var outputLengthLanes = outputLengthBytes / 8;

	            // Squeeze
	            var hashWords = [];
	            for (var i = 0; i < outputLengthLanes; i++) {
	                // Shortcuts
	                var lane = state[i];
	                var laneMsw = lane.high;
	                var laneLsw = lane.low;

	                // Swap endian
	                laneMsw = (
	                    (((laneMsw << 8)  | (laneMsw >>> 24)) & 0x00ff00ff) |
	                    (((laneMsw << 24) | (laneMsw >>> 8))  & 0xff00ff00)
	                );
	                laneLsw = (
	                    (((laneLsw << 8)  | (laneLsw >>> 24)) & 0x00ff00ff) |
	                    (((laneLsw << 24) | (laneLsw >>> 8))  & 0xff00ff00)
	                );

	                // Squeeze state to retrieve hash
	                hashWords.push(laneLsw);
	                hashWords.push(laneMsw);
	            }

	            // Return final computed hash
	            return new WordArray.init(hashWords, outputLengthBytes);
	        },

	        clone: function () {
	            var clone = Hasher.clone.call(this);

	            var state = clone._state = this._state.slice(0);
	            for (var i = 0; i < 25; i++) {
	                state[i] = state[i].clone();
	            }

	            return clone;
	        }
	    });

	    /**
	     * Shortcut function to the hasher's object interface.
	     *
	     * @param {WordArray|string} message The message to hash.
	     *
	     * @return {WordArray} The hash.
	     *
	     * @static
	     *
	     * @example
	     *
	     *     var hash = CryptoJS.SHA3('message');
	     *     var hash = CryptoJS.SHA3(wordArray);
	     */
	    C.SHA3 = Hasher._createHelper(SHA3);

	    /**
	     * Shortcut function to the HMAC's object interface.
	     *
	     * @param {WordArray|string} message The message to hash.
	     * @param {WordArray|string} key The secret key.
	     *
	     * @return {WordArray} The HMAC.
	     *
	     * @static
	     *
	     * @example
	     *
	     *     var hmac = CryptoJS.HmacSHA3(message, key);
	     */
	    C.HmacSHA3 = Hasher._createHmacHelper(SHA3);
	}(Math));


	return CryptoJS.SHA3;

}));
},{"./core":53,"./x64-core":84}],81:[function(require,module,exports){
;(function (root, factory, undef) {
	if (typeof exports === "object") {
		// CommonJS
		module.exports = exports = factory(require("./core"), require("./x64-core"), require("./sha512"));
	}
	else if (typeof define === "function" && define.amd) {
		// AMD
		define(["./core", "./x64-core", "./sha512"], factory);
	}
	else {
		// Global (browser)
		factory(root.CryptoJS);
	}
}(this, function (CryptoJS) {

	(function () {
	    // Shortcuts
	    var C = CryptoJS;
	    var C_x64 = C.x64;
	    var X64Word = C_x64.Word;
	    var X64WordArray = C_x64.WordArray;
	    var C_algo = C.algo;
	    var SHA512 = C_algo.SHA512;

	    /**
	     * SHA-384 hash algorithm.
	     */
	    var SHA384 = C_algo.SHA384 = SHA512.extend({
	        _doReset: function () {
	            this._hash = new X64WordArray.init([
	                new X64Word.init(0xcbbb9d5d, 0xc1059ed8), new X64Word.init(0x629a292a, 0x367cd507),
	                new X64Word.init(0x9159015a, 0x3070dd17), new X64Word.init(0x152fecd8, 0xf70e5939),
	                new X64Word.init(0x67332667, 0xffc00b31), new X64Word.init(0x8eb44a87, 0x68581511),
	                new X64Word.init(0xdb0c2e0d, 0x64f98fa7), new X64Word.init(0x47b5481d, 0xbefa4fa4)
	            ]);
	        },

	        _doFinalize: function () {
	            var hash = SHA512._doFinalize.call(this);

	            hash.sigBytes -= 16;

	            return hash;
	        }
	    });

	    /**
	     * Shortcut function to the hasher's object interface.
	     *
	     * @param {WordArray|string} message The message to hash.
	     *
	     * @return {WordArray} The hash.
	     *
	     * @static
	     *
	     * @example
	     *
	     *     var hash = CryptoJS.SHA384('message');
	     *     var hash = CryptoJS.SHA384(wordArray);
	     */
	    C.SHA384 = SHA512._createHelper(SHA384);

	    /**
	     * Shortcut function to the HMAC's object interface.
	     *
	     * @param {WordArray|string} message The message to hash.
	     * @param {WordArray|string} key The secret key.
	     *
	     * @return {WordArray} The HMAC.
	     *
	     * @static
	     *
	     * @example
	     *
	     *     var hmac = CryptoJS.HmacSHA384(message, key);
	     */
	    C.HmacSHA384 = SHA512._createHmacHelper(SHA384);
	}());


	return CryptoJS.SHA384;

}));
},{"./core":53,"./sha512":82,"./x64-core":84}],82:[function(require,module,exports){
;(function (root, factory, undef) {
	if (typeof exports === "object") {
		// CommonJS
		module.exports = exports = factory(require("./core"), require("./x64-core"));
	}
	else if (typeof define === "function" && define.amd) {
		// AMD
		define(["./core", "./x64-core"], factory);
	}
	else {
		// Global (browser)
		factory(root.CryptoJS);
	}
}(this, function (CryptoJS) {

	(function () {
	    // Shortcuts
	    var C = CryptoJS;
	    var C_lib = C.lib;
	    var Hasher = C_lib.Hasher;
	    var C_x64 = C.x64;
	    var X64Word = C_x64.Word;
	    var X64WordArray = C_x64.WordArray;
	    var C_algo = C.algo;

	    function X64Word_create() {
	        return X64Word.create.apply(X64Word, arguments);
	    }

	    // Constants
	    var K = [
	        X64Word_create(0x428a2f98, 0xd728ae22), X64Word_create(0x71374491, 0x23ef65cd),
	        X64Word_create(0xb5c0fbcf, 0xec4d3b2f), X64Word_create(0xe9b5dba5, 0x8189dbbc),
	        X64Word_create(0x3956c25b, 0xf348b538), X64Word_create(0x59f111f1, 0xb605d019),
	        X64Word_create(0x923f82a4, 0xaf194f9b), X64Word_create(0xab1c5ed5, 0xda6d8118),
	        X64Word_create(0xd807aa98, 0xa3030242), X64Word_create(0x12835b01, 0x45706fbe),
	        X64Word_create(0x243185be, 0x4ee4b28c), X64Word_create(0x550c7dc3, 0xd5ffb4e2),
	        X64Word_create(0x72be5d74, 0xf27b896f), X64Word_create(0x80deb1fe, 0x3b1696b1),
	        X64Word_create(0x9bdc06a7, 0x25c71235), X64Word_create(0xc19bf174, 0xcf692694),
	        X64Word_create(0xe49b69c1, 0x9ef14ad2), X64Word_create(0xefbe4786, 0x384f25e3),
	        X64Word_create(0x0fc19dc6, 0x8b8cd5b5), X64Word_create(0x240ca1cc, 0x77ac9c65),
	        X64Word_create(0x2de92c6f, 0x592b0275), X64Word_create(0x4a7484aa, 0x6ea6e483),
	        X64Word_create(0x5cb0a9dc, 0xbd41fbd4), X64Word_create(0x76f988da, 0x831153b5),
	        X64Word_create(0x983e5152, 0xee66dfab), X64Word_create(0xa831c66d, 0x2db43210),
	        X64Word_create(0xb00327c8, 0x98fb213f), X64Word_create(0xbf597fc7, 0xbeef0ee4),
	        X64Word_create(0xc6e00bf3, 0x3da88fc2), X64Word_create(0xd5a79147, 0x930aa725),
	        X64Word_create(0x06ca6351, 0xe003826f), X64Word_create(0x14292967, 0x0a0e6e70),
	        X64Word_create(0x27b70a85, 0x46d22ffc), X64Word_create(0x2e1b2138, 0x5c26c926),
	        X64Word_create(0x4d2c6dfc, 0x5ac42aed), X64Word_create(0x53380d13, 0x9d95b3df),
	        X64Word_create(0x650a7354, 0x8baf63de), X64Word_create(0x766a0abb, 0x3c77b2a8),
	        X64Word_create(0x81c2c92e, 0x47edaee6), X64Word_create(0x92722c85, 0x1482353b),
	        X64Word_create(0xa2bfe8a1, 0x4cf10364), X64Word_create(0xa81a664b, 0xbc423001),
	        X64Word_create(0xc24b8b70, 0xd0f89791), X64Word_create(0xc76c51a3, 0x0654be30),
	        X64Word_create(0xd192e819, 0xd6ef5218), X64Word_create(0xd6990624, 0x5565a910),
	        X64Word_create(0xf40e3585, 0x5771202a), X64Word_create(0x106aa070, 0x32bbd1b8),
	        X64Word_create(0x19a4c116, 0xb8d2d0c8), X64Word_create(0x1e376c08, 0x5141ab53),
	        X64Word_create(0x2748774c, 0xdf8eeb99), X64Word_create(0x34b0bcb5, 0xe19b48a8),
	        X64Word_create(0x391c0cb3, 0xc5c95a63), X64Word_create(0x4ed8aa4a, 0xe3418acb),
	        X64Word_create(0x5b9cca4f, 0x7763e373), X64Word_create(0x682e6ff3, 0xd6b2b8a3),
	        X64Word_create(0x748f82ee, 0x5defb2fc), X64Word_create(0x78a5636f, 0x43172f60),
	        X64Word_create(0x84c87814, 0xa1f0ab72), X64Word_create(0x8cc70208, 0x1a6439ec),
	        X64Word_create(0x90befffa, 0x23631e28), X64Word_create(0xa4506ceb, 0xde82bde9),
	        X64Word_create(0xbef9a3f7, 0xb2c67915), X64Word_create(0xc67178f2, 0xe372532b),
	        X64Word_create(0xca273ece, 0xea26619c), X64Word_create(0xd186b8c7, 0x21c0c207),
	        X64Word_create(0xeada7dd6, 0xcde0eb1e), X64Word_create(0xf57d4f7f, 0xee6ed178),
	        X64Word_create(0x06f067aa, 0x72176fba), X64Word_create(0x0a637dc5, 0xa2c898a6),
	        X64Word_create(0x113f9804, 0xbef90dae), X64Word_create(0x1b710b35, 0x131c471b),
	        X64Word_create(0x28db77f5, 0x23047d84), X64Word_create(0x32caab7b, 0x40c72493),
	        X64Word_create(0x3c9ebe0a, 0x15c9bebc), X64Word_create(0x431d67c4, 0x9c100d4c),
	        X64Word_create(0x4cc5d4be, 0xcb3e42b6), X64Word_create(0x597f299c, 0xfc657e2a),
	        X64Word_create(0x5fcb6fab, 0x3ad6faec), X64Word_create(0x6c44198c, 0x4a475817)
	    ];

	    // Reusable objects
	    var W = [];
	    (function () {
	        for (var i = 0; i < 80; i++) {
	            W[i] = X64Word_create();
	        }
	    }());

	    /**
	     * SHA-512 hash algorithm.
	     */
	    var SHA512 = C_algo.SHA512 = Hasher.extend({
	        _doReset: function () {
	            this._hash = new X64WordArray.init([
	                new X64Word.init(0x6a09e667, 0xf3bcc908), new X64Word.init(0xbb67ae85, 0x84caa73b),
	                new X64Word.init(0x3c6ef372, 0xfe94f82b), new X64Word.init(0xa54ff53a, 0x5f1d36f1),
	                new X64Word.init(0x510e527f, 0xade682d1), new X64Word.init(0x9b05688c, 0x2b3e6c1f),
	                new X64Word.init(0x1f83d9ab, 0xfb41bd6b), new X64Word.init(0x5be0cd19, 0x137e2179)
	            ]);
	        },

	        _doProcessBlock: function (M, offset) {
	            // Shortcuts
	            var H = this._hash.words;

	            var H0 = H[0];
	            var H1 = H[1];
	            var H2 = H[2];
	            var H3 = H[3];
	            var H4 = H[4];
	            var H5 = H[5];
	            var H6 = H[6];
	            var H7 = H[7];

	            var H0h = H0.high;
	            var H0l = H0.low;
	            var H1h = H1.high;
	            var H1l = H1.low;
	            var H2h = H2.high;
	            var H2l = H2.low;
	            var H3h = H3.high;
	            var H3l = H3.low;
	            var H4h = H4.high;
	            var H4l = H4.low;
	            var H5h = H5.high;
	            var H5l = H5.low;
	            var H6h = H6.high;
	            var H6l = H6.low;
	            var H7h = H7.high;
	            var H7l = H7.low;

	            // Working variables
	            var ah = H0h;
	            var al = H0l;
	            var bh = H1h;
	            var bl = H1l;
	            var ch = H2h;
	            var cl = H2l;
	            var dh = H3h;
	            var dl = H3l;
	            var eh = H4h;
	            var el = H4l;
	            var fh = H5h;
	            var fl = H5l;
	            var gh = H6h;
	            var gl = H6l;
	            var hh = H7h;
	            var hl = H7l;

	            // Rounds
	            for (var i = 0; i < 80; i++) {
	                // Shortcut
	                var Wi = W[i];

	                // Extend message
	                if (i < 16) {
	                    var Wih = Wi.high = M[offset + i * 2]     | 0;
	                    var Wil = Wi.low  = M[offset + i * 2 + 1] | 0;
	                } else {
	                    // Gamma0
	                    var gamma0x  = W[i - 15];
	                    var gamma0xh = gamma0x.high;
	                    var gamma0xl = gamma0x.low;
	                    var gamma0h  = ((gamma0xh >>> 1) | (gamma0xl << 31)) ^ ((gamma0xh >>> 8) | (gamma0xl << 24)) ^ (gamma0xh >>> 7);
	                    var gamma0l  = ((gamma0xl >>> 1) | (gamma0xh << 31)) ^ ((gamma0xl >>> 8) | (gamma0xh << 24)) ^ ((gamma0xl >>> 7) | (gamma0xh << 25));

	                    // Gamma1
	                    var gamma1x  = W[i - 2];
	                    var gamma1xh = gamma1x.high;
	                    var gamma1xl = gamma1x.low;
	                    var gamma1h  = ((gamma1xh >>> 19) | (gamma1xl << 13)) ^ ((gamma1xh << 3) | (gamma1xl >>> 29)) ^ (gamma1xh >>> 6);
	                    var gamma1l  = ((gamma1xl >>> 19) | (gamma1xh << 13)) ^ ((gamma1xl << 3) | (gamma1xh >>> 29)) ^ ((gamma1xl >>> 6) | (gamma1xh << 26));

	                    // W[i] = gamma0 + W[i - 7] + gamma1 + W[i - 16]
	                    var Wi7  = W[i - 7];
	                    var Wi7h = Wi7.high;
	                    var Wi7l = Wi7.low;

	                    var Wi16  = W[i - 16];
	                    var Wi16h = Wi16.high;
	                    var Wi16l = Wi16.low;

	                    var Wil = gamma0l + Wi7l;
	                    var Wih = gamma0h + Wi7h + ((Wil >>> 0) < (gamma0l >>> 0) ? 1 : 0);
	                    var Wil = Wil + gamma1l;
	                    var Wih = Wih + gamma1h + ((Wil >>> 0) < (gamma1l >>> 0) ? 1 : 0);
	                    var Wil = Wil + Wi16l;
	                    var Wih = Wih + Wi16h + ((Wil >>> 0) < (Wi16l >>> 0) ? 1 : 0);

	                    Wi.high = Wih;
	                    Wi.low  = Wil;
	                }

	                var chh  = (eh & fh) ^ (~eh & gh);
	                var chl  = (el & fl) ^ (~el & gl);
	                var majh = (ah & bh) ^ (ah & ch) ^ (bh & ch);
	                var majl = (al & bl) ^ (al & cl) ^ (bl & cl);

	                var sigma0h = ((ah >>> 28) | (al << 4))  ^ ((ah << 30)  | (al >>> 2)) ^ ((ah << 25) | (al >>> 7));
	                var sigma0l = ((al >>> 28) | (ah << 4))  ^ ((al << 30)  | (ah >>> 2)) ^ ((al << 25) | (ah >>> 7));
	                var sigma1h = ((eh >>> 14) | (el << 18)) ^ ((eh >>> 18) | (el << 14)) ^ ((eh << 23) | (el >>> 9));
	                var sigma1l = ((el >>> 14) | (eh << 18)) ^ ((el >>> 18) | (eh << 14)) ^ ((el << 23) | (eh >>> 9));

	                // t1 = h + sigma1 + ch + K[i] + W[i]
	                var Ki  = K[i];
	                var Kih = Ki.high;
	                var Kil = Ki.low;

	                var t1l = hl + sigma1l;
	                var t1h = hh + sigma1h + ((t1l >>> 0) < (hl >>> 0) ? 1 : 0);
	                var t1l = t1l + chl;
	                var t1h = t1h + chh + ((t1l >>> 0) < (chl >>> 0) ? 1 : 0);
	                var t1l = t1l + Kil;
	                var t1h = t1h + Kih + ((t1l >>> 0) < (Kil >>> 0) ? 1 : 0);
	                var t1l = t1l + Wil;
	                var t1h = t1h + Wih + ((t1l >>> 0) < (Wil >>> 0) ? 1 : 0);

	                // t2 = sigma0 + maj
	                var t2l = sigma0l + majl;
	                var t2h = sigma0h + majh + ((t2l >>> 0) < (sigma0l >>> 0) ? 1 : 0);

	                // Update working variables
	                hh = gh;
	                hl = gl;
	                gh = fh;
	                gl = fl;
	                fh = eh;
	                fl = el;
	                el = (dl + t1l) | 0;
	                eh = (dh + t1h + ((el >>> 0) < (dl >>> 0) ? 1 : 0)) | 0;
	                dh = ch;
	                dl = cl;
	                ch = bh;
	                cl = bl;
	                bh = ah;
	                bl = al;
	                al = (t1l + t2l) | 0;
	                ah = (t1h + t2h + ((al >>> 0) < (t1l >>> 0) ? 1 : 0)) | 0;
	            }

	            // Intermediate hash value
	            H0l = H0.low  = (H0l + al);
	            H0.high = (H0h + ah + ((H0l >>> 0) < (al >>> 0) ? 1 : 0));
	            H1l = H1.low  = (H1l + bl);
	            H1.high = (H1h + bh + ((H1l >>> 0) < (bl >>> 0) ? 1 : 0));
	            H2l = H2.low  = (H2l + cl);
	            H2.high = (H2h + ch + ((H2l >>> 0) < (cl >>> 0) ? 1 : 0));
	            H3l = H3.low  = (H3l + dl);
	            H3.high = (H3h + dh + ((H3l >>> 0) < (dl >>> 0) ? 1 : 0));
	            H4l = H4.low  = (H4l + el);
	            H4.high = (H4h + eh + ((H4l >>> 0) < (el >>> 0) ? 1 : 0));
	            H5l = H5.low  = (H5l + fl);
	            H5.high = (H5h + fh + ((H5l >>> 0) < (fl >>> 0) ? 1 : 0));
	            H6l = H6.low  = (H6l + gl);
	            H6.high = (H6h + gh + ((H6l >>> 0) < (gl >>> 0) ? 1 : 0));
	            H7l = H7.low  = (H7l + hl);
	            H7.high = (H7h + hh + ((H7l >>> 0) < (hl >>> 0) ? 1 : 0));
	        },

	        _doFinalize: function () {
	            // Shortcuts
	            var data = this._data;
	            var dataWords = data.words;

	            var nBitsTotal = this._nDataBytes * 8;
	            var nBitsLeft = data.sigBytes * 8;

	            // Add padding
	            dataWords[nBitsLeft >>> 5] |= 0x80 << (24 - nBitsLeft % 32);
	            dataWords[(((nBitsLeft + 128) >>> 10) << 5) + 30] = Math.floor(nBitsTotal / 0x100000000);
	            dataWords[(((nBitsLeft + 128) >>> 10) << 5) + 31] = nBitsTotal;
	            data.sigBytes = dataWords.length * 4;

	            // Hash final blocks
	            this._process();

	            // Convert hash to 32-bit word array before returning
	            var hash = this._hash.toX32();

	            // Return final computed hash
	            return hash;
	        },

	        clone: function () {
	            var clone = Hasher.clone.call(this);
	            clone._hash = this._hash.clone();

	            return clone;
	        },

	        blockSize: 1024/32
	    });

	    /**
	     * Shortcut function to the hasher's object interface.
	     *
	     * @param {WordArray|string} message The message to hash.
	     *
	     * @return {WordArray} The hash.
	     *
	     * @static
	     *
	     * @example
	     *
	     *     var hash = CryptoJS.SHA512('message');
	     *     var hash = CryptoJS.SHA512(wordArray);
	     */
	    C.SHA512 = Hasher._createHelper(SHA512);

	    /**
	     * Shortcut function to the HMAC's object interface.
	     *
	     * @param {WordArray|string} message The message to hash.
	     * @param {WordArray|string} key The secret key.
	     *
	     * @return {WordArray} The HMAC.
	     *
	     * @static
	     *
	     * @example
	     *
	     *     var hmac = CryptoJS.HmacSHA512(message, key);
	     */
	    C.HmacSHA512 = Hasher._createHmacHelper(SHA512);
	}());


	return CryptoJS.SHA512;

}));
},{"./core":53,"./x64-core":84}],83:[function(require,module,exports){
;(function (root, factory, undef) {
	if (typeof exports === "object") {
		// CommonJS
		module.exports = exports = factory(require("./core"), require("./enc-base64"), require("./md5"), require("./evpkdf"), require("./cipher-core"));
	}
	else if (typeof define === "function" && define.amd) {
		// AMD
		define(["./core", "./enc-base64", "./md5", "./evpkdf", "./cipher-core"], factory);
	}
	else {
		// Global (browser)
		factory(root.CryptoJS);
	}
}(this, function (CryptoJS) {

	(function () {
	    // Shortcuts
	    var C = CryptoJS;
	    var C_lib = C.lib;
	    var WordArray = C_lib.WordArray;
	    var BlockCipher = C_lib.BlockCipher;
	    var C_algo = C.algo;

	    // Permuted Choice 1 constants
	    var PC1 = [
	        57, 49, 41, 33, 25, 17, 9,  1,
	        58, 50, 42, 34, 26, 18, 10, 2,
	        59, 51, 43, 35, 27, 19, 11, 3,
	        60, 52, 44, 36, 63, 55, 47, 39,
	        31, 23, 15, 7,  62, 54, 46, 38,
	        30, 22, 14, 6,  61, 53, 45, 37,
	        29, 21, 13, 5,  28, 20, 12, 4
	    ];

	    // Permuted Choice 2 constants
	    var PC2 = [
	        14, 17, 11, 24, 1,  5,
	        3,  28, 15, 6,  21, 10,
	        23, 19, 12, 4,  26, 8,
	        16, 7,  27, 20, 13, 2,
	        41, 52, 31, 37, 47, 55,
	        30, 40, 51, 45, 33, 48,
	        44, 49, 39, 56, 34, 53,
	        46, 42, 50, 36, 29, 32
	    ];

	    // Cumulative bit shift constants
	    var BIT_SHIFTS = [1,  2,  4,  6,  8,  10, 12, 14, 15, 17, 19, 21, 23, 25, 27, 28];

	    // SBOXes and round permutation constants
	    var SBOX_P = [
	        {
	            0x0: 0x808200,
	            0x10000000: 0x8000,
	            0x20000000: 0x808002,
	            0x30000000: 0x2,
	            0x40000000: 0x200,
	            0x50000000: 0x808202,
	            0x60000000: 0x800202,
	            0x70000000: 0x800000,
	            0x80000000: 0x202,
	            0x90000000: 0x800200,
	            0xa0000000: 0x8200,
	            0xb0000000: 0x808000,
	            0xc0000000: 0x8002,
	            0xd0000000: 0x800002,
	            0xe0000000: 0x0,
	            0xf0000000: 0x8202,
	            0x8000000: 0x0,
	            0x18000000: 0x808202,
	            0x28000000: 0x8202,
	            0x38000000: 0x8000,
	            0x48000000: 0x808200,
	            0x58000000: 0x200,
	            0x68000000: 0x808002,
	            0x78000000: 0x2,
	            0x88000000: 0x800200,
	            0x98000000: 0x8200,
	            0xa8000000: 0x808000,
	            0xb8000000: 0x800202,
	            0xc8000000: 0x800002,
	            0xd8000000: 0x8002,
	            0xe8000000: 0x202,
	            0xf8000000: 0x800000,
	            0x1: 0x8000,
	            0x10000001: 0x2,
	            0x20000001: 0x808200,
	            0x30000001: 0x800000,
	            0x40000001: 0x808002,
	            0x50000001: 0x8200,
	            0x60000001: 0x200,
	            0x70000001: 0x800202,
	            0x80000001: 0x808202,
	            0x90000001: 0x808000,
	            0xa0000001: 0x800002,
	            0xb0000001: 0x8202,
	            0xc0000001: 0x202,
	            0xd0000001: 0x800200,
	            0xe0000001: 0x8002,
	            0xf0000001: 0x0,
	            0x8000001: 0x808202,
	            0x18000001: 0x808000,
	            0x28000001: 0x800000,
	            0x38000001: 0x200,
	            0x48000001: 0x8000,
	            0x58000001: 0x800002,
	            0x68000001: 0x2,
	            0x78000001: 0x8202,
	            0x88000001: 0x8002,
	            0x98000001: 0x800202,
	            0xa8000001: 0x202,
	            0xb8000001: 0x808200,
	            0xc8000001: 0x800200,
	            0xd8000001: 0x0,
	            0xe8000001: 0x8200,
	            0xf8000001: 0x808002
	        },
	        {
	            0x0: 0x40084010,
	            0x1000000: 0x4000,
	            0x2000000: 0x80000,
	            0x3000000: 0x40080010,
	            0x4000000: 0x40000010,
	            0x5000000: 0x40084000,
	            0x6000000: 0x40004000,
	            0x7000000: 0x10,
	            0x8000000: 0x84000,
	            0x9000000: 0x40004010,
	            0xa000000: 0x40000000,
	            0xb000000: 0x84010,
	            0xc000000: 0x80010,
	            0xd000000: 0x0,
	            0xe000000: 0x4010,
	            0xf000000: 0x40080000,
	            0x800000: 0x40004000,
	            0x1800000: 0x84010,
	            0x2800000: 0x10,
	            0x3800000: 0x40004010,
	            0x4800000: 0x40084010,
	            0x5800000: 0x40000000,
	            0x6800000: 0x80000,
	            0x7800000: 0x40080010,
	            0x8800000: 0x80010,
	            0x9800000: 0x0,
	            0xa800000: 0x4000,
	            0xb800000: 0x40080000,
	            0xc800000: 0x40000010,
	            0xd800000: 0x84000,
	            0xe800000: 0x40084000,
	            0xf800000: 0x4010,
	            0x10000000: 0x0,
	            0x11000000: 0x40080010,
	            0x12000000: 0x40004010,
	            0x13000000: 0x40084000,
	            0x14000000: 0x40080000,
	            0x15000000: 0x10,
	            0x16000000: 0x84010,
	            0x17000000: 0x4000,
	            0x18000000: 0x4010,
	            0x19000000: 0x80000,
	            0x1a000000: 0x80010,
	            0x1b000000: 0x40000010,
	            0x1c000000: 0x84000,
	            0x1d000000: 0x40004000,
	            0x1e000000: 0x40000000,
	            0x1f000000: 0x40084010,
	            0x10800000: 0x84010,
	            0x11800000: 0x80000,
	            0x12800000: 0x40080000,
	            0x13800000: 0x4000,
	            0x14800000: 0x40004000,
	            0x15800000: 0x40084010,
	            0x16800000: 0x10,
	            0x17800000: 0x40000000,
	            0x18800000: 0x40084000,
	            0x19800000: 0x40000010,
	            0x1a800000: 0x40004010,
	            0x1b800000: 0x80010,
	            0x1c800000: 0x0,
	            0x1d800000: 0x4010,
	            0x1e800000: 0x40080010,
	            0x1f800000: 0x84000
	        },
	        {
	            0x0: 0x104,
	            0x100000: 0x0,
	            0x200000: 0x4000100,
	            0x300000: 0x10104,
	            0x400000: 0x10004,
	            0x500000: 0x4000004,
	            0x600000: 0x4010104,
	            0x700000: 0x4010000,
	            0x800000: 0x4000000,
	            0x900000: 0x4010100,
	            0xa00000: 0x10100,
	            0xb00000: 0x4010004,
	            0xc00000: 0x4000104,
	            0xd00000: 0x10000,
	            0xe00000: 0x4,
	            0xf00000: 0x100,
	            0x80000: 0x4010100,
	            0x180000: 0x4010004,
	            0x280000: 0x0,
	            0x380000: 0x4000100,
	            0x480000: 0x4000004,
	            0x580000: 0x10000,
	            0x680000: 0x10004,
	            0x780000: 0x104,
	            0x880000: 0x4,
	            0x980000: 0x100,
	            0xa80000: 0x4010000,
	            0xb80000: 0x10104,
	            0xc80000: 0x10100,
	            0xd80000: 0x4000104,
	            0xe80000: 0x4010104,
	            0xf80000: 0x4000000,
	            0x1000000: 0x4010100,
	            0x1100000: 0x10004,
	            0x1200000: 0x10000,
	            0x1300000: 0x4000100,
	            0x1400000: 0x100,
	            0x1500000: 0x4010104,
	            0x1600000: 0x4000004,
	            0x1700000: 0x0,
	            0x1800000: 0x4000104,
	            0x1900000: 0x4000000,
	            0x1a00000: 0x4,
	            0x1b00000: 0x10100,
	            0x1c00000: 0x4010000,
	            0x1d00000: 0x104,
	            0x1e00000: 0x10104,
	            0x1f00000: 0x4010004,
	            0x1080000: 0x4000000,
	            0x1180000: 0x104,
	            0x1280000: 0x4010100,
	            0x1380000: 0x0,
	            0x1480000: 0x10004,
	            0x1580000: 0x4000100,
	            0x1680000: 0x100,
	            0x1780000: 0x4010004,
	            0x1880000: 0x10000,
	            0x1980000: 0x4010104,
	            0x1a80000: 0x10104,
	            0x1b80000: 0x4000004,
	            0x1c80000: 0x4000104,
	            0x1d80000: 0x4010000,
	            0x1e80000: 0x4,
	            0x1f80000: 0x10100
	        },
	        {
	            0x0: 0x80401000,
	            0x10000: 0x80001040,
	            0x20000: 0x401040,
	            0x30000: 0x80400000,
	            0x40000: 0x0,
	            0x50000: 0x401000,
	            0x60000: 0x80000040,
	            0x70000: 0x400040,
	            0x80000: 0x80000000,
	            0x90000: 0x400000,
	            0xa0000: 0x40,
	            0xb0000: 0x80001000,
	            0xc0000: 0x80400040,
	            0xd0000: 0x1040,
	            0xe0000: 0x1000,
	            0xf0000: 0x80401040,
	            0x8000: 0x80001040,
	            0x18000: 0x40,
	            0x28000: 0x80400040,
	            0x38000: 0x80001000,
	            0x48000: 0x401000,
	            0x58000: 0x80401040,
	            0x68000: 0x0,
	            0x78000: 0x80400000,
	            0x88000: 0x1000,
	            0x98000: 0x80401000,
	            0xa8000: 0x400000,
	            0xb8000: 0x1040,
	            0xc8000: 0x80000000,
	            0xd8000: 0x400040,
	            0xe8000: 0x401040,
	            0xf8000: 0x80000040,
	            0x100000: 0x400040,
	            0x110000: 0x401000,
	            0x120000: 0x80000040,
	            0x130000: 0x0,
	            0x140000: 0x1040,
	            0x150000: 0x80400040,
	            0x160000: 0x80401000,
	            0x170000: 0x80001040,
	            0x180000: 0x80401040,
	            0x190000: 0x80000000,
	            0x1a0000: 0x80400000,
	            0x1b0000: 0x401040,
	            0x1c0000: 0x80001000,
	            0x1d0000: 0x400000,
	            0x1e0000: 0x40,
	            0x1f0000: 0x1000,
	            0x108000: 0x80400000,
	            0x118000: 0x80401040,
	            0x128000: 0x0,
	            0x138000: 0x401000,
	            0x148000: 0x400040,
	            0x158000: 0x80000000,
	            0x168000: 0x80001040,
	            0x178000: 0x40,
	            0x188000: 0x80000040,
	            0x198000: 0x1000,
	            0x1a8000: 0x80001000,
	            0x1b8000: 0x80400040,
	            0x1c8000: 0x1040,
	            0x1d8000: 0x80401000,
	            0x1e8000: 0x400000,
	            0x1f8000: 0x401040
	        },
	        {
	            0x0: 0x80,
	            0x1000: 0x1040000,
	            0x2000: 0x40000,
	            0x3000: 0x20000000,
	            0x4000: 0x20040080,
	            0x5000: 0x1000080,
	            0x6000: 0x21000080,
	            0x7000: 0x40080,
	            0x8000: 0x1000000,
	            0x9000: 0x20040000,
	            0xa000: 0x20000080,
	            0xb000: 0x21040080,
	            0xc000: 0x21040000,
	            0xd000: 0x0,
	            0xe000: 0x1040080,
	            0xf000: 0x21000000,
	            0x800: 0x1040080,
	            0x1800: 0x21000080,
	            0x2800: 0x80,
	            0x3800: 0x1040000,
	            0x4800: 0x40000,
	            0x5800: 0x20040080,
	            0x6800: 0x21040000,
	            0x7800: 0x20000000,
	            0x8800: 0x20040000,
	            0x9800: 0x0,
	            0xa800: 0x21040080,
	            0xb800: 0x1000080,
	            0xc800: 0x20000080,
	            0xd800: 0x21000000,
	            0xe800: 0x1000000,
	            0xf800: 0x40080,
	            0x10000: 0x40000,
	            0x11000: 0x80,
	            0x12000: 0x20000000,
	            0x13000: 0x21000080,
	            0x14000: 0x1000080,
	            0x15000: 0x21040000,
	            0x16000: 0x20040080,
	            0x17000: 0x1000000,
	            0x18000: 0x21040080,
	            0x19000: 0x21000000,
	            0x1a000: 0x1040000,
	            0x1b000: 0x20040000,
	            0x1c000: 0x40080,
	            0x1d000: 0x20000080,
	            0x1e000: 0x0,
	            0x1f000: 0x1040080,
	            0x10800: 0x21000080,
	            0x11800: 0x1000000,
	            0x12800: 0x1040000,
	            0x13800: 0x20040080,
	            0x14800: 0x20000000,
	            0x15800: 0x1040080,
	            0x16800: 0x80,
	            0x17800: 0x21040000,
	            0x18800: 0x40080,
	            0x19800: 0x21040080,
	            0x1a800: 0x0,
	            0x1b800: 0x21000000,
	            0x1c800: 0x1000080,
	            0x1d800: 0x40000,
	            0x1e800: 0x20040000,
	            0x1f800: 0x20000080
	        },
	        {
	            0x0: 0x10000008,
	            0x100: 0x2000,
	            0x200: 0x10200000,
	            0x300: 0x10202008,
	            0x400: 0x10002000,
	            0x500: 0x200000,
	            0x600: 0x200008,
	            0x700: 0x10000000,
	            0x800: 0x0,
	            0x900: 0x10002008,
	            0xa00: 0x202000,
	            0xb00: 0x8,
	            0xc00: 0x10200008,
	            0xd00: 0x202008,
	            0xe00: 0x2008,
	            0xf00: 0x10202000,
	            0x80: 0x10200000,
	            0x180: 0x10202008,
	            0x280: 0x8,
	            0x380: 0x200000,
	            0x480: 0x202008,
	            0x580: 0x10000008,
	            0x680: 0x10002000,
	            0x780: 0x2008,
	            0x880: 0x200008,
	            0x980: 0x2000,
	            0xa80: 0x10002008,
	            0xb80: 0x10200008,
	            0xc80: 0x0,
	            0xd80: 0x10202000,
	            0xe80: 0x202000,
	            0xf80: 0x10000000,
	            0x1000: 0x10002000,
	            0x1100: 0x10200008,
	            0x1200: 0x10202008,
	            0x1300: 0x2008,
	            0x1400: 0x200000,
	            0x1500: 0x10000000,
	            0x1600: 0x10000008,
	            0x1700: 0x202000,
	            0x1800: 0x202008,
	            0x1900: 0x0,
	            0x1a00: 0x8,
	            0x1b00: 0x10200000,
	            0x1c00: 0x2000,
	            0x1d00: 0x10002008,
	            0x1e00: 0x10202000,
	            0x1f00: 0x200008,
	            0x1080: 0x8,
	            0x1180: 0x202000,
	            0x1280: 0x200000,
	            0x1380: 0x10000008,
	            0x1480: 0x10002000,
	            0x1580: 0x2008,
	            0x1680: 0x10202008,
	            0x1780: 0x10200000,
	            0x1880: 0x10202000,
	            0x1980: 0x10200008,
	            0x1a80: 0x2000,
	            0x1b80: 0x202008,
	            0x1c80: 0x200008,
	            0x1d80: 0x0,
	            0x1e80: 0x10000000,
	            0x1f80: 0x10002008
	        },
	        {
	            0x0: 0x100000,
	            0x10: 0x2000401,
	            0x20: 0x400,
	            0x30: 0x100401,
	            0x40: 0x2100401,
	            0x50: 0x0,
	            0x60: 0x1,
	            0x70: 0x2100001,
	            0x80: 0x2000400,
	            0x90: 0x100001,
	            0xa0: 0x2000001,
	            0xb0: 0x2100400,
	            0xc0: 0x2100000,
	            0xd0: 0x401,
	            0xe0: 0x100400,
	            0xf0: 0x2000000,
	            0x8: 0x2100001,
	            0x18: 0x0,
	            0x28: 0x2000401,
	            0x38: 0x2100400,
	            0x48: 0x100000,
	            0x58: 0x2000001,
	            0x68: 0x2000000,
	            0x78: 0x401,
	            0x88: 0x100401,
	            0x98: 0x2000400,
	            0xa8: 0x2100000,
	            0xb8: 0x100001,
	            0xc8: 0x400,
	            0xd8: 0x2100401,
	            0xe8: 0x1,
	            0xf8: 0x100400,
	            0x100: 0x2000000,
	            0x110: 0x100000,
	            0x120: 0x2000401,
	            0x130: 0x2100001,
	            0x140: 0x100001,
	            0x150: 0x2000400,
	            0x160: 0x2100400,
	            0x170: 0x100401,
	            0x180: 0x401,
	            0x190: 0x2100401,
	            0x1a0: 0x100400,
	            0x1b0: 0x1,
	            0x1c0: 0x0,
	            0x1d0: 0x2100000,
	            0x1e0: 0x2000001,
	            0x1f0: 0x400,
	            0x108: 0x100400,
	            0x118: 0x2000401,
	            0x128: 0x2100001,
	            0x138: 0x1,
	            0x148: 0x2000000,
	            0x158: 0x100000,
	            0x168: 0x401,
	            0x178: 0x2100400,
	            0x188: 0x2000001,
	            0x198: 0x2100000,
	            0x1a8: 0x0,
	            0x1b8: 0x2100401,
	            0x1c8: 0x100401,
	            0x1d8: 0x400,
	            0x1e8: 0x2000400,
	            0x1f8: 0x100001
	        },
	        {
	            0x0: 0x8000820,
	            0x1: 0x20000,
	            0x2: 0x8000000,
	            0x3: 0x20,
	            0x4: 0x20020,
	            0x5: 0x8020820,
	            0x6: 0x8020800,
	            0x7: 0x800,
	            0x8: 0x8020000,
	            0x9: 0x8000800,
	            0xa: 0x20800,
	            0xb: 0x8020020,
	            0xc: 0x820,
	            0xd: 0x0,
	            0xe: 0x8000020,
	            0xf: 0x20820,
	            0x80000000: 0x800,
	            0x80000001: 0x8020820,
	            0x80000002: 0x8000820,
	            0x80000003: 0x8000000,
	            0x80000004: 0x8020000,
	            0x80000005: 0x20800,
	            0x80000006: 0x20820,
	            0x80000007: 0x20,
	            0x80000008: 0x8000020,
	            0x80000009: 0x820,
	            0x8000000a: 0x20020,
	            0x8000000b: 0x8020800,
	            0x8000000c: 0x0,
	            0x8000000d: 0x8020020,
	            0x8000000e: 0x8000800,
	            0x8000000f: 0x20000,
	            0x10: 0x20820,
	            0x11: 0x8020800,
	            0x12: 0x20,
	            0x13: 0x800,
	            0x14: 0x8000800,
	            0x15: 0x8000020,
	            0x16: 0x8020020,
	            0x17: 0x20000,
	            0x18: 0x0,
	            0x19: 0x20020,
	            0x1a: 0x8020000,
	            0x1b: 0x8000820,
	            0x1c: 0x8020820,
	            0x1d: 0x20800,
	            0x1e: 0x820,
	            0x1f: 0x8000000,
	            0x80000010: 0x20000,
	            0x80000011: 0x800,
	            0x80000012: 0x8020020,
	            0x80000013: 0x20820,
	            0x80000014: 0x20,
	            0x80000015: 0x8020000,
	            0x80000016: 0x8000000,
	            0x80000017: 0x8000820,
	            0x80000018: 0x8020820,
	            0x80000019: 0x8000020,
	            0x8000001a: 0x8000800,
	            0x8000001b: 0x0,
	            0x8000001c: 0x20800,
	            0x8000001d: 0x820,
	            0x8000001e: 0x20020,
	            0x8000001f: 0x8020800
	        }
	    ];

	    // Masks that select the SBOX input
	    var SBOX_MASK = [
	        0xf8000001, 0x1f800000, 0x01f80000, 0x001f8000,
	        0x0001f800, 0x00001f80, 0x000001f8, 0x8000001f
	    ];

	    /**
	     * DES block cipher algorithm.
	     */
	    var DES = C_algo.DES = BlockCipher.extend({
	        _doReset: function () {
	            // Shortcuts
	            var key = this._key;
	            var keyWords = key.words;

	            // Select 56 bits according to PC1
	            var keyBits = [];
	            for (var i = 0; i < 56; i++) {
	                var keyBitPos = PC1[i] - 1;
	                keyBits[i] = (keyWords[keyBitPos >>> 5] >>> (31 - keyBitPos % 32)) & 1;
	            }

	            // Assemble 16 subkeys
	            var subKeys = this._subKeys = [];
	            for (var nSubKey = 0; nSubKey < 16; nSubKey++) {
	                // Create subkey
	                var subKey = subKeys[nSubKey] = [];

	                // Shortcut
	                var bitShift = BIT_SHIFTS[nSubKey];

	                // Select 48 bits according to PC2
	                for (var i = 0; i < 24; i++) {
	                    // Select from the left 28 key bits
	                    subKey[(i / 6) | 0] |= keyBits[((PC2[i] - 1) + bitShift) % 28] << (31 - i % 6);

	                    // Select from the right 28 key bits
	                    subKey[4 + ((i / 6) | 0)] |= keyBits[28 + (((PC2[i + 24] - 1) + bitShift) % 28)] << (31 - i % 6);
	                }

	                // Since each subkey is applied to an expanded 32-bit input,
	                // the subkey can be broken into 8 values scaled to 32-bits,
	                // which allows the key to be used without expansion
	                subKey[0] = (subKey[0] << 1) | (subKey[0] >>> 31);
	                for (var i = 1; i < 7; i++) {
	                    subKey[i] = subKey[i] >>> ((i - 1) * 4 + 3);
	                }
	                subKey[7] = (subKey[7] << 5) | (subKey[7] >>> 27);
	            }

	            // Compute inverse subkeys
	            var invSubKeys = this._invSubKeys = [];
	            for (var i = 0; i < 16; i++) {
	                invSubKeys[i] = subKeys[15 - i];
	            }
	        },

	        encryptBlock: function (M, offset) {
	            this._doCryptBlock(M, offset, this._subKeys);
	        },

	        decryptBlock: function (M, offset) {
	            this._doCryptBlock(M, offset, this._invSubKeys);
	        },

	        _doCryptBlock: function (M, offset, subKeys) {
	            // Get input
	            this._lBlock = M[offset];
	            this._rBlock = M[offset + 1];

	            // Initial permutation
	            exchangeLR.call(this, 4,  0x0f0f0f0f);
	            exchangeLR.call(this, 16, 0x0000ffff);
	            exchangeRL.call(this, 2,  0x33333333);
	            exchangeRL.call(this, 8,  0x00ff00ff);
	            exchangeLR.call(this, 1,  0x55555555);

	            // Rounds
	            for (var round = 0; round < 16; round++) {
	                // Shortcuts
	                var subKey = subKeys[round];
	                var lBlock = this._lBlock;
	                var rBlock = this._rBlock;

	                // Feistel function
	                var f = 0;
	                for (var i = 0; i < 8; i++) {
	                    f |= SBOX_P[i][((rBlock ^ subKey[i]) & SBOX_MASK[i]) >>> 0];
	                }
	                this._lBlock = rBlock;
	                this._rBlock = lBlock ^ f;
	            }

	            // Undo swap from last round
	            var t = this._lBlock;
	            this._lBlock = this._rBlock;
	            this._rBlock = t;

	            // Final permutation
	            exchangeLR.call(this, 1,  0x55555555);
	            exchangeRL.call(this, 8,  0x00ff00ff);
	            exchangeRL.call(this, 2,  0x33333333);
	            exchangeLR.call(this, 16, 0x0000ffff);
	            exchangeLR.call(this, 4,  0x0f0f0f0f);

	            // Set output
	            M[offset] = this._lBlock;
	            M[offset + 1] = this._rBlock;
	        },

	        keySize: 64/32,

	        ivSize: 64/32,

	        blockSize: 64/32
	    });

	    // Swap bits across the left and right words
	    function exchangeLR(offset, mask) {
	        var t = ((this._lBlock >>> offset) ^ this._rBlock) & mask;
	        this._rBlock ^= t;
	        this._lBlock ^= t << offset;
	    }

	    function exchangeRL(offset, mask) {
	        var t = ((this._rBlock >>> offset) ^ this._lBlock) & mask;
	        this._lBlock ^= t;
	        this._rBlock ^= t << offset;
	    }

	    /**
	     * Shortcut functions to the cipher's object interface.
	     *
	     * @example
	     *
	     *     var ciphertext = CryptoJS.DES.encrypt(message, key, cfg);
	     *     var plaintext  = CryptoJS.DES.decrypt(ciphertext, key, cfg);
	     */
	    C.DES = BlockCipher._createHelper(DES);

	    /**
	     * Triple-DES block cipher algorithm.
	     */
	    var TripleDES = C_algo.TripleDES = BlockCipher.extend({
	        _doReset: function () {
	            // Shortcuts
	            var key = this._key;
	            var keyWords = key.words;

	            // Create DES instances
	            this._des1 = DES.createEncryptor(WordArray.create(keyWords.slice(0, 2)));
	            this._des2 = DES.createEncryptor(WordArray.create(keyWords.slice(2, 4)));
	            this._des3 = DES.createEncryptor(WordArray.create(keyWords.slice(4, 6)));
	        },

	        encryptBlock: function (M, offset) {
	            this._des1.encryptBlock(M, offset);
	            this._des2.decryptBlock(M, offset);
	            this._des3.encryptBlock(M, offset);
	        },

	        decryptBlock: function (M, offset) {
	            this._des3.decryptBlock(M, offset);
	            this._des2.encryptBlock(M, offset);
	            this._des1.decryptBlock(M, offset);
	        },

	        keySize: 192/32,

	        ivSize: 64/32,

	        blockSize: 64/32
	    });

	    /**
	     * Shortcut functions to the cipher's object interface.
	     *
	     * @example
	     *
	     *     var ciphertext = CryptoJS.TripleDES.encrypt(message, key, cfg);
	     *     var plaintext  = CryptoJS.TripleDES.decrypt(ciphertext, key, cfg);
	     */
	    C.TripleDES = BlockCipher._createHelper(TripleDES);
	}());


	return CryptoJS.TripleDES;

}));
},{"./cipher-core":52,"./core":53,"./enc-base64":54,"./evpkdf":56,"./md5":61}],84:[function(require,module,exports){
;(function (root, factory) {
	if (typeof exports === "object") {
		// CommonJS
		module.exports = exports = factory(require("./core"));
	}
	else if (typeof define === "function" && define.amd) {
		// AMD
		define(["./core"], factory);
	}
	else {
		// Global (browser)
		factory(root.CryptoJS);
	}
}(this, function (CryptoJS) {

	(function (undefined) {
	    // Shortcuts
	    var C = CryptoJS;
	    var C_lib = C.lib;
	    var Base = C_lib.Base;
	    var X32WordArray = C_lib.WordArray;

	    /**
	     * x64 namespace.
	     */
	    var C_x64 = C.x64 = {};

	    /**
	     * A 64-bit word.
	     */
	    var X64Word = C_x64.Word = Base.extend({
	        /**
	         * Initializes a newly created 64-bit word.
	         *
	         * @param {number} high The high 32 bits.
	         * @param {number} low The low 32 bits.
	         *
	         * @example
	         *
	         *     var x64Word = CryptoJS.x64.Word.create(0x00010203, 0x04050607);
	         */
	        init: function (high, low) {
	            this.high = high;
	            this.low = low;
	        }

	        /**
	         * Bitwise NOTs this word.
	         *
	         * @return {X64Word} A new x64-Word object after negating.
	         *
	         * @example
	         *
	         *     var negated = x64Word.not();
	         */
	        // not: function () {
	            // var high = ~this.high;
	            // var low = ~this.low;

	            // return X64Word.create(high, low);
	        // },

	        /**
	         * Bitwise ANDs this word with the passed word.
	         *
	         * @param {X64Word} word The x64-Word to AND with this word.
	         *
	         * @return {X64Word} A new x64-Word object after ANDing.
	         *
	         * @example
	         *
	         *     var anded = x64Word.and(anotherX64Word);
	         */
	        // and: function (word) {
	            // var high = this.high & word.high;
	            // var low = this.low & word.low;

	            // return X64Word.create(high, low);
	        // },

	        /**
	         * Bitwise ORs this word with the passed word.
	         *
	         * @param {X64Word} word The x64-Word to OR with this word.
	         *
	         * @return {X64Word} A new x64-Word object after ORing.
	         *
	         * @example
	         *
	         *     var ored = x64Word.or(anotherX64Word);
	         */
	        // or: function (word) {
	            // var high = this.high | word.high;
	            // var low = this.low | word.low;

	            // return X64Word.create(high, low);
	        // },

	        /**
	         * Bitwise XORs this word with the passed word.
	         *
	         * @param {X64Word} word The x64-Word to XOR with this word.
	         *
	         * @return {X64Word} A new x64-Word object after XORing.
	         *
	         * @example
	         *
	         *     var xored = x64Word.xor(anotherX64Word);
	         */
	        // xor: function (word) {
	            // var high = this.high ^ word.high;
	            // var low = this.low ^ word.low;

	            // return X64Word.create(high, low);
	        // },

	        /**
	         * Shifts this word n bits to the left.
	         *
	         * @param {number} n The number of bits to shift.
	         *
	         * @return {X64Word} A new x64-Word object after shifting.
	         *
	         * @example
	         *
	         *     var shifted = x64Word.shiftL(25);
	         */
	        // shiftL: function (n) {
	            // if (n < 32) {
	                // var high = (this.high << n) | (this.low >>> (32 - n));
	                // var low = this.low << n;
	            // } else {
	                // var high = this.low << (n - 32);
	                // var low = 0;
	            // }

	            // return X64Word.create(high, low);
	        // },

	        /**
	         * Shifts this word n bits to the right.
	         *
	         * @param {number} n The number of bits to shift.
	         *
	         * @return {X64Word} A new x64-Word object after shifting.
	         *
	         * @example
	         *
	         *     var shifted = x64Word.shiftR(7);
	         */
	        // shiftR: function (n) {
	            // if (n < 32) {
	                // var low = (this.low >>> n) | (this.high << (32 - n));
	                // var high = this.high >>> n;
	            // } else {
	                // var low = this.high >>> (n - 32);
	                // var high = 0;
	            // }

	            // return X64Word.create(high, low);
	        // },

	        /**
	         * Rotates this word n bits to the left.
	         *
	         * @param {number} n The number of bits to rotate.
	         *
	         * @return {X64Word} A new x64-Word object after rotating.
	         *
	         * @example
	         *
	         *     var rotated = x64Word.rotL(25);
	         */
	        // rotL: function (n) {
	            // return this.shiftL(n).or(this.shiftR(64 - n));
	        // },

	        /**
	         * Rotates this word n bits to the right.
	         *
	         * @param {number} n The number of bits to rotate.
	         *
	         * @return {X64Word} A new x64-Word object after rotating.
	         *
	         * @example
	         *
	         *     var rotated = x64Word.rotR(7);
	         */
	        // rotR: function (n) {
	            // return this.shiftR(n).or(this.shiftL(64 - n));
	        // },

	        /**
	         * Adds this word with the passed word.
	         *
	         * @param {X64Word} word The x64-Word to add with this word.
	         *
	         * @return {X64Word} A new x64-Word object after adding.
	         *
	         * @example
	         *
	         *     var added = x64Word.add(anotherX64Word);
	         */
	        // add: function (word) {
	            // var low = (this.low + word.low) | 0;
	            // var carry = (low >>> 0) < (this.low >>> 0) ? 1 : 0;
	            // var high = (this.high + word.high + carry) | 0;

	            // return X64Word.create(high, low);
	        // }
	    });

	    /**
	     * An array of 64-bit words.
	     *
	     * @property {Array} words The array of CryptoJS.x64.Word objects.
	     * @property {number} sigBytes The number of significant bytes in this word array.
	     */
	    var X64WordArray = C_x64.WordArray = Base.extend({
	        /**
	         * Initializes a newly created word array.
	         *
	         * @param {Array} words (Optional) An array of CryptoJS.x64.Word objects.
	         * @param {number} sigBytes (Optional) The number of significant bytes in the words.
	         *
	         * @example
	         *
	         *     var wordArray = CryptoJS.x64.WordArray.create();
	         *
	         *     var wordArray = CryptoJS.x64.WordArray.create([
	         *         CryptoJS.x64.Word.create(0x00010203, 0x04050607),
	         *         CryptoJS.x64.Word.create(0x18191a1b, 0x1c1d1e1f)
	         *     ]);
	         *
	         *     var wordArray = CryptoJS.x64.WordArray.create([
	         *         CryptoJS.x64.Word.create(0x00010203, 0x04050607),
	         *         CryptoJS.x64.Word.create(0x18191a1b, 0x1c1d1e1f)
	         *     ], 10);
	         */
	        init: function (words, sigBytes) {
	            words = this.words = words || [];

	            if (sigBytes != undefined) {
	                this.sigBytes = sigBytes;
	            } else {
	                this.sigBytes = words.length * 8;
	            }
	        },

	        /**
	         * Converts this 64-bit word array to a 32-bit word array.
	         *
	         * @return {CryptoJS.lib.WordArray} This word array's data as a 32-bit word array.
	         *
	         * @example
	         *
	         *     var x32WordArray = x64WordArray.toX32();
	         */
	        toX32: function () {
	            // Shortcuts
	            var x64Words = this.words;
	            var x64WordsLength = x64Words.length;

	            // Convert
	            var x32Words = [];
	            for (var i = 0; i < x64WordsLength; i++) {
	                var x64Word = x64Words[i];
	                x32Words.push(x64Word.high);
	                x32Words.push(x64Word.low);
	            }

	            return X32WordArray.create(x32Words, this.sigBytes);
	        },

	        /**
	         * Creates a copy of this word array.
	         *
	         * @return {X64WordArray} The clone.
	         *
	         * @example
	         *
	         *     var clone = x64WordArray.clone();
	         */
	        clone: function () {
	            var clone = Base.clone.call(this);

	            // Clone "words" array
	            var words = clone.words = this.words.slice(0);

	            // Clone each X64Word object
	            var wordsLength = words.length;
	            for (var i = 0; i < wordsLength; i++) {
	                words[i] = words[i].clone();
	            }

	            return clone;
	        }
	    });
	}());


	return CryptoJS;

}));
},{"./core":53}],85:[function(require,module,exports){
/*! https://mths.be/utf8js v2.1.2 by @mathias */
;(function(root) {

	// Detect free variables `exports`
	var freeExports = typeof exports == 'object' && exports;

	// Detect free variable `module`
	var freeModule = typeof module == 'object' && module &&
		module.exports == freeExports && module;

	// Detect free variable `global`, from Node.js or Browserified code,
	// and use it as `root`
	var freeGlobal = typeof global == 'object' && global;
	if (freeGlobal.global === freeGlobal || freeGlobal.window === freeGlobal) {
		root = freeGlobal;
	}

	/*--------------------------------------------------------------------------*/

	var stringFromCharCode = String.fromCharCode;

	// Taken from https://mths.be/punycode
	function ucs2decode(string) {
		var output = [];
		var counter = 0;
		var length = string.length;
		var value;
		var extra;
		while (counter < length) {
			value = string.charCodeAt(counter++);
			if (value >= 0xD800 && value <= 0xDBFF && counter < length) {
				// high surrogate, and there is a next character
				extra = string.charCodeAt(counter++);
				if ((extra & 0xFC00) == 0xDC00) { // low surrogate
					output.push(((value & 0x3FF) << 10) + (extra & 0x3FF) + 0x10000);
				} else {
					// unmatched surrogate; only append this code unit, in case the next
					// code unit is the high surrogate of a surrogate pair
					output.push(value);
					counter--;
				}
			} else {
				output.push(value);
			}
		}
		return output;
	}

	// Taken from https://mths.be/punycode
	function ucs2encode(array) {
		var length = array.length;
		var index = -1;
		var value;
		var output = '';
		while (++index < length) {
			value = array[index];
			if (value > 0xFFFF) {
				value -= 0x10000;
				output += stringFromCharCode(value >>> 10 & 0x3FF | 0xD800);
				value = 0xDC00 | value & 0x3FF;
			}
			output += stringFromCharCode(value);
		}
		return output;
	}

	function checkScalarValue(codePoint) {
		if (codePoint >= 0xD800 && codePoint <= 0xDFFF) {
			throw Error(
				'Lone surrogate U+' + codePoint.toString(16).toUpperCase() +
				' is not a scalar value'
			);
		}
	}
	/*--------------------------------------------------------------------------*/

	function createByte(codePoint, shift) {
		return stringFromCharCode(((codePoint >> shift) & 0x3F) | 0x80);
	}

	function encodeCodePoint(codePoint) {
		if ((codePoint & 0xFFFFFF80) == 0) { // 1-byte sequence
			return stringFromCharCode(codePoint);
		}
		var symbol = '';
		if ((codePoint & 0xFFFFF800) == 0) { // 2-byte sequence
			symbol = stringFromCharCode(((codePoint >> 6) & 0x1F) | 0xC0);
		}
		else if ((codePoint & 0xFFFF0000) == 0) { // 3-byte sequence
			checkScalarValue(codePoint);
			symbol = stringFromCharCode(((codePoint >> 12) & 0x0F) | 0xE0);
			symbol += createByte(codePoint, 6);
		}
		else if ((codePoint & 0xFFE00000) == 0) { // 4-byte sequence
			symbol = stringFromCharCode(((codePoint >> 18) & 0x07) | 0xF0);
			symbol += createByte(codePoint, 12);
			symbol += createByte(codePoint, 6);
		}
		symbol += stringFromCharCode((codePoint & 0x3F) | 0x80);
		return symbol;
	}

	function utf8encode(string) {
		var codePoints = ucs2decode(string);
		var length = codePoints.length;
		var index = -1;
		var codePoint;
		var byteString = '';
		while (++index < length) {
			codePoint = codePoints[index];
			byteString += encodeCodePoint(codePoint);
		}
		return byteString;
	}

	/*--------------------------------------------------------------------------*/

	function readContinuationByte() {
		if (byteIndex >= byteCount) {
			throw Error('Invalid byte index');
		}

		var continuationByte = byteArray[byteIndex] & 0xFF;
		byteIndex++;

		if ((continuationByte & 0xC0) == 0x80) {
			return continuationByte & 0x3F;
		}

		// If we end up here, it’s not a continuation byte
		throw Error('Invalid continuation byte');
	}

	function decodeSymbol() {
		var byte1;
		var byte2;
		var byte3;
		var byte4;
		var codePoint;

		if (byteIndex > byteCount) {
			throw Error('Invalid byte index');
		}

		if (byteIndex == byteCount) {
			return false;
		}

		// Read first byte
		byte1 = byteArray[byteIndex] & 0xFF;
		byteIndex++;

		// 1-byte sequence (no continuation bytes)
		if ((byte1 & 0x80) == 0) {
			return byte1;
		}

		// 2-byte sequence
		if ((byte1 & 0xE0) == 0xC0) {
			byte2 = readContinuationByte();
			codePoint = ((byte1 & 0x1F) << 6) | byte2;
			if (codePoint >= 0x80) {
				return codePoint;
			} else {
				throw Error('Invalid continuation byte');
			}
		}

		// 3-byte sequence (may include unpaired surrogates)
		if ((byte1 & 0xF0) == 0xE0) {
			byte2 = readContinuationByte();
			byte3 = readContinuationByte();
			codePoint = ((byte1 & 0x0F) << 12) | (byte2 << 6) | byte3;
			if (codePoint >= 0x0800) {
				checkScalarValue(codePoint);
				return codePoint;
			} else {
				throw Error('Invalid continuation byte');
			}
		}

		// 4-byte sequence
		if ((byte1 & 0xF8) == 0xF0) {
			byte2 = readContinuationByte();
			byte3 = readContinuationByte();
			byte4 = readContinuationByte();
			codePoint = ((byte1 & 0x07) << 0x12) | (byte2 << 0x0C) |
				(byte3 << 0x06) | byte4;
			if (codePoint >= 0x010000 && codePoint <= 0x10FFFF) {
				return codePoint;
			}
		}

		throw Error('Invalid UTF-8 detected');
	}

	var byteArray;
	var byteCount;
	var byteIndex;
	function utf8decode(byteString) {
		byteArray = ucs2decode(byteString);
		byteCount = byteArray.length;
		byteIndex = 0;
		var codePoints = [];
		var tmp;
		while ((tmp = decodeSymbol()) !== false) {
			codePoints.push(tmp);
		}
		return ucs2encode(codePoints);
	}

	/*--------------------------------------------------------------------------*/

	var utf8 = {
		'version': '2.1.2',
		'encode': utf8encode,
		'decode': utf8decode
	};

	// Some AMD build optimizers, like r.js, check for specific condition patterns
	// like the following:
	if (
		typeof define == 'function' &&
		typeof define.amd == 'object' &&
		define.amd
	) {
		define(function() {
			return utf8;
		});
	}	else if (freeExports && !freeExports.nodeType) {
		if (freeModule) { // in Node.js or RingoJS v0.8.0+
			freeModule.exports = utf8;
		} else { // in Narwhal or RingoJS v0.7.0-
			var object = {};
			var hasOwnProperty = object.hasOwnProperty;
			for (var key in utf8) {
				hasOwnProperty.call(utf8, key) && (freeExports[key] = utf8[key]);
			}
		}
	} else { // in Rhino or a web browser
		root.utf8 = utf8;
	}

}(this));

},{}],86:[function(require,module,exports){
module.exports = XMLHttpRequest;

},{}],"bignumber.js":[function(require,module,exports){
'use strict';

module.exports = BigNumber; // jshint ignore:line


},{}],"web3":[function(require,module,exports){
var Web3 = require('./lib/web3');

// dont override global variable
if (typeof window !== 'undefined' && typeof window.Web3 === 'undefined') {
    window.Web3 = Web3;
}

module.exports = Web3;

},{"./lib/web3":22}],
  89: [function(require,module,exports){

    "use strict";

    var Method = require('../method');
    var Property = require('../property');
    var formatters = require('../formatters');
    var utils = require('../../utils/utils');

    function HostDebug(web3){
      this._requestManager = web3._requestManager;

      var self = this;

      methods().forEach(function(method) {
        method.attachToObject(self);
        method.setRequestManager(self._requestManager);
      });

      properties().forEach(function(p) {
        p.attachToObject(self);
        p.setRequestManager(self._requestManager);
      });
    }

    var methods = function () {
      var helloWorld = new Method({
        name: 'helloWorld',
        call: 'hostdebug_helloWorld',
        params: 0,
      });

      var setPaymentAddress = new Method({
        name: 'setPaymentAddress',
        call: 'hostdebug_setPaymentAddress',
        params: 1,
      });

      var getPaymentAddress = new Method({
        name: 'getPaymentAddress',
        call: 'hostdebug_getPaymentAddress',
        params: 0,
      });

      var persistdir = new Method({
        name: 'persistdir',
        call: 'hostdebug_persistdir',
        params: 0,
      });

      var printStorageHost = new Method({
        name: 'printHostPersist',
        call: 'hostdebug_printHostPersist',
        params: 0,
      });

      var printInternalSetting = new Method({
        name: 'printIntConfig',
        call: 'hostdebug_printIntConfig',
        params: 0,
      });

      var printFinancialMetrics = new Method({
        name: 'printFinancialMetrics',
        call: 'hostdebug_printFinancialMetrics',
        params: 0,
      });

      var setDefault = new Method({
        name: 'setDefault',
        call: 'hostdebug_setDefault',
        params: 0,
      });

      var setBroadCast = new Method({
        name: 'setBroadCast',
        call: 'hostdebug_setBroadCast',
        params: 1,
      });

      var setRevisionNumber = new Method({
        name: 'setRevisionNumber',
        call: 'hostdebug_setRevisionNumber',
        params: 1,
      });


      var loadInternalSetting = new Method({
        name: 'loadIntConfig',
        call: 'hostdebug_loadIntConfig',
        params: 1,
      });

      var loadFinancialMetrics = new Method({
        name: 'loadFinancialMetrics',
        call: 'hostdebug_loadFinancialMetrics',
        params: 1,
      });


      return [
        helloWorld,
        getPaymentAddress,
        setPaymentAddress,
        persistdir,
        printStorageHost,
        printInternalSetting,
        printFinancialMetrics,

        setDefault,
        setBroadCast,
        setRevisionNumber,

        loadInternalSetting,
        loadFinancialMetrics,
      ];
    };

    var properties = function () {
      return [
        new Property({
          name: 'version',
          getter: 'hostdebug_version'
        }),
        new Property({
          name: 'persistdir',
          getter: 'hostdebug_persistdir'
        }),
      ];
    };

    module.exports = HostDebug;

  }, {"../formatters":30,"../method":36,"../property":45, "../../utils/utils":20}],

  211: [function(require,module,exports) {
    "use strict";

    var Method = require('../method');
    var formatters = require('../formatters');
    var utils = require('../../utils/utils');

    var methods = function () {
      var createrandomfiles = new Method({
        name: 'createRandomFiles',
        call: 'clientfilesdebug_createRandomFiles',
        params: 1,
      });

      return [
        createrandomfiles,
      ];
    };

    function ClientFilesDebug(web3){
      this._requestManager = web3._requestManager;

      var self = this;

      methods().forEach(function(method) {
        method.attachToObject(self);
        method.setRequestManager(self._requestManager);
      });
    }

    module.exports =  ClientFilesDebug
  }, {"../formatters":30, "../method":36, "../../utils/utils":20},],

  212: [function(require,module,exports) {
    "use strict";

    var Method = require('../method');
    var Property = require('../property');
    var formatters = require('../formatters');
    var utils = require('../../utils/utils');

    var methods = function () {
      var fileInfo = new Method({
        name: 'fileInfo',
        call: 'clientfiles_detailedFileInfo',
        params: 1,
      })

      var rename = new Method({
        name: 'rename',
        call: 'clientfiles_rename',
        params: 2,
      })

      var deletion = new Method({
        name: 'delete',
        call: 'clientfiles_delete',
        params: 1,
      })

      var uploads = new Method({
        name: 'uploads',
        call: 'clientfiles_uploads',
        params: 0,
      })

      return [
        fileInfo,
        rename,
        deletion,
          uploads
      ];
    };

    var properties = function() {
      return [
        new Property({
          name: 'persistDir',
          getter: 'clientfiles_persistDir',
        }),
        new Property({
          name: 'rootDir',
          getter: 'clientfiles_rootDir',
        }),
        new Property({
          name: 'fileList',
          getter: 'clientfiles_fileList'
        })
      ];
    }

    function ClientFiles(web3){
      this._requestManager = web3._requestManager;

      var self = this;

      methods().forEach(function(method) {
        method.attachToObject(self);
        method.setRequestManager(self._requestManager);
      });

      properties().forEach(function(p) {
        p.attachToObject(self);
        p.setRequestManager(self._requestManager);
      });
    }

    module.exports = ClientFiles
  }, {"../formatters":30, "../method":36, "../property":45, "../../utils/utils":20},],

},{},["web3"])
//# sourceMappingURL=web3-light.js.map<|MERGE_RESOLUTION|>--- conflicted
+++ resolved
@@ -5644,20 +5644,18 @@
                 params: 1,
             });
 
-<<<<<<< HEAD
             var download = new Method({
               name: 'download',
               call: 'storageclient_downloadSync',
               params: 2,
             });
 
-=======
             var upload = new Method({
                 name: 'upload',
                 call: 'storageclient_upload',
                 params: 2,
             });
->>>>>>> d23be280
+
             var setClientSetting = new Method({
                 name: 'setClientSetting',
                 call: 'storageclient_setClientSetting',
@@ -5699,11 +5697,8 @@
                 memory,
                 memorylimit,
                 setMemoryLimit,
-<<<<<<< HEAD
                 download,
-=======
                 upload,
->>>>>>> d23be280
                 setClientSetting,
                 clientSetting,
                 setPaymentAddress,
