--- conflicted
+++ resolved
@@ -5642,29 +5642,23 @@
                 params: 1,
             });
 
-<<<<<<< HEAD
             var upload = new Method({
                 name: 'upload',
                 call: 'storageclient_upload',
                 params: 2,
             });
-=======
->>>>>>> 86106336
             var setClientSetting = new Method({
                 name: 'setClientSetting',
                 call: 'storageclient_setClientSetting',
                 params: 1,
             });
 
-<<<<<<< HEAD
-=======
             var setPaymentAddress = new Method({
                 name: 'setPaymentAddress',
                 call: 'storageclient_setPaymentAddress',
                 params: 1,
             });
 
->>>>>>> 86106336
             var clientSetting = new Method({
                 name: 'setting',
                 call: 'storageclient_storageClientSetting',
@@ -5695,16 +5689,11 @@
                 memory,
                 memorylimit,
                 setMemoryLimit,
-<<<<<<< HEAD
                 upload,
-                setClientSetting,
-                clientSetting,
-=======
                 setClientSetting,
                 clientSetting,
                 setPaymentAddress,
                 getPaymentAddress,
->>>>>>> 86106336
                 canceled,
                 activeContracts,
                 contractDetail,
