// Copyright 2015 The go-ethereum Authors
// This file is part of the go-ethereum library.
//
// The go-ethereum library is free software: you can redistribute it and/or modify
// it under the terms of the GNU Lesser General Public License as published by
// the Free Software Foundation, either version 3 of the License, or
// (at your option) any later version.
//
// The go-ethereum library is distributed in the hope that it will be useful,
// but WITHOUT ANY WARRANTY; without even the implied warranty of
// MERCHANTABILITY or FITNESS FOR A PARTICULAR PURPOSE. See the
// GNU Lesser General Public License for more details.
//
// You should have received a copy of the GNU Lesser General Public License
// along with the go-ethereum library. If not, see <http://www.gnu.org/licenses/>.

package ethapi

import (
	"bytes"
	"context"
	"errors"
	"fmt"
	"math/big"
	"strings"
	"time"

	"github.com/DxChainNetwork/godx/accounts"
	"github.com/DxChainNetwork/godx/accounts/keystore"
	"github.com/DxChainNetwork/godx/common"
	"github.com/DxChainNetwork/godx/common/hexutil"
	"github.com/DxChainNetwork/godx/common/math"
	"github.com/DxChainNetwork/godx/consensus/dpos"
	"github.com/DxChainNetwork/godx/consensus/ethash"
	"github.com/DxChainNetwork/godx/core"
	"github.com/DxChainNetwork/godx/core/rawdb"
	"github.com/DxChainNetwork/godx/core/types"
	"github.com/DxChainNetwork/godx/core/vm"
	"github.com/DxChainNetwork/godx/crypto"
	"github.com/DxChainNetwork/godx/log"
	"github.com/DxChainNetwork/godx/p2p"
	"github.com/DxChainNetwork/godx/params"
	"github.com/DxChainNetwork/godx/rlp"
	"github.com/DxChainNetwork/godx/rpc"
	"github.com/davecgh/go-spew/spew"
	"github.com/syndtr/goleveldb/leveldb"
	"github.com/syndtr/goleveldb/leveldb/util"
)

const (
	defaultGasPrice = params.GWei
)

// AccountBalance is an object that is used to show detailed account information
type AccountBalance struct {
	TotalBalance     *hexutil.Big `json:"total_balance"`
	AvailableBalance *hexutil.Big `json:"available_balance"`
	FrozenAssets     *hexutil.Big `json:"frozen_assets"`
}

// PublicEthereumAPI provides an API to access Ethereum related information.
// It offers only methods that operate on public data that is freely available to anyone.
type PublicEthereumAPI struct {
	b Backend
}

// NewPublicEthereumAPI creates a new Ethereum protocol API.
func NewPublicEthereumAPI(b Backend) *PublicEthereumAPI {
	return &PublicEthereumAPI{b}
}

// GasPrice returns a suggestion for a gas price.
func (s *PublicEthereumAPI) GasPrice(ctx context.Context) (*hexutil.Big, error) {
	price, err := s.b.SuggestPrice(ctx)
	return (*hexutil.Big)(price), err
}

// ProtocolVersion returns the current Ethereum protocol version this node supports
func (s *PublicEthereumAPI) ProtocolVersion() hexutil.Uint {
	return hexutil.Uint(s.b.ProtocolVersion())
}

// Syncing returns false in case the node is currently not syncing with the network. It can be up to date or has not
// yet received the latest block headers from its pears. In case it is synchronizing:
// - startingBlock: block number this node started to synchronise from
// - currentBlock:  block number this node is currently importing
// - highestBlock:  block number of the highest block header this node has received from peers
// - pulledStates:  number of state entries processed until now
// - knownStates:   number of known state entries that still need to be pulled
func (s *PublicEthereumAPI) Syncing() (interface{}, error) {
	progress := s.b.Downloader().Progress()

	// Return not syncing if the synchronisation already completed
	if progress.CurrentBlock >= progress.HighestBlock {
		return false, nil
	}
	// Otherwise gather the block sync stats
	return map[string]interface{}{
		"startingBlock": hexutil.Uint64(progress.StartingBlock),
		"currentBlock":  hexutil.Uint64(progress.CurrentBlock),
		"highestBlock":  hexutil.Uint64(progress.HighestBlock),
		"pulledStates":  hexutil.Uint64(progress.PulledStates),
		"knownStates":   hexutil.Uint64(progress.KnownStates),
	}, nil
}

// PublicTxPoolAPI offers and API for the transaction pool. It only operates on data that is non confidential.
type PublicTxPoolAPI struct {
	b Backend
}

// NewPublicTxPoolAPI creates a new tx pool service that gives information about the transaction pool.
func NewPublicTxPoolAPI(b Backend) *PublicTxPoolAPI {
	return &PublicTxPoolAPI{b}
}

// Content returns the transactions contained within the transaction pool.
func (s *PublicTxPoolAPI) Content() map[string]map[string]map[string]*RPCTransaction {
	content := map[string]map[string]map[string]*RPCTransaction{
		"pending": make(map[string]map[string]*RPCTransaction),
		"queued":  make(map[string]map[string]*RPCTransaction),
	}
	pending, queue := s.b.TxPoolContent()

	// Flatten the pending transactions
	for account, txs := range pending {
		dump := make(map[string]*RPCTransaction)
		for _, tx := range txs {
			dump[fmt.Sprintf("%d", tx.Nonce())] = newRPCPendingTransaction(tx)
		}
		content["pending"][account.Hex()] = dump
	}
	// Flatten the queued transactions
	for account, txs := range queue {
		dump := make(map[string]*RPCTransaction)
		for _, tx := range txs {
			dump[fmt.Sprintf("%d", tx.Nonce())] = newRPCPendingTransaction(tx)
		}
		content["queued"][account.Hex()] = dump
	}
	return content
}

// Status returns the number of pending and queued transaction in the pool.
func (s *PublicTxPoolAPI) Status() map[string]hexutil.Uint {
	pending, queue := s.b.Stats()
	return map[string]hexutil.Uint{
		"pending": hexutil.Uint(pending),
		"queued":  hexutil.Uint(queue),
	}
}

// Inspect retrieves the content of the transaction pool and flattens it into an
// easily inspectable list.
func (s *PublicTxPoolAPI) Inspect() map[string]map[string]map[string]string {
	content := map[string]map[string]map[string]string{
		"pending": make(map[string]map[string]string),
		"queued":  make(map[string]map[string]string),
	}
	pending, queue := s.b.TxPoolContent()

	// Define a formatter to flatten a transaction into a string
	var format = func(tx *types.Transaction) string {
		if to := tx.To(); to != nil {
			return fmt.Sprintf("%s: %v wei + %v gas × %v wei", tx.To().Hex(), tx.Value(), tx.Gas(), tx.GasPrice())
		}
		return fmt.Sprintf("contract creation: %v wei + %v gas × %v wei", tx.Value(), tx.Gas(), tx.GasPrice())
	}
	// Flatten the pending transactions
	for account, txs := range pending {
		dump := make(map[string]string)
		for _, tx := range txs {
			dump[fmt.Sprintf("%d", tx.Nonce())] = format(tx)
		}
		content["pending"][account.Hex()] = dump
	}
	// Flatten the queued transactions
	for account, txs := range queue {
		dump := make(map[string]string)
		for _, tx := range txs {
			dump[fmt.Sprintf("%d", tx.Nonce())] = format(tx)
		}
		content["queued"][account.Hex()] = dump
	}
	return content
}

// PublicAccountAPI provides an API to access accounts managed by this node.
// It offers only methods that can retrieve accounts.
type PublicAccountAPI struct {
	am *accounts.Manager
}

// NewPublicAccountAPI creates a new PublicAccountAPI.
func NewPublicAccountAPI(am *accounts.Manager) *PublicAccountAPI {
	return &PublicAccountAPI{am: am}
}

// Accounts returns the collection of accounts this node manages
func (s *PublicAccountAPI) Accounts() []common.Address {
	addresses := make([]common.Address, 0) // return [] instead of nil if empty
	for _, wallet := range s.am.Wallets() {
		for _, account := range wallet.Accounts() {
			addresses = append(addresses, account.Address)
		}
	}
	return addresses
}

// PrivateAccountAPI provides an API to access accounts managed by this node.
// It offers methods to create, (un)lock en list accounts. Some methods accept
// passwords and are therefore considered private by default.
type PrivateAccountAPI struct {
	am        *accounts.Manager
	nonceLock *AddrLocker
	b         Backend
}

// NewPrivateAccountAPI create a new PrivateAccountAPI.
func NewPrivateAccountAPI(b Backend, nonceLock *AddrLocker) *PrivateAccountAPI {
	return &PrivateAccountAPI{
		am:        b.AccountManager(),
		nonceLock: nonceLock,
		b:         b,
	}
}

// ListAccounts will return a list of addresses for accounts this node manages.
func (s *PrivateAccountAPI) ListAccounts() []common.Address {
	addresses := make([]common.Address, 0) // return [] instead of nil if empty
	for _, wallet := range s.am.Wallets() {
		for _, account := range wallet.Accounts() {
			addresses = append(addresses, account.Address)
		}
	}
	return addresses
}

// rawWallet is a JSON representation of an accounts.Wallet interface, with its
// data contents extracted into plain fields.
type rawWallet struct {
	URL      string             `json:"url"`
	Status   string             `json:"status"`
	Failure  string             `json:"failure,omitempty"`
	Accounts []accounts.Account `json:"accounts,omitempty"`
}

// ListWallets will return a list of wallets this node manages.
func (s *PrivateAccountAPI) ListWallets() []rawWallet {
	wallets := make([]rawWallet, 0) // return [] instead of nil if empty
	for _, wallet := range s.am.Wallets() {
		status, failure := wallet.Status()

		raw := rawWallet{
			URL:      wallet.URL().String(),
			Status:   status,
			Accounts: wallet.Accounts(),
		}
		if failure != nil {
			raw.Failure = failure.Error()
		}
		wallets = append(wallets, raw)
	}
	return wallets
}

// OpenWallet initiates a hardware wallet opening procedure, establishing a USB
// connection and attempting to authenticate via the provided passphrase. Note,
// the method may return an extra challenge requiring a second open (e.g. the
// Trezor PIN matrix challenge).
func (s *PrivateAccountAPI) OpenWallet(url string, passphrase *string) error {
	wallet, err := s.am.Wallet(url)
	if err != nil {
		return err
	}
	pass := ""
	if passphrase != nil {
		pass = *passphrase
	}
	return wallet.Open(pass)
}

// DeriveAccount requests a HD wallet to derive a new account, optionally pinning
// it for later reuse.
func (s *PrivateAccountAPI) DeriveAccount(url string, path string, pin *bool) (accounts.Account, error) {
	wallet, err := s.am.Wallet(url)
	if err != nil {
		return accounts.Account{}, err
	}
	derivPath, err := accounts.ParseDerivationPath(path)
	if err != nil {
		return accounts.Account{}, err
	}
	if pin == nil {
		pin = new(bool)
	}
	return wallet.Derive(derivPath, *pin)
}

// NewAccount will create a new account and returns the address for the new account.
func (s *PrivateAccountAPI) NewAccount(password string) (common.Address, error) {
	acc, err := fetchKeystore(s.am).NewAccount(password)
	if err == nil {
		return acc.Address, nil
	}
	return common.Address{}, err
}

// fetchKeystore retrives the encrypted keystore from the account manager.
func fetchKeystore(am *accounts.Manager) *keystore.KeyStore {
	return am.Backends(keystore.KeyStoreType)[0].(*keystore.KeyStore)
}

// ImportRawKey stores the given hex encoded ECDSA key into the key directory,
// encrypting it with the passphrase.
func (s *PrivateAccountAPI) ImportRawKey(privkey string, password string) (common.Address, error) {
	key, err := crypto.HexToECDSA(privkey)
	if err != nil {
		return common.Address{}, err
	}
	acc, err := fetchKeystore(s.am).ImportECDSA(key, password)
	return acc.Address, err
}

// UnlockAccount will unlock the account associated with the given address with
// the given password for duration seconds. If duration is nil it will use a
// default of 300 seconds. It returns an indication if the account was unlocked.
func (s *PrivateAccountAPI) UnlockAccount(addr common.Address, password string, duration *uint64) (bool, error) {
	const max = uint64(time.Duration(math.MaxInt64) / time.Second)
	var d time.Duration
	if duration == nil {
		d = 300 * time.Second
	} else if *duration > max {
		return false, errors.New("unlock duration too large")
	} else {
		d = time.Duration(*duration) * time.Second
	}
	err := fetchKeystore(s.am).TimedUnlock(accounts.Account{Address: addr}, password, d)
	if err != nil {
		log.Warn("Failed account unlock attempt", "address", addr, "err", err)
	}
	return err == nil, err
}

// LockAccount will lock the account associated with the given address when it's unlocked.
func (s *PrivateAccountAPI) LockAccount(addr common.Address) bool {
	return fetchKeystore(s.am).Lock(addr) == nil
}

// signTransaction sets defaults and signs the given transaction
// NOTE: the caller needs to ensure that the nonceLock is held, if applicable,
// and release it after the transaction has been submitted to the tx pool
func (s *PrivateAccountAPI) signTransaction(ctx context.Context, args *SendTxArgs, passwd string) (*types.Transaction, error) {
	// Look up the wallet containing the requested signer
	account := accounts.Account{Address: args.From}
	wallet, err := s.am.Find(account)
	if err != nil {
		return nil, err
	}
	// Set some sanity defaults and terminate on failure
	if err := args.setDefaults(ctx, s.b); err != nil {
		return nil, err
	}
	// Assemble the transaction and sign with the wallet
	tx := args.toTransaction()

	var chainID *big.Int
	if config := s.b.ChainConfig(); config.IsEIP155(s.b.CurrentBlock().Number()) {
		chainID = config.ChainID
	}
	return wallet.SignTxWithPassphrase(account, passwd, tx, chainID)
}

// SendTransaction will create a transaction from the given arguments and
// tries to sign it with the key associated with args.To. If the given passwd isn't
// able to decrypt the key it fails.
func (s *PrivateAccountAPI) SendTransaction(ctx context.Context, args SendTxArgs, passwd string) (common.Hash, error) {
	if args.Nonce == nil {
		// Hold the addresse's mutex around signing to prevent concurrent assignment of
		// the same nonce to multiple accounts.
		s.nonceLock.LockAddr(args.From)
		defer s.nonceLock.UnlockAddr(args.From)
	}
	signed, err := s.signTransaction(ctx, &args, passwd)
	if err != nil {
		log.Warn("Failed transaction send attempt", "from", args.From, "to", args.To, "value", args.Value.ToInt(), "err", err)
		return common.Hash{}, err
	}
	return submitTransaction(ctx, s.b, signed)
}

// SignTransaction will create a transaction from the given arguments and
// tries to sign it with the key associated with args.To. If the given passwd isn't
// able to decrypt the key it fails. The transaction is returned in RLP-form, not broadcast
// to other nodes
func (s *PrivateAccountAPI) SignTransaction(ctx context.Context, args SendTxArgs, passwd string) (*SignTransactionResult, error) {
	// No need to obtain the noncelock mutex, since we won't be sending this
	// tx into the transaction pool, but right back to the user
	if args.Gas == nil {
		return nil, fmt.Errorf("gas not specified")
	}
	if args.GasPrice == nil {
		return nil, fmt.Errorf("gasPrice not specified")
	}
	if args.Nonce == nil {
		return nil, fmt.Errorf("nonce not specified")
	}
	signed, err := s.signTransaction(ctx, &args, passwd)
	if err != nil {
		log.Warn("Failed transaction sign attempt", "from", args.From, "to", args.To, "value", args.Value.ToInt(), "err", err)
		return nil, err
	}
	data, err := rlp.EncodeToBytes(signed)
	if err != nil {
		return nil, err
	}
	return &SignTransactionResult{data, signed}, nil
}

// signHash is a helper function that calculates a hash for the given message that can be
// safely used to calculate a signature from.
//
// The hash is calulcated as
//   keccak256("\x19Ethereum Signed Message:\n"${message length}${message}).
//
// This gives context to the signed message and prevents signing of transactions.
func signHash(data []byte) []byte {
	msg := fmt.Sprintf("\x19Ethereum Signed Message:\n%d%s", len(data), data)
	return crypto.Keccak256([]byte(msg))
}

// Sign calculates an Ethereum ECDSA signature for:
// keccack256("\x19Ethereum Signed Message:\n" + len(message) + message))
//
// Note, the produced signature conforms to the secp256k1 curve R, S and V values,
// where the V value will be 27 or 28 for legacy reasons.
//
// The key used to calculate the signature is decrypted with the given password.
//
// https://github.com/DxChainNetwork/godx/wiki/Management-APIs#personal_sign
func (s *PrivateAccountAPI) Sign(ctx context.Context, data hexutil.Bytes, addr common.Address, passwd string) (hexutil.Bytes, error) {
	// Look up the wallet containing the requested signer
	account := accounts.Account{Address: addr}

	wallet, err := s.b.AccountManager().Find(account)
	if err != nil {
		return nil, err
	}
	// Assemble sign the data with the wallet
	signature, err := wallet.SignHashWithPassphrase(account, passwd, signHash(data))
	if err != nil {
		log.Warn("Failed data sign attempt", "address", addr, "err", err)
		return nil, err
	}
	signature[64] += 27 // Transform V from 0/1 to 27/28 according to the yellow paper
	return signature, nil
}

// EcRecover returns the address for the account that was used to create the signature.
// Note, this function is compatible with eth_sign and personal_sign. As such it recovers
// the address of:
// hash = keccak256("\x19Ethereum Signed Message:\n"${message length}${message})
// addr = ecrecover(hash, signature)
//
// Note, the signature must conform to the secp256k1 curve R, S and V values, where
// the V value must be 27 or 28 for legacy reasons.
//
// https://github.com/DxChainNetwork/godx/wiki/Management-APIs#personal_ecRecover
func (s *PrivateAccountAPI) EcRecover(ctx context.Context, data, sig hexutil.Bytes) (common.Address, error) {
	if len(sig) != 65 {
		return common.Address{}, fmt.Errorf("signature must be 65 bytes long")
	}
	if sig[64] != 27 && sig[64] != 28 {
		return common.Address{}, fmt.Errorf("invalid Ethereum signature (V is not 27 or 28)")
	}
	sig[64] -= 27 // Transform yellow paper V from 27/28 to 0/1

	rpk, err := crypto.SigToPub(signHash(data), sig)
	if err != nil {
		return common.Address{}, err
	}
	return crypto.PubkeyToAddress(*rpk), nil
}

// SignAndSendTransaction was renamed to SendTransaction. This method is deprecated
// and will be removed in the future. It primary goal is to give clients time to update.
func (s *PrivateAccountAPI) SignAndSendTransaction(ctx context.Context, args SendTxArgs, passwd string) (common.Hash, error) {
	return s.SendTransaction(ctx, args, passwd)
}

// PublicBlockChainAPI provides an API to access the Ethereum blockchain.
// It offers only methods that operate on public data that is freely available to anyone.
type PublicBlockChainAPI struct {
	b Backend
}

// NewPublicBlockChainAPI creates a new Ethereum blockchain API.
func NewPublicBlockChainAPI(b Backend) *PublicBlockChainAPI {
	return &PublicBlockChainAPI{b}
}

// BlockNumber returns the block number of the chain head.
func (s *PublicBlockChainAPI) BlockNumber() hexutil.Uint64 {
	header, _ := s.b.HeaderByNumber(context.Background(), rpc.LatestBlockNumber) // latest header should always be available
	return hexutil.Uint64(header.Number.Uint64())
}

// GetBalance returns the amount of wei for the given address in the state of the
// given block number. The rpc.LatestBlockNumber and rpc.PendingBlockNumber meta
// block numbers are also allowed.
func (s *PublicBlockChainAPI) GetBalance(ctx context.Context, address common.Address, blockNr rpc.BlockNumber) (AccountBalance, error) {
	state, _, err := s.b.StateAndHeaderByNumber(ctx, blockNr)
	if state == nil || err != nil {
		return AccountBalance{}, err
	}

	if state.Error() != nil {
		return AccountBalance{}, err
	}

	totalBalance := dpos.GetBalance(state, address)
	availableBalance := dpos.GetAvailableBalance(state, address)
	frozenAssets := dpos.GetFrozenAssets(state, address)

	return AccountBalance{
		TotalBalance:     (*hexutil.Big)(totalBalance.BigIntPtr()),
		AvailableBalance: (*hexutil.Big)(availableBalance.BigIntPtr()),
		FrozenAssets:     (*hexutil.Big)(frozenAssets.BigIntPtr()),
	}, nil
}

// Result structs for GetProof
type AccountResult struct {
	Address      common.Address  `json:"address"`
	AccountProof []string        `json:"accountProof"`
	Balance      *hexutil.Big    `json:"balance"`
	CodeHash     common.Hash     `json:"codeHash"`
	Nonce        hexutil.Uint64  `json:"nonce"`
	StorageHash  common.Hash     `json:"storageHash"`
	StorageProof []StorageResult `json:"storageProof"`
}
type StorageResult struct {
	Key   string       `json:"key"`
	Value *hexutil.Big `json:"value"`
	Proof []string     `json:"proof"`
}

// GetProof returns the Merkle-proof for a given account and optionally some storage keys.
func (s *PublicBlockChainAPI) GetProof(ctx context.Context, address common.Address, storageKeys []string, blockNr rpc.BlockNumber) (*AccountResult, error) {
	state, _, err := s.b.StateAndHeaderByNumber(ctx, blockNr)
	if state == nil || err != nil {
		return nil, err
	}

	storageTrie := state.StorageTrie(address)
	storageHash := types.EmptyRootHash
	codeHash := state.GetCodeHash(address)
	storageProof := make([]StorageResult, len(storageKeys))

	// if we have a storageTrie, (which means the account exists), we can update the storagehash
	if storageTrie != nil {
		storageHash = storageTrie.Hash()
	} else {
		// no storageTrie means the account does not exist, so the codeHash is the hash of an empty bytearray.
		codeHash = crypto.Keccak256Hash(nil)
	}

	// create the proof for the storageKeys
	for i, key := range storageKeys {
		if storageTrie != nil {
			proof, storageError := state.GetStorageProof(address, common.HexToHash(key))
			if storageError != nil {
				return nil, storageError
			}
			storageProof[i] = StorageResult{key, (*hexutil.Big)(state.GetState(address, common.HexToHash(key)).Big()), common.ToHexArray(proof)}
		} else {
			storageProof[i] = StorageResult{key, &hexutil.Big{}, []string{}}
		}
	}

	// create the accountProof
	accountProof, proofErr := state.GetProof(address)
	if proofErr != nil {
		return nil, proofErr
	}

	return &AccountResult{
		Address:      address,
		AccountProof: common.ToHexArray(accountProof),
		Balance:      (*hexutil.Big)(state.GetBalance(address)),
		CodeHash:     codeHash,
		Nonce:        hexutil.Uint64(state.GetNonce(address)),
		StorageHash:  storageHash,
		StorageProof: storageProof,
	}, state.Error()
}

// GetBlockByNumber returns the requested block. When blockNr is -1 the chain head is returned. When fullTx is true all
// transactions in the block are returned in full detail, otherwise only the transaction hash is returned.
func (s *PublicBlockChainAPI) GetBlockByNumber(ctx context.Context, blockNr rpc.BlockNumber, fullTx bool) (map[string]interface{}, error) {
	block, err := s.b.BlockByNumber(ctx, blockNr)
	if block != nil {
		response, err := s.rpcOutputBlock(block, true, fullTx)
		if err == nil && blockNr == rpc.PendingBlockNumber {
			// Pending blocks need to nil out a few fields
			for _, field := range []string{"hash", "nonce", "miner"} {
				response[field] = nil
			}
		}
		return response, err
	}
	return nil, err
}

// GetBlockByHash returns the requested block. When fullTx is true all transactions in the block are returned in full
// detail, otherwise only the transaction hash is returned.
func (s *PublicBlockChainAPI) GetBlockByHash(ctx context.Context, blockHash common.Hash, fullTx bool) (map[string]interface{}, error) {
	block, err := s.b.GetBlock(ctx, blockHash)
	if block != nil {
		return s.rpcOutputBlock(block, true, fullTx)
	}
	return nil, err
}

// GetStorageContractByBlockHash get block information from the hash of the block
// and return all transactions related to the storage contract on the block.
func (s *PublicBlockChainAPI) GetStorageContractByBlockHash(ctx context.Context, blockHash common.Hash) (map[string]interface{}, error) {
	block, err := s.b.GetBlock(ctx, blockHash)
	if block != nil {
		return blockToStorageContract(block)
	}
	return nil, err
}

// blockToStorageContract return all transactions related to the storage contract on the block.
func blockToStorageContract(block *types.Block) (map[string]interface{}, error) {
	fields := make(map[string]interface{})
	precompiled := vm.PrecompiledStorageContracts
	txs := block.Transactions()
	for _, tx := range txs {
		if tx.To() == nil {
			continue
		}
		p, ok := precompiled[*tx.To()]
		if !ok {
			continue
		}
		switch p {
		case vm.ContractCreateTransaction:
			fields[tx.Hash().String()] = vm.ContractCreateTransaction
		case vm.CommitRevisionTransaction:
			fields[tx.Hash().String()] = vm.CommitRevisionTransaction
		case vm.StorageProofTransaction:
			fields[tx.Hash().String()] = vm.StorageProofTransaction
		case vm.HostAnnounceTransaction:
			fields[tx.Hash().String()] = vm.HostAnnounceTransaction
		default:
			continue
		}
	}
	return fields, nil
}

// GetUncleByBlockNumberAndIndex returns the uncle block for the given block hash and index. When fullTx is true
// all transactions in the block are returned in full detail, otherwise only the transaction hash is returned.
func (s *PublicBlockChainAPI) GetUncleByBlockNumberAndIndex(ctx context.Context, blockNr rpc.BlockNumber, index hexutil.Uint) (map[string]interface{}, error) {
	block, err := s.b.BlockByNumber(ctx, blockNr)
	if block != nil {
		uncles := block.Uncles()
		if index >= hexutil.Uint(len(uncles)) {
			log.Debug("Requested uncle not found", "number", blockNr, "hash", block.Hash(), "index", index)
			return nil, nil
		}
		block = types.NewBlockWithHeader(uncles[index])
		return s.rpcOutputBlock(block, false, false)
	}
	return nil, err
}

// GetUncleByBlockHashAndIndex returns the uncle block for the given block hash and index. When fullTx is true
// all transactions in the block are returned in full detail, otherwise only the transaction hash is returned.
func (s *PublicBlockChainAPI) GetUncleByBlockHashAndIndex(ctx context.Context, blockHash common.Hash, index hexutil.Uint) (map[string]interface{}, error) {
	block, err := s.b.GetBlock(ctx, blockHash)
	if block != nil {
		uncles := block.Uncles()
		if index >= hexutil.Uint(len(uncles)) {
			log.Debug("Requested uncle not found", "number", block.Number(), "hash", blockHash, "index", index)
			return nil, nil
		}
		block = types.NewBlockWithHeader(uncles[index])
		return s.rpcOutputBlock(block, false, false)
	}
	return nil, err
}

// GetUncleCountByBlockNumber returns number of uncles in the block for the given block number
func (s *PublicBlockChainAPI) GetUncleCountByBlockNumber(ctx context.Context, blockNr rpc.BlockNumber) *hexutil.Uint {
	if block, _ := s.b.BlockByNumber(ctx, blockNr); block != nil {
		n := hexutil.Uint(len(block.Uncles()))
		return &n
	}
	return nil
}

// GetUncleCountByBlockHash returns number of uncles in the block for the given block hash
func (s *PublicBlockChainAPI) GetUncleCountByBlockHash(ctx context.Context, blockHash common.Hash) *hexutil.Uint {
	if block, _ := s.b.GetBlock(ctx, blockHash); block != nil {
		n := hexutil.Uint(len(block.Uncles()))
		return &n
	}
	return nil
}

// GetCode returns the code stored at the given address in the state for the given block number.
func (s *PublicBlockChainAPI) GetCode(ctx context.Context, address common.Address, blockNr rpc.BlockNumber) (hexutil.Bytes, error) {
	state, _, err := s.b.StateAndHeaderByNumber(ctx, blockNr)
	if state == nil || err != nil {
		return nil, err
	}
	code := state.GetCode(address)
	return code, state.Error()
}

// GetStorageAt returns the storage from the state at the given address, key and
// block number. The rpc.LatestBlockNumber and rpc.PendingBlockNumber meta block
// numbers are also allowed.
func (s *PublicBlockChainAPI) GetStorageAt(ctx context.Context, address common.Address, key string, blockNr rpc.BlockNumber) (hexutil.Bytes, error) {
	state, _, err := s.b.StateAndHeaderByNumber(ctx, blockNr)
	if state == nil || err != nil {
		return nil, err
	}
	res := state.GetState(address, common.HexToHash(key))
	return res[:], state.Error()
}

// CallArgs represents the arguments for a call.
type CallArgs struct {
	From     common.Address  `json:"from"`
	To       *common.Address `json:"to"`
	Gas      hexutil.Uint64  `json:"gas"`
	GasPrice hexutil.Big     `json:"gasPrice"`
	Value    hexutil.Big     `json:"value"`
	Data     hexutil.Bytes   `json:"data"`
}

func (s *PublicBlockChainAPI) doCall(ctx context.Context, args CallArgs, blockNr rpc.BlockNumber, timeout time.Duration) ([]byte, uint64, bool, error) {
	defer func(start time.Time) { log.Debug("Executing EVM call finished", "runtime", time.Since(start)) }(time.Now())

	state, header, err := s.b.StateAndHeaderByNumber(ctx, blockNr)
	if state == nil || err != nil {
		return nil, 0, false, err
	}
	// Set sender address or use a default if none specified
	addr := args.From
	if addr == (common.Address{}) {
		if wallets := s.b.AccountManager().Wallets(); len(wallets) > 0 {
			if accounts := wallets[0].Accounts(); len(accounts) > 0 {
				addr = accounts[0].Address
			}
		}
	}
	// Set default gas & gas price if none were set
	gas, gasPrice := uint64(args.Gas), args.GasPrice.ToInt()
	if gas == 0 {
		gas = math.MaxUint64 / 2
	}
	if gasPrice.Sign() == 0 {
		gasPrice = new(big.Int).SetUint64(defaultGasPrice)
	}

	// Create new call message
	msg := types.NewMessage(addr, args.To, 0, args.Value.ToInt(), gas, gasPrice, args.Data, false)

	// Setup context so it may be cancelled the call has completed
	// or, in case of unmetered gas, setup a context with a timeout.
	var cancel context.CancelFunc
	if timeout > 0 {
		ctx, cancel = context.WithTimeout(ctx, timeout)
	} else {
		ctx, cancel = context.WithCancel(ctx)
	}
	// Make sure the context is cancelled when the call has completed
	// this makes sure resources are cleaned up.
	defer cancel()

	// Get a new instance of the EVM.
	evm, vmError, err := s.b.GetEVM(ctx, msg, state, header)
	if err != nil {
		return nil, 0, false, err
	}
	// Wait for the context to be done and cancel the evm. Even if the
	// EVM has finished, cancelling may be done (repeatedly)
	go func() {
		<-ctx.Done()
		evm.Cancel()
	}()

	// Setup the gas pool (also for unmetered requests)
	// and apply the message.
	gp := new(core.GasPool).AddGas(math.MaxUint64)
	dposContext := s.b.CurrentBlock().DposCtx()
	res, gas, failed, err := core.ApplyMessage(evm, msg, gp, dposContext)
	if err := vmError(); err != nil {
		return nil, 0, false, err
	}
	return res, gas, failed, err
}

// Call executes the given transaction on the state for the given block number.
// It doesn't make and changes in the state/blockchain and is useful to execute and retrieve values.
func (s *PublicBlockChainAPI) Call(ctx context.Context, args CallArgs, blockNr rpc.BlockNumber) (hexutil.Bytes, error) {
	result, _, _, err := s.doCall(ctx, args, blockNr, 5*time.Second)
	return (hexutil.Bytes)(result), err
}

// EstimateGas returns an estimate of the amount of gas needed to execute the
// given transaction against the current pending block.
func (s *PublicBlockChainAPI) EstimateGas(ctx context.Context, args CallArgs) (hexutil.Uint64, error) {
	// Binary search the gas requirement, as it may be higher than the amount used
	var (
		lo  uint64 = params.TxGas - 1
		hi  uint64
		cap uint64
	)
	if uint64(args.Gas) >= params.TxGas {
		hi = uint64(args.Gas)
	} else {
		// Retrieve the current pending block to act as the gas ceiling
		block, err := s.b.BlockByNumber(ctx, rpc.PendingBlockNumber)
		if err != nil {
			return 0, err
		}
		hi = block.GasLimit()
	}
	cap = hi

	// Create a helper to check if a gas allowance results in an executable transaction
	executable := func(gas uint64) bool {
		args.Gas = hexutil.Uint64(gas)

		_, _, failed, err := s.doCall(ctx, args, rpc.PendingBlockNumber, 0)
		if err != nil || failed {
			return false
		}
		return true
	}
	// Execute the binary search and hone in on an executable gas limit
	for lo+1 < hi {
		mid := (hi + lo) / 2
		if !executable(mid) {
			lo = mid
		} else {
			hi = mid
		}
	}
	// Reject the transaction as invalid if it still fails at the highest allowance
	if hi == cap {
		if !executable(hi) {
			return 0, fmt.Errorf("gas required exceeds allowance or always failing transaction")
		}
	}
	return hexutil.Uint64(hi), nil
}

// ExecutionResult groups all structured logs emitted by the EVM
// while replaying a transaction in debug mode as well as transaction
// execution status, the amount of gas used and the return value
type ExecutionResult struct {
	Gas         uint64         `json:"gas"`
	Failed      bool           `json:"failed"`
	ReturnValue string         `json:"returnValue"`
	StructLogs  []StructLogRes `json:"structLogs"`
}

// StructLogRes stores a structured log emitted by the EVM while replaying a
// transaction in debug mode
type StructLogRes struct {
	Pc      uint64             `json:"pc"`
	Op      string             `json:"op"`
	Gas     uint64             `json:"gas"`
	GasCost uint64             `json:"gasCost"`
	Depth   int                `json:"depth"`
	Error   error              `json:"error,omitempty"`
	Stack   *[]string          `json:"stack,omitempty"`
	Memory  *[]string          `json:"memory,omitempty"`
	Storage *map[string]string `json:"storage,omitempty"`
}

// formatLogs formats EVM returned structured logs for json output
func FormatLogs(logs []vm.StructLog) []StructLogRes {
	formatted := make([]StructLogRes, len(logs))
	for index, trace := range logs {
		formatted[index] = StructLogRes{
			Pc:      trace.Pc,
			Op:      trace.Op.String(),
			Gas:     trace.Gas,
			GasCost: trace.GasCost,
			Depth:   trace.Depth,
			Error:   trace.Err,
		}
		if trace.Stack != nil {
			stack := make([]string, len(trace.Stack))
			for i, stackValue := range trace.Stack {
				stack[i] = fmt.Sprintf("%x", math.PaddedBigBytes(stackValue, 32))
			}
			formatted[index].Stack = &stack
		}
		if trace.Memory != nil {
			memory := make([]string, 0, (len(trace.Memory)+31)/32)
			for i := 0; i+32 <= len(trace.Memory); i += 32 {
				memory = append(memory, fmt.Sprintf("%x", trace.Memory[i:i+32]))
			}
			formatted[index].Memory = &memory
		}
		if trace.Storage != nil {
			storage := make(map[string]string)
			for i, storageValue := range trace.Storage {
				storage[fmt.Sprintf("%x", i)] = fmt.Sprintf("%x", storageValue)
			}
			formatted[index].Storage = &storage
		}
	}
	return formatted
}

// RPCMarshalBlock converts the given block to the RPC output which depends on fullTx. If inclTx is true transactions are
// returned. When fullTx is true the returned block contains full transaction details, otherwise it will only contain
// transaction hashes.
func RPCMarshalBlock(b *types.Block, inclTx bool, fullTx bool) (map[string]interface{}, error) {
	head := b.Header() // copies the header once
	fields := map[string]interface{}{
		"number":           (*hexutil.Big)(head.Number),
		"hash":             b.Hash(),
		"parentHash":       head.ParentHash,
		"nonce":            head.Nonce,
		"mixHash":          head.MixDigest,
		"sha3Uncles":       head.UncleHash,
		"logsBloom":        head.Bloom,
		"stateRoot":        head.Root,
		"validator":        head.Validator,
		"coinbase":         head.Coinbase,
		"difficulty":       (*hexutil.Big)(head.Difficulty),
		"extraData":        hexutil.Bytes(head.Extra),
		"size":             hexutil.Uint64(b.Size()),
		"gasLimit":         hexutil.Uint64(head.GasLimit),
		"gasUsed":          hexutil.Uint64(head.GasUsed),
		"timestamp":        (*hexutil.Big)(head.Time),
		"transactionsRoot": head.TxHash,
		"receiptsRoot":     head.ReceiptHash,
	}

	if inclTx {
		formatTx := func(tx *types.Transaction) (interface{}, error) {
			return tx.Hash(), nil
		}
		if fullTx {
			formatTx = func(tx *types.Transaction) (interface{}, error) {
				return newRPCTransactionFromBlockHash(b, tx.Hash()), nil
			}
		}
		txs := b.Transactions()
		transactions := make([]interface{}, len(txs))
		var err error
		for i, tx := range txs {
			if transactions[i], err = formatTx(tx); err != nil {
				return nil, err
			}
		}
		fields["transactions"] = transactions
	}

	uncles := b.Uncles()
	uncleHashes := make([]common.Hash, len(uncles))
	for i, uncle := range uncles {
		uncleHashes[i] = uncle.Hash()
	}
	fields["uncles"] = uncleHashes

	return fields, nil
}

// rpcOutputBlock uses the generalized output filler, then adds the total difficulty field, which requires
// a `PublicBlockchainAPI`.
func (s *PublicBlockChainAPI) rpcOutputBlock(b *types.Block, inclTx bool, fullTx bool) (map[string]interface{}, error) {
	fields, err := RPCMarshalBlock(b, inclTx, fullTx)
	if err != nil {
		return nil, err
	}
	fields["totalDifficulty"] = (*hexutil.Big)(s.b.GetTd(b.Hash()))
	return fields, err
}

// RPCTransaction represents a transaction that will serialize to the RPC representation of a transaction
type RPCTransaction struct {
	BlockHash        common.Hash     `json:"blockHash"`
	BlockNumber      *hexutil.Big    `json:"blockNumber"`
	From             common.Address  `json:"from"`
	Gas              hexutil.Uint64  `json:"gas"`
	GasPrice         *hexutil.Big    `json:"gasPrice"`
	Hash             common.Hash     `json:"hash"`
	Input            hexutil.Bytes   `json:"input"`
	Nonce            hexutil.Uint64  `json:"nonce"`
	To               *common.Address `json:"to"`
	TransactionIndex hexutil.Uint    `json:"transactionIndex"`
	Value            *hexutil.Big    `json:"value"`
	V                *hexutil.Big    `json:"v"`
	R                *hexutil.Big    `json:"r"`
	S                *hexutil.Big    `json:"s"`
}

// newRPCTransaction returns a transaction that will serialize to the RPC
// representation, with the given location metadata set (if available).
func newRPCTransaction(tx *types.Transaction, blockHash common.Hash, blockNumber uint64, index uint64) *RPCTransaction {
	var signer types.Signer = types.FrontierSigner{}
	if tx.Protected() {
		signer = types.NewEIP155Signer(tx.ChainId())
	}
	from, _ := types.Sender(signer, tx)
	v, r, s := tx.RawSignatureValues()

	result := &RPCTransaction{
		From:     from,
		Gas:      hexutil.Uint64(tx.Gas()),
		GasPrice: (*hexutil.Big)(tx.GasPrice()),
		Hash:     tx.Hash(),
		Input:    hexutil.Bytes(tx.Data()),
		Nonce:    hexutil.Uint64(tx.Nonce()),
		To:       tx.To(),
		Value:    (*hexutil.Big)(tx.Value()),
		V:        (*hexutil.Big)(v),
		R:        (*hexutil.Big)(r),
		S:        (*hexutil.Big)(s),
	}
	if blockHash != (common.Hash{}) {
		result.BlockHash = blockHash
		result.BlockNumber = (*hexutil.Big)(new(big.Int).SetUint64(blockNumber))
		result.TransactionIndex = hexutil.Uint(index)
	}
	return result
}

// newRPCPendingTransaction returns a pending transaction that will serialize to the RPC representation
func newRPCPendingTransaction(tx *types.Transaction) *RPCTransaction {
	return newRPCTransaction(tx, common.Hash{}, 0, 0)
}

// newRPCTransactionFromBlockIndex returns a transaction that will serialize to the RPC representation.
func newRPCTransactionFromBlockIndex(b *types.Block, index uint64) *RPCTransaction {
	txs := b.Transactions()
	if index >= uint64(len(txs)) {
		return nil
	}
	return newRPCTransaction(txs[index], b.Hash(), b.NumberU64(), index)
}

// newRPCRawTransactionFromBlockIndex returns the bytes of a transaction given a block and a transaction index.
func newRPCRawTransactionFromBlockIndex(b *types.Block, index uint64) hexutil.Bytes {
	txs := b.Transactions()
	if index >= uint64(len(txs)) {
		return nil
	}
	blob, _ := rlp.EncodeToBytes(txs[index])
	return blob
}

// newRPCTransactionFromBlockHash returns a transaction that will serialize to the RPC representation.
func newRPCTransactionFromBlockHash(b *types.Block, hash common.Hash) *RPCTransaction {
	for idx, tx := range b.Transactions() {
		if tx.Hash() == hash {
			return newRPCTransactionFromBlockIndex(b, uint64(idx))
		}
	}
	return nil
}

// PublicTransactionPoolAPI exposes methods for the RPC interface
type PublicTransactionPoolAPI struct {
	b         Backend
	nonceLock *AddrLocker
}

// NewPublicTransactionPoolAPI creates a new RPC service with methods specific for the transaction pool.
func NewPublicTransactionPoolAPI(b Backend, nonceLock *AddrLocker) *PublicTransactionPoolAPI {
	return &PublicTransactionPoolAPI{b, nonceLock}
}

// GetBlockTransactionCountByNumber returns the number of transactions in the block with the given block number.
func (s *PublicTransactionPoolAPI) GetBlockTransactionCountByNumber(ctx context.Context, blockNr rpc.BlockNumber) *hexutil.Uint {
	if block, _ := s.b.BlockByNumber(ctx, blockNr); block != nil {
		n := hexutil.Uint(len(block.Transactions()))
		return &n
	}
	return nil
}

// GetBlockTransactionCountByHash returns the number of transactions in the block with the given hash.
func (s *PublicTransactionPoolAPI) GetBlockTransactionCountByHash(ctx context.Context, blockHash common.Hash) *hexutil.Uint {
	if block, _ := s.b.GetBlock(ctx, blockHash); block != nil {
		n := hexutil.Uint(len(block.Transactions()))
		return &n
	}
	return nil
}

// GetTransactionByBlockNumberAndIndex returns the transaction for the given block number and index.
func (s *PublicTransactionPoolAPI) GetTransactionByBlockNumberAndIndex(ctx context.Context, blockNr rpc.BlockNumber, index hexutil.Uint) *RPCTransaction {
	if block, _ := s.b.BlockByNumber(ctx, blockNr); block != nil {
		return newRPCTransactionFromBlockIndex(block, uint64(index))
	}
	return nil
}

// GetTransactionByBlockHashAndIndex returns the transaction for the given block hash and index.
func (s *PublicTransactionPoolAPI) GetTransactionByBlockHashAndIndex(ctx context.Context, blockHash common.Hash, index hexutil.Uint) *RPCTransaction {
	if block, _ := s.b.GetBlock(ctx, blockHash); block != nil {
		return newRPCTransactionFromBlockIndex(block, uint64(index))
	}
	return nil
}

// GetRawTransactionByBlockNumberAndIndex returns the bytes of the transaction for the given block number and index.
func (s *PublicTransactionPoolAPI) GetRawTransactionByBlockNumberAndIndex(ctx context.Context, blockNr rpc.BlockNumber, index hexutil.Uint) hexutil.Bytes {
	if block, _ := s.b.BlockByNumber(ctx, blockNr); block != nil {
		return newRPCRawTransactionFromBlockIndex(block, uint64(index))
	}
	return nil
}

// GetRawTransactionByBlockHashAndIndex returns the bytes of the transaction for the given block hash and index.
func (s *PublicTransactionPoolAPI) GetRawTransactionByBlockHashAndIndex(ctx context.Context, blockHash common.Hash, index hexutil.Uint) hexutil.Bytes {
	if block, _ := s.b.GetBlock(ctx, blockHash); block != nil {
		return newRPCRawTransactionFromBlockIndex(block, uint64(index))
	}
	return nil
}

// GetTransactionCount returns the number of transactions the given address has sent for the given block number
func (s *PublicTransactionPoolAPI) GetTransactionCount(ctx context.Context, address common.Address, blockNr rpc.BlockNumber) (*hexutil.Uint64, error) {
	// Ask transaction pool for the nonce which includes pending transactions
	if blockNr == rpc.PendingBlockNumber {
		nonce, err := s.b.GetPoolNonce(ctx, address)
		if err != nil {
			return nil, err
		}
		return (*hexutil.Uint64)(&nonce), nil
	}
	// Resolve block number and use its state to ask for the nonce
	state, _, err := s.b.StateAndHeaderByNumber(ctx, blockNr)
	if state == nil || err != nil {
		return nil, err
	}
	nonce := state.GetNonce(address)
	return (*hexutil.Uint64)(&nonce), state.Error()
}

// GetTransactionByHash returns the transaction for the given hash
func (s *PublicTransactionPoolAPI) GetTransactionByHash(ctx context.Context, hash common.Hash) *RPCTransaction {
	// Try to return an already finalized transaction
	if tx, blockHash, blockNumber, index := rawdb.ReadTransaction(s.b.ChainDb(), hash); tx != nil {
		return newRPCTransaction(tx, blockHash, blockNumber, index)
	}
	// No finalized transaction, try to retrieve it from the pool
	if tx := s.b.GetPoolTransaction(hash); tx != nil {
		return newRPCPendingTransaction(tx)
	}
	// Transaction unknown, return as such
	return nil
}

// GetStorageContractByTransactionHash returns the transaction for the given hash
func (s *PublicTransactionPoolAPI) GetStorageContractByTransactionHash(ctx context.Context, hash common.Hash) (map[string]interface{}, error) {
	// Try to return an already finalized transaction
	if tx, _, _, _ := rawdb.ReadTransaction(s.b.ChainDb(), hash); tx != nil {
		return transactionToStorageContract(tx)
	}
	// No finalized transaction, try to retrieve it from the pool
	if tx := s.b.GetPoolTransaction(hash); tx != nil {
		return transactionToStorageContract(tx)
	}
	// Transaction unknown, return as such
	return nil, errors.New("transaction unknown")
}

// transactionToStorageContract return storage contract info.
func transactionToStorageContract(transaction *types.Transaction) (map[string]interface{}, error) {
<<<<<<< HEAD
	precompiled := vm.PrecompiledStorageContracts
=======
	precompiled := vm.PrecompiledEVMStorageContracts
	if transaction.To() == nil {
		return nil, errors.New("this is a deployment contract transaction")
	}
>>>>>>> 20153831
	p, ok := precompiled[*transaction.To()]
	if !ok {
		return nil, errors.New("not a storage contract related transaction")
	}

	fields := make(map[string]interface{})
	switch p {
	case vm.ContractCreateTransaction:
		fields[transaction.Hash().String()] = vm.ContractCreateTransaction
		var sc types.StorageContract
		err := rlp.DecodeBytes(transaction.Data(), &sc)
		if err != nil {
			return fields, errors.New("the data field in the transaction is decoded abnormally")
		}
		fields["ContractID"] = sc.RLPHash()
		fields["StorageContract"] = sc
	case vm.CommitRevisionTransaction:
		fields[transaction.Hash().String()] = vm.CommitRevisionTransaction
		var scr types.StorageContractRevision
		err := rlp.DecodeBytes(transaction.Data(), &scr)
		if err != nil {
			return fields, errors.New("the data field in the transaction is decoded abnormally")
		}
		fields["ContractID"] = scr.ParentID
		fields["StorageContractRevision"] = scr
	case vm.StorageProofTransaction:
		fields[transaction.Hash().String()] = vm.StorageProofTransaction
		var spf types.StorageProof
		err := rlp.DecodeBytes(transaction.Data(), &spf)
		if err != nil {
			return fields, errors.New("the data field in the transaction is decoded abnormally")
		}
		fields["ContractID"] = spf.ParentID
		fields["StorageContractStorageProof"] = spf
	case vm.HostAnnounceTransaction:
		fields[transaction.Hash().String()] = vm.HostAnnounceTransaction
		var ha types.HostAnnouncement
		err := rlp.DecodeBytes(transaction.Data(), &ha)
		if err != nil {
			return fields, errors.New("the data field in the transaction is decoded abnormally")
		}
		fields["HostAnnouncement"] = ha
	default:
	}
	return fields, nil
}

// GetRawTransactionByHash returns the bytes of the transaction for the given hash.
func (s *PublicTransactionPoolAPI) GetRawTransactionByHash(ctx context.Context, hash common.Hash) (hexutil.Bytes, error) {
	var tx *types.Transaction

	// Retrieve a finalized transaction, or a pooled otherwise
	if tx, _, _, _ = rawdb.ReadTransaction(s.b.ChainDb(), hash); tx == nil {
		if tx = s.b.GetPoolTransaction(hash); tx == nil {
			// Transaction not found anywhere, abort
			return nil, nil
		}
	}
	// Serialize to RLP and return
	return rlp.EncodeToBytes(tx)
}

// GetTransactionReceipt returns the transaction receipt for the given transaction hash.
func (s *PublicTransactionPoolAPI) GetTransactionReceipt(ctx context.Context, hash common.Hash) (map[string]interface{}, error) {
	tx, blockHash, blockNumber, index := rawdb.ReadTransaction(s.b.ChainDb(), hash)
	if tx == nil {
		return nil, nil
	}
	receipts, err := s.b.GetReceipts(ctx, blockHash)
	if err != nil {
		return nil, err
	}
	if len(receipts) <= int(index) {
		return nil, nil
	}
	receipt := receipts[index]

	var signer types.Signer = types.FrontierSigner{}
	if tx.Protected() {
		signer = types.NewEIP155Signer(tx.ChainId())
	}
	from, _ := types.Sender(signer, tx)

	fields := map[string]interface{}{
		"blockHash":         blockHash,
		"blockNumber":       hexutil.Uint64(blockNumber),
		"transactionHash":   hash,
		"transactionIndex":  hexutil.Uint64(index),
		"from":              from,
		"to":                tx.To(),
		"gasUsed":           hexutil.Uint64(receipt.GasUsed),
		"cumulativeGasUsed": hexutil.Uint64(receipt.CumulativeGasUsed),
		"contractAddress":   nil,
		"logs":              receipt.Logs,
		"logsBloom":         receipt.Bloom,
	}

	// Assign receipt status or post state.
	if len(receipt.PostState) > 0 {
		fields["root"] = hexutil.Bytes(receipt.PostState)
	} else {
		fields["status"] = hexutil.Uint(receipt.Status)
	}
	if receipt.Logs == nil {
		fields["logs"] = [][]*types.Log{}
	}
	// If the ContractAddress is 20 0x0 bytes, assume it is not a contract creation
	if receipt.ContractAddress != (common.Address{}) {
		fields["contractAddress"] = receipt.ContractAddress
	}
	return fields, nil
}

// sign is a helper function that signs a transaction with the private key of the given address.
func (s *PublicTransactionPoolAPI) sign(addr common.Address, tx *types.Transaction) (*types.Transaction, error) {
	// Look up the wallet containing the requested signer
	account := accounts.Account{Address: addr}

	wallet, err := s.b.AccountManager().Find(account)
	if err != nil {
		return nil, err
	}
	// Request the wallet to sign the transaction
	var chainID *big.Int
	if config := s.b.ChainConfig(); config.IsEIP155(s.b.CurrentBlock().Number()) {
		chainID = config.ChainID
	}
	return wallet.SignTx(account, tx, chainID)
}

// SendTxArgs represents the arguments to sumbit a new transaction into the transaction pool.
type SendTxArgs struct {
	From     common.Address  `json:"from"`
	To       *common.Address `json:"to"`
	Gas      *hexutil.Uint64 `json:"gas"`
	GasPrice *hexutil.Big    `json:"gasPrice"`
	Value    *hexutil.Big    `json:"value"`
	Nonce    *hexutil.Uint64 `json:"nonce"`
	// We accept "data" and "input" for backwards-compatibility reasons. "input" is the
	// newer name and should be preferred by clients.
	Data  *hexutil.Bytes `json:"data"`
	Input *hexutil.Bytes `json:"input"`
}

// setDefaults is a helper function that fills in default values for unspecified tx fields.
func (args *SendTxArgs) setDefaults(ctx context.Context, b Backend) error {
	if args.Gas == nil {
		args.Gas = new(hexutil.Uint64)
		*(*uint64)(args.Gas) = 90000
	}
	if args.GasPrice == nil {
		price, err := b.SuggestPrice(ctx)
		if err != nil {
			return err
		}
		args.GasPrice = (*hexutil.Big)(price)
	}
	if args.Value == nil {
		args.Value = new(hexutil.Big)
	}
	if args.Nonce == nil {
		nonce, err := b.GetPoolNonce(ctx, args.From)
		if err != nil {
			return err
		}
		args.Nonce = (*hexutil.Uint64)(&nonce)
	}
	if args.Data != nil && args.Input != nil && !bytes.Equal(*args.Data, *args.Input) {
		return errors.New(`Both "data" and "input" are set and not equal. Please use "input" to pass transaction call data.`)
	}
	if args.To == nil {
		// Contract creation
		var input []byte
		if args.Data != nil {
			input = *args.Data
		} else if args.Input != nil {
			input = *args.Input
		}
		if len(input) == 0 {
			return errors.New(`contract creation without any data provided`)
		}
	}
	return nil
}

func (args *SendTxArgs) toTransaction() *types.Transaction {
	var input []byte
	if args.Data != nil {
		input = *args.Data
	} else if args.Input != nil {
		input = *args.Input
	}
	if args.To == nil {
		return types.NewContractCreation(uint64(*args.Nonce), (*big.Int)(args.Value), uint64(*args.Gas), (*big.Int)(args.GasPrice), input)
	}
	return types.NewTransaction(uint64(*args.Nonce), *args.To, (*big.Int)(args.Value), uint64(*args.Gas), (*big.Int)(args.GasPrice), input)
}

// submitTransaction is a helper function that submits tx to txPool and logs a message.
func submitTransaction(ctx context.Context, b Backend, tx *types.Transaction) (common.Hash, error) {
	if err := b.SendTx(ctx, tx); err != nil {
		return common.Hash{}, err
	}
	if tx.To() == nil {
		signer := types.MakeSigner(b.ChainConfig(), b.CurrentBlock().Number())
		from, err := types.Sender(signer, tx)
		if err != nil {
			return common.Hash{}, err
		}
		addr := crypto.CreateAddress(from, tx.Nonce())
		log.Info("Submitted contract creation", "fullhash", tx.Hash().Hex(), "contract", addr.Hex())
	} else {
		log.Info("Submitted transaction", "fullhash", tx.Hash().Hex(), "recipient", tx.To())
	}
	return tx.Hash(), nil
}

// SendTransaction creates a transaction for the given argument, sign it and submit it to the
// transaction pool.
func (s *PublicTransactionPoolAPI) SendTransaction(ctx context.Context, args SendTxArgs) (common.Hash, error) {

	// Look up the wallet containing the requested signer
	account := accounts.Account{Address: args.From}

	wallet, err := s.b.AccountManager().Find(account)
	if err != nil {
		return common.Hash{}, err
	}

	if args.Nonce == nil {
		// Hold the addresse's mutex around signing to prevent concurrent assignment of
		// the same nonce to multiple accounts.
		s.nonceLock.LockAddr(args.From)
		defer s.nonceLock.UnlockAddr(args.From)
	}

	// Set some sanity defaults and terminate on failure
	if err := args.setDefaults(ctx, s.b); err != nil {
		return common.Hash{}, err
	}
	// Assemble the transaction and sign with the wallet
	tx := args.toTransaction()

	var chainID *big.Int
	if config := s.b.ChainConfig(); config.IsEIP155(s.b.CurrentBlock().Number()) {
		chainID = config.ChainID
	}
	signed, err := wallet.SignTx(account, tx, chainID)
	if err != nil {
		return common.Hash{}, err
	}
	return submitTransaction(ctx, s.b, signed)
}

// SendRawTransaction will add the signed transaction to the transaction pool.
// The sender is responsible for signing the transaction and using the correct nonce.
func (s *PublicTransactionPoolAPI) SendRawTransaction(ctx context.Context, encodedTx hexutil.Bytes) (common.Hash, error) {
	tx := new(types.Transaction)
	if err := rlp.DecodeBytes(encodedTx, tx); err != nil {
		return common.Hash{}, err
	}
	return submitTransaction(ctx, s.b, tx)
}

// Sign calculates an ECDSA signature for:
// keccack256("\x19Ethereum Signed Message:\n" + len(message) + message).
//
// Note, the produced signature conforms to the secp256k1 curve R, S and V values,
// where the V value will be 27 or 28 for legacy reasons.
//
// The account associated with addr must be unlocked.
//
// https://github.com/ethereum/wiki/wiki/JSON-RPC#eth_sign
func (s *PublicTransactionPoolAPI) Sign(addr common.Address, data hexutil.Bytes) (hexutil.Bytes, error) {
	// Look up the wallet containing the requested signer
	account := accounts.Account{Address: addr}

	wallet, err := s.b.AccountManager().Find(account)
	if err != nil {
		return nil, err
	}
	// Sign the requested hash with the wallet
	signature, err := wallet.SignHash(account, signHash(data))
	if err == nil {
		signature[64] += 27 // Transform V from 0/1 to 27/28 according to the yellow paper
	}
	return signature, err
}

// SignTransactionResult represents a RLP encoded signed transaction.
type SignTransactionResult struct {
	Raw hexutil.Bytes      `json:"raw"`
	Tx  *types.Transaction `json:"tx"`
}

// SignTransaction will sign the given transaction with the from account.
// The node needs to have the private key of the account corresponding with
// the given from address and it needs to be unlocked.
func (s *PublicTransactionPoolAPI) SignTransaction(ctx context.Context, args SendTxArgs) (*SignTransactionResult, error) {
	if args.Gas == nil {
		return nil, fmt.Errorf("gas not specified")
	}
	if args.GasPrice == nil {
		return nil, fmt.Errorf("gasPrice not specified")
	}
	if args.Nonce == nil {
		return nil, fmt.Errorf("nonce not specified")
	}
	if err := args.setDefaults(ctx, s.b); err != nil {
		return nil, err
	}
	tx, err := s.sign(args.From, args.toTransaction())
	if err != nil {
		return nil, err
	}
	data, err := rlp.EncodeToBytes(tx)
	if err != nil {
		return nil, err
	}
	return &SignTransactionResult{data, tx}, nil
}

// PendingTransactions returns the transactions that are in the transaction pool
// and have a from address that is one of the accounts this node manages.
func (s *PublicTransactionPoolAPI) PendingTransactions() ([]*RPCTransaction, error) {
	pending, err := s.b.GetPoolTransactions()
	if err != nil {
		return nil, err
	}
	accounts := make(map[common.Address]struct{})
	for _, wallet := range s.b.AccountManager().Wallets() {
		for _, account := range wallet.Accounts() {
			accounts[account.Address] = struct{}{}
		}
	}
	transactions := make([]*RPCTransaction, 0, len(pending))
	for _, tx := range pending {
		var signer types.Signer = types.HomesteadSigner{}
		if tx.Protected() {
			signer = types.NewEIP155Signer(tx.ChainId())
		}
		from, _ := types.Sender(signer, tx)
		if _, exists := accounts[from]; exists {
			transactions = append(transactions, newRPCPendingTransaction(tx))
		}
	}
	return transactions, nil
}

// Resend accepts an existing transaction and a new gas price and limit. It will remove
// the given transaction from the pool and reinsert it with the new gas price and limit.
func (s *PublicTransactionPoolAPI) Resend(ctx context.Context, sendArgs SendTxArgs, gasPrice *hexutil.Big, gasLimit *hexutil.Uint64) (common.Hash, error) {
	if sendArgs.Nonce == nil {
		return common.Hash{}, fmt.Errorf("missing transaction nonce in transaction spec")
	}
	if err := sendArgs.setDefaults(ctx, s.b); err != nil {
		return common.Hash{}, err
	}
	matchTx := sendArgs.toTransaction()
	pending, err := s.b.GetPoolTransactions()
	if err != nil {
		return common.Hash{}, err
	}

	for _, p := range pending {
		var signer types.Signer = types.HomesteadSigner{}
		if p.Protected() {
			signer = types.NewEIP155Signer(p.ChainId())
		}
		wantSigHash := signer.Hash(matchTx)

		if pFrom, err := types.Sender(signer, p); err == nil && pFrom == sendArgs.From && signer.Hash(p) == wantSigHash {
			// Match. Re-sign and send the transaction.
			if gasPrice != nil && (*big.Int)(gasPrice).Sign() != 0 {
				sendArgs.GasPrice = gasPrice
			}
			if gasLimit != nil && *gasLimit != 0 {
				sendArgs.Gas = gasLimit
			}
			signedTx, err := s.sign(sendArgs.From, sendArgs.toTransaction())
			if err != nil {
				return common.Hash{}, err
			}
			if err = s.b.SendTx(ctx, signedTx); err != nil {
				return common.Hash{}, err
			}
			return signedTx.Hash(), nil
		}
	}

	return common.Hash{}, fmt.Errorf("Transaction %#x not found", matchTx.Hash())
}

// PublicDebugAPI is the collection of Ethereum APIs exposed over the public
// debugging endpoint.
type PublicDebugAPI struct {
	b Backend
}

// NewPublicDebugAPI creates a new API definition for the public debug methods
// of the Ethereum service.
func NewPublicDebugAPI(b Backend) *PublicDebugAPI {
	return &PublicDebugAPI{b: b}
}

// GetBlockRlp retrieves the RLP encoded for of a single block.
func (api *PublicDebugAPI) GetBlockRlp(ctx context.Context, number uint64) (string, error) {
	block, _ := api.b.BlockByNumber(ctx, rpc.BlockNumber(number))
	if block == nil {
		return "", fmt.Errorf("block #%d not found", number)
	}
	encoded, err := rlp.EncodeToBytes(block)
	if err != nil {
		return "", err
	}
	return fmt.Sprintf("%x", encoded), nil
}

// PrintBlock retrieves a block and returns its pretty printed form.
func (api *PublicDebugAPI) PrintBlock(ctx context.Context, number uint64) (string, error) {
	block, _ := api.b.BlockByNumber(ctx, rpc.BlockNumber(number))
	if block == nil {
		return "", fmt.Errorf("block #%d not found", number)
	}
	return spew.Sdump(block), nil
}

// SeedHash retrieves the seed hash of a block.
func (api *PublicDebugAPI) SeedHash(ctx context.Context, number uint64) (string, error) {
	block, _ := api.b.BlockByNumber(ctx, rpc.BlockNumber(number))
	if block == nil {
		return "", fmt.Errorf("block #%d not found", number)
	}
	return fmt.Sprintf("0x%x", ethash.SeedHash(number)), nil
}

// PrivateDebugAPI is the collection of Ethereum APIs exposed over the private
// debugging endpoint.
type PrivateDebugAPI struct {
	b Backend
}

// NewPrivateDebugAPI creates a new API definition for the private debug methods
// of the Ethereum service.
func NewPrivateDebugAPI(b Backend) *PrivateDebugAPI {
	return &PrivateDebugAPI{b: b}
}

// ChaindbProperty returns leveldb properties of the chain database.
func (api *PrivateDebugAPI) ChaindbProperty(property string) (string, error) {
	ldb, ok := api.b.ChainDb().(interface {
		LDB() *leveldb.DB
	})
	if !ok {
		return "", fmt.Errorf("chaindbProperty does not work for memory databases")
	}
	if property == "" {
		property = "leveldb.stats"
	} else if !strings.HasPrefix(property, "leveldb.") {
		property = "leveldb." + property
	}
	return ldb.LDB().GetProperty(property)
}

func (api *PrivateDebugAPI) ChaindbCompact() error {
	ldb, ok := api.b.ChainDb().(interface {
		LDB() *leveldb.DB
	})
	if !ok {
		return fmt.Errorf("chaindbCompact does not work for memory databases")
	}
	for b := byte(0); b < 255; b++ {
		log.Info("Compacting chain database", "range", fmt.Sprintf("0x%0.2X-0x%0.2X", b, b+1))
		err := ldb.LDB().CompactRange(util.Range{Start: []byte{b}, Limit: []byte{b + 1}})
		if err != nil {
			log.Error("Database compaction failed", "err", err)
			return err
		}
	}
	return nil
}

// SetHead rewinds the head of the blockchain to a previous block.
func (api *PrivateDebugAPI) SetHead(number hexutil.Uint64) {
	api.b.SetHead(uint64(number))
}

// PublicNetAPI offers network related RPC methods
type PublicNetAPI struct {
	net            *p2p.Server
	networkVersion uint64
}

// NewPublicNetAPI creates a new net API instance.
func NewPublicNetAPI(net *p2p.Server, networkVersion uint64) *PublicNetAPI {
	return &PublicNetAPI{net, networkVersion}
}

// Listening returns an indication if the node is listening for network connections.
func (s *PublicNetAPI) Listening() bool {
	return true // always listening
}

// PeerCount returns the number of connected peers
func (s *PublicNetAPI) PeerCount() hexutil.Uint {
	return hexutil.Uint(s.net.PeerCount())
}

// Version returns the current ethereum protocol version.
func (s *PublicNetAPI) Version() string {
	return fmt.Sprintf("%d", s.networkVersion)
}<|MERGE_RESOLUTION|>--- conflicted
+++ resolved
@@ -1183,14 +1183,11 @@
 
 // transactionToStorageContract return storage contract info.
 func transactionToStorageContract(transaction *types.Transaction) (map[string]interface{}, error) {
-<<<<<<< HEAD
 	precompiled := vm.PrecompiledStorageContracts
-=======
-	precompiled := vm.PrecompiledEVMStorageContracts
 	if transaction.To() == nil {
 		return nil, errors.New("this is a deployment contract transaction")
 	}
->>>>>>> 20153831
+
 	p, ok := precompiled[*transaction.To()]
 	if !ok {
 		return nil, errors.New("not a storage contract related transaction")
