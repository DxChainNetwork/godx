// Copyright 2014 The go-ethereum Authors
// This file is part of the go-ethereum library.
//
// The go-ethereum library is free software: you can redistribute it and/or modify
// it under the terms of the GNU Lesser General Public License as published by
// the Free Software Foundation, either version 3 of the License, or
// (at your option) any later version.
//
// The go-ethereum library is distributed in the hope that it will be useful,
// but WITHOUT ANY WARRANTY; without even the implied warranty of
// MERCHANTABILITY or FITNESS FOR A PARTICULAR PURPOSE. See the
// GNU Lesser General Public License for more details.
//
// You should have received a copy of the GNU Lesser General Public License
// along with the go-ethereum library. If not, see <http://www.gnu.org/licenses/>.

package node

import (
	"crypto/ecdsa"
	"fmt"
	"io/ioutil"
	"os"
	"path/filepath"
	"runtime"
	"strings"
	"sync"

	"github.com/DxChainNetwork/godx/accounts"
	"github.com/DxChainNetwork/godx/accounts/keystore"
	"github.com/DxChainNetwork/godx/common"
	"github.com/DxChainNetwork/godx/crypto"
	"github.com/DxChainNetwork/godx/log"
	"github.com/DxChainNetwork/godx/p2p"
	"github.com/DxChainNetwork/godx/p2p/enode"
	"github.com/DxChainNetwork/godx/rpc"
)

const (
	datadirPrivateKey      = "nodekey"            // Path within the datadir to the node's private key
	datadirDefaultKeyStore = "keystore"           // Path within the datadir to the keystore
	datadirStaticNodes     = "static-nodes.json"  // Path within the datadir to the static node list
	datadirTrustedNodes    = "trusted-nodes.json" // Path within the datadir to the trusted node list
	datadirNodeDatabase    = "nodes"              // Path within the datadir to store the node infos
)

// Config represents a small collection of configuration values to fine tune the
// P2P network layer of a protocol stack. These values can be further extended by
// all registered services.
type Config struct {
	// Name sets the instance name of the node. It must not contain the / character and is
	// used in the devp2p node identifier. The instance name of geth is "geth". If no
	// value is specified, the basename of the current executable is used.
	Name string `toml:"-"`

	// UserIdent, if set, is used as an additional component in the devp2p node identifier.
	UserIdent string `toml:",omitempty"`

	// Version should be set to the version number of the program. It is used
	// in the devp2p node identifier.
	Version string `toml:"-"`

	// DataDir is the file system folder the node should use for any data storage
	// requirements. The configured data directory will not be directly shared with
	// registered services, instead those can use utility methods to create/access
	// databases or flat files. This enables ephemeral nodes which can fully reside
	// in memory.
	DataDir string

<<<<<<< HEAD
	StorageHostDir	string
=======
	StorageHostDir string
>>>>>>> 892d23b9

	// Configuration of peer-to-peer networking.
	P2P p2p.Config

	// KeyStoreDir is the file system folder that contains private keys. The directory can
	// be specified as a relative path, in which case it is resolved relative to the
	// current directory.
	//
	// If KeyStoreDir is empty, the default location is the "keystore" subdirectory of
	// DataDir. If DataDir is unspecified and KeyStoreDir is empty, an ephemeral directory
	// is created by New and destroyed when the node is stopped.
	KeyStoreDir string `toml:",omitempty"`

	// UseLightweightKDF lowers the memory and CPU requirements of the key store
	// scrypt KDF at the expense of security.
	UseLightweightKDF bool `toml:",omitempty"`

	// NoUSB disables hardware wallet monitoring and connectivity.
	NoUSB bool `toml:",omitempty"`

	// IPCPath is the requested location to place the IPC endpoint. If the path is
	// a simple file name, it is placed inside the data directory (or on the root
	// pipe path on Windows), whereas if it's a resolvable path name (absolute or
	// relative), then that specific path is enforced. An empty path disables IPC.
	IPCPath string `toml:",omitempty"`

	// HTTPHost is the host interface on which to start the HTTP RPC server. If this
	// field is empty, no HTTP API endpoint will be started.
	HTTPHost string `toml:",omitempty"`

	// HTTPPort is the TCP port number on which to start the HTTP RPC server. The
	// default zero value is/ valid and will pick a port number randomly (useful
	// for ephemeral nodes).
	HTTPPort int `toml:",omitempty"`

	// HTTPCors is the Cross-Origin Resource Sharing header to send to requesting
	// clients. Please be aware that CORS is a browser enforced security, it's fully
	// useless for custom HTTP clients.
	HTTPCors []string `toml:",omitempty"`

	// HTTPVirtualHosts is the list of virtual hostnames which are allowed on incoming requests.
	// This is by default {'localhost'}. Using this prevents attacks like
	// DNS rebinding, which bypasses SOP by simply masquerading as being within the same
	// origin. These attacks do not utilize CORS, since they are not cross-domain.
	// By explicitly checking the Host-header, the server will not allow requests
	// made against the server with a malicious host domain.
	// Requests using ip address directly are not affected
	HTTPVirtualHosts []string `toml:",omitempty"`

	// HTTPModules is a list of API modules to expose via the HTTP RPC interface.
	// If the module list is empty, all RPC API endpoints designated public will be
	// exposed.
	HTTPModules []string `toml:",omitempty"`

	// HTTPTimeouts allows for customization of the timeout values used by the HTTP RPC
	// interface.
	HTTPTimeouts rpc.HTTPTimeouts

	// WSHost is the host interface on which to start the websocket RPC server. If
	// this field is empty, no websocket API endpoint will be started.
	WSHost string `toml:",omitempty"`

	// WSPort is the TCP port number on which to start the websocket RPC server. The
	// default zero value is/ valid and will pick a port number randomly (useful for
	// ephemeral nodes).
	WSPort int `toml:",omitempty"`

	// WSOrigins is the list of domain to accept websocket requests from. Please be
	// aware that the server can only act upon the HTTP request the client sends and
	// cannot verify the validity of the request header.
	WSOrigins []string `toml:",omitempty"`

	// WSModules is a list of API modules to expose via the websocket RPC interface.
	// If the module list is empty, all RPC API endpoints designated public will be
	// exposed.
	WSModules []string `toml:",omitempty"`

	// WSExposeAll exposes all API modules via the WebSocket RPC interface rather
	// than just the public ones.
	//
	// *WARNING* Only set this if the node is running in a trusted network, exposing
	// private APIs to untrusted users is a major security risk.
	WSExposeAll bool `toml:",omitempty"`

	// Logger is a custom logger to use with the p2p.Server.
	Logger log.Logger `toml:",omitempty"`

	staticNodesWarning     bool
	trustedNodesWarning    bool
	oldGethResourceWarning bool

}

// IPCEndpoint resolves an IPC endpoint based on a configured value, taking into
// account the set data folders as well as the designated platform we're currently
// running on.
func (c *Config) IPCEndpoint() string {
	// Short circuit if IPC has not been enabled
	if c.IPCPath == "" {
		return ""
	}
	// On windows we can only use plain top-level pipes
	if runtime.GOOS == "windows" {
		if strings.HasPrefix(c.IPCPath, `\\.\pipe\`) {
			return c.IPCPath
		}
		return `\\.\pipe\` + c.IPCPath
	}
	// Resolve names into the data directory full paths otherwise
	if filepath.Base(c.IPCPath) == c.IPCPath {
		if c.DataDir == "" {
			return filepath.Join(os.TempDir(), c.IPCPath)
		}
		return filepath.Join(c.DataDir, c.IPCPath)
	}
	return c.IPCPath
}

// NodeDB returns the path to the discovery node database.
func (c *Config) NodeDB() string {
	if c.DataDir == "" {
		return "" // ephemeral
	}
	return c.ResolvePath(datadirNodeDatabase)
}

// DefaultIPCEndpoint returns the IPC path used by default.
func DefaultIPCEndpoint(clientIdentifier string) string {
	if clientIdentifier == "" {
		clientIdentifier = strings.TrimSuffix(filepath.Base(os.Args[0]), ".exe")
		if clientIdentifier == "" {
			panic("empty executable name")
		}
	}
	config := &Config{DataDir: DefaultDataDir(), IPCPath: clientIdentifier + ".ipc"}
	return config.IPCEndpoint()
}

// HTTPEndpoint resolves an HTTP endpoint based on the configured host interface
// and port parameters.
func (c *Config) HTTPEndpoint() string {
	if c.HTTPHost == "" {
		return ""
	}
	return fmt.Sprintf("%s:%d", c.HTTPHost, c.HTTPPort)
}

// DefaultHTTPEndpoint returns the HTTP endpoint used by default.
func DefaultHTTPEndpoint() string {
	config := &Config{HTTPHost: DefaultHTTPHost, HTTPPort: DefaultHTTPPort}
	return config.HTTPEndpoint()
}

// WSEndpoint resolves a websocket endpoint based on the configured host interface
// and port parameters.
func (c *Config) WSEndpoint() string {
	if c.WSHost == "" {
		return ""
	}
	return fmt.Sprintf("%s:%d", c.WSHost, c.WSPort)
}

// DefaultWSEndpoint returns the websocket endpoint used by default.
func DefaultWSEndpoint() string {
	config := &Config{WSHost: DefaultWSHost, WSPort: DefaultWSPort}
	return config.WSEndpoint()
}

// NodeName returns the devp2p node identifier.
func (c *Config) NodeName() string {
	name := c.name()
	// Backwards compatibility: previous versions used title-cased "Geth", keep that.
	if name == "geth" || name == "geth-testnet" {
		name = "Geth"
	}
	if c.UserIdent != "" {
		name += "/" + c.UserIdent
	}
	if c.Version != "" {
		name += "/v" + c.Version
	}
	name += "/" + runtime.GOOS + "-" + runtime.GOARCH
	name += "/" + runtime.Version()
	return name
}

func (c *Config) name() string {
	if c.Name == "" {
		progname := strings.TrimSuffix(filepath.Base(os.Args[0]), ".exe")
		if progname == "" {
			panic("empty executable name, set Config.Name")
		}
		return progname
	}
	return c.Name
}

// These resources are resolved differently for "geth" instances.
var isOldGethResource = map[string]bool{
	"chaindata":          true,
	"nodes":              true,
	"nodekey":            true,
	"static-nodes.json":  false, // no warning for these because they have their
	"trusted-nodes.json": false, // own separate warning.
}

// ResolvePath resolves path in the instance directory.
func (c *Config) ResolvePath(path string) string {
	if filepath.IsAbs(path) {
		return path
	}
	if c.DataDir == "" {
		return ""
	}
	// Backwards-compatibility: ensure that data directory files created
	// by geth 1.4 are used if they exist.
	if warn, isOld := isOldGethResource[path]; isOld {
		oldpath := ""
		if c.name() == "geth" {
			oldpath = filepath.Join(c.DataDir, path)
		}
		if oldpath != "" && common.FileExist(oldpath) {
			if warn {
				c.warnOnce(&c.oldGethResourceWarning, "Using deprecated resource file %s, please move this file to the 'geth' subdirectory of datadir.", oldpath)
			}
			return oldpath
		}
	}
	return filepath.Join(c.instanceDir(), path)
}

func (c *Config) instanceDir() string {
	if c.DataDir == "" {
		return ""
	}
	return filepath.Join(c.DataDir, c.name())
}

// NodeKey retrieves the currently configured private key of the node, checking
// first any manually set key, falling back to the one found in the configured
// data folder. If no key can be found, a new one is generated.
func (c *Config) NodeKey() *ecdsa.PrivateKey {
	// Use any specifically configured key.
	if c.P2P.PrivateKey != nil {
		return c.P2P.PrivateKey
	}
	// Generate ephemeral key if no datadir is being used.
	if c.DataDir == "" {
		key, err := crypto.GenerateKey()
		if err != nil {
			log.Crit(fmt.Sprintf("Failed to generate ephemeral node key: %v", err))
		}
		return key
	}

	keyfile := c.ResolvePath(datadirPrivateKey)
	if key, err := crypto.LoadECDSA(keyfile); err == nil {
		return key
	}
	// No persistent key found, generate and store a new one.
	key, err := crypto.GenerateKey()
	if err != nil {
		log.Crit(fmt.Sprintf("Failed to generate node key: %v", err))
	}
	instanceDir := filepath.Join(c.DataDir, c.name())
	if err := os.MkdirAll(instanceDir, 0700); err != nil {
		log.Error(fmt.Sprintf("Failed to persist node key: %v", err))
		return key
	}
	keyfile = filepath.Join(instanceDir, datadirPrivateKey)
	if err := crypto.SaveECDSA(keyfile, key); err != nil {
		log.Error(fmt.Sprintf("Failed to persist node key: %v", err))
	}
	return key
}

// StaticNodes returns a list of node enode URLs configured as static nodes.
func (c *Config) StaticNodes() []*enode.Node {
	return c.parsePersistentNodes(&c.staticNodesWarning, c.ResolvePath(datadirStaticNodes))
}

// TrustedNodes returns a list of node enode URLs configured as trusted nodes.
func (c *Config) TrustedNodes() []*enode.Node {
	return c.parsePersistentNodes(&c.trustedNodesWarning, c.ResolvePath(datadirTrustedNodes))
}

// parsePersistentNodes parses a list of discovery node URLs loaded from a .json
// file from within the data directory.
func (c *Config) parsePersistentNodes(w *bool, path string) []*enode.Node {
	// Short circuit if no node config is present
	if c.DataDir == "" {
		return nil
	}
	if _, err := os.Stat(path); err != nil {
		return nil
	}
	c.warnOnce(w, "Found deprecated node list file %s, please use the TOML config file instead.", path)

	// Load the nodes from the config file.
	var nodelist []string
	if err := common.LoadJSON(path, &nodelist); err != nil {
		log.Error(fmt.Sprintf("Can't load node list file: %v", err))
		return nil
	}
	// Interpret the list as a discovery node array
	var nodes []*enode.Node
	for _, url := range nodelist {
		if url == "" {
			continue
		}
		node, err := enode.ParseV4(url)
		if err != nil {
			log.Error(fmt.Sprintf("Node URL %s: %v\n", url, err))
			continue
		}
		nodes = append(nodes, node)
	}
	return nodes
}

// AccountConfig determines the settings for scrypt and keydirectory
func (c *Config) AccountConfig() (int, int, string, error) {
	scryptN := keystore.StandardScryptN
	scryptP := keystore.StandardScryptP
	if c.UseLightweightKDF {
		scryptN = keystore.LightScryptN
		scryptP = keystore.LightScryptP
	}

	var (
		keydir string
		err    error
	)
	switch {
	case filepath.IsAbs(c.KeyStoreDir):
		keydir = c.KeyStoreDir
	case c.DataDir != "":
		if c.KeyStoreDir == "" {
			keydir = filepath.Join(c.DataDir, datadirDefaultKeyStore)
		} else {
			keydir, err = filepath.Abs(c.KeyStoreDir)
		}
	case c.KeyStoreDir != "":
		keydir, err = filepath.Abs(c.KeyStoreDir)
	}
	return scryptN, scryptP, keydir, err
}

func makeAccountManager(conf *Config) (*accounts.Manager, string, error) {
	scryptN, scryptP, keydir, err := conf.AccountConfig()
	var ephemeral string
	if keydir == "" {
		// There is no datadir.
		keydir, err = ioutil.TempDir("", "go-ethereum-keystore")
		ephemeral = keydir
	}

	if err != nil {
		return nil, "", err
	}
	if err := os.MkdirAll(keydir, 0700); err != nil {
		return nil, "", err
	}
	// Assemble the account manager and supported backends
	backends := []accounts.Backend{
		keystore.NewKeyStore(keydir, scryptN, scryptP),
	}
	if !conf.NoUSB {
	}
	return accounts.NewManager(backends...), ephemeral, nil
}

var warnLock sync.Mutex

func (c *Config) warnOnce(w *bool, format string, args ...interface{}) {
	warnLock.Lock()
	defer warnLock.Unlock()

	if *w {
		return
	}
	l := c.Logger
	if l == nil {
		l = log.Root()
	}
	l.Warn(fmt.Sprintf(format, args...))
	*w = true
}<|MERGE_RESOLUTION|>--- conflicted
+++ resolved
@@ -67,11 +67,7 @@
 	// in memory.
 	DataDir string
 
-<<<<<<< HEAD
-	StorageHostDir	string
-=======
 	StorageHostDir string
->>>>>>> 892d23b9
 
 	// Configuration of peer-to-peer networking.
 	P2P p2p.Config
@@ -162,7 +158,6 @@
 	staticNodesWarning     bool
 	trustedNodesWarning    bool
 	oldGethResourceWarning bool
-
 }
 
 // IPCEndpoint resolves an IPC endpoint based on a configured value, taking into
