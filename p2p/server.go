--- conflicted
+++ resolved
@@ -22,7 +22,6 @@
 	"crypto/ecdsa"
 	"encoding/hex"
 	"errors"
-	"fmt"
 	"net"
 	"sort"
 	"sync"
@@ -811,7 +810,6 @@
 			// This channel is used by AddPeer to add to the
 			// ephemeral static peer list. Add it to the dialer,
 			// it will keep the node connected.
-			srv.log.Warn("Adding static node", "node", n)
 			// add node to dialstate static field, which contains a list of static fields
 			// waiting for the connection
 			dialstate.addStatic(n)
@@ -824,7 +822,6 @@
 			// This channel is used by RemovePeer to send a
 			// disconnect request to a peer and begin the
 			// stop keeping the node connected.
-			srv.log.Warn("Removing static node", "node", n)
 			dialstate.removeStatic(n)
 			if p, ok := peers[n.ID()]; ok {
 				p.Disconnect(DiscRequested)
@@ -836,7 +833,6 @@
 		case n := <-srv.addtrusted:
 			// This channel is used by AddTrustedPeer to add an enode
 			// to the trusted node set.
-			srv.log.Warn("Adding trusted node", "node", n)
 			trusted[n.ID()] = true
 			// Mark any already-connected peer as trusted
 			if p, ok := peers[n.ID()]; ok {
@@ -848,7 +844,6 @@
 		case n := <-srv.removetrusted:
 			// This channel is used by RemoveTrustedPeer to remove an enode
 			// from the trusted node set.
-			srv.log.Warn("Removing trusted node", "node", n)
 			if _, ok := trusted[n.ID()]; ok {
 				delete(trusted, n.ID())
 			}
@@ -858,25 +853,18 @@
 			}
 
 		case n := <-srv.addStorageContract:
-<<<<<<< HEAD
-			srv.log.Warn("Adding storage contract node", "node", n)
-=======
-			srv.log.Error("Adding storage contract node", "node", n)
->>>>>>> 02f46117
 			storageContract[n.ID()] = true
-
 			// Mark any already-connected peer as storageContractConn
 			if p, ok := peers[n.ID()]; ok {
-				srv.log.Error("Marking the node as storageContractConn", "node", n.ID())
 				p.rw.set(storageContractConn, true)
 			}
 
 		case n := <-srv.removeStorageContract:
-			srv.log.Trace("Removing storage contract node", "node", n)
+			srv.log.Debug("Removing storage contract node", "node", n)
 			if _, ok := storageContract[n.ID()]; ok {
 				delete(storageContract, n.ID())
 			}
-			// Unmark any already-connected peer as trusted
+			// Unmark any already-connected peer as storageContractConn
 			if p, ok := peers[n.ID()]; ok {
 				p.rw.set(storageContractConn, false)
 			}
@@ -913,11 +901,9 @@
 				// Ensure that the trusted flag is set before checking against MaxPeers.
 				c.flags |= trustedConn
 			}
-			srv.log.Warn("before storage contractID flag set", "c.flags", int32(c.flags), "storageContractLength", len(storageContract), "nodeID", c.node.ID().String(), "isExistThisNode", storageContract[c.node.ID()])
 			if storageContract[c.node.ID()] {
 				c.flags |= storageContractConn
 			}
-			srv.log.Warn("after storage contractID flag set", "c.flags", int32(c.flags))
 			// TODO: track in-progress inbound node IDs (pre-Peer) to avoid dialing them.
 			select {
 			case c.cont <- srv.encHandshakeChecks(peers, inboundCount, c):
@@ -1200,7 +1186,6 @@
 	// changed field: node, fd (fd changed through function handshakeDone)
 	// if error occurred, return the error directly before protocol handshake
 	err = srv.checkpoint(c, srv.posthandshake)
-	srv.log.Warn("function after connection flags", "flags", int32(c.flags))
 	if err != nil {
 		clog.Trace("Rejected peer before protocol handshake", "err", err)
 		return err
@@ -1208,27 +1193,13 @@
 
 	// Run the protocol handshake with passed in ourHandshake object (protoHandshake)
 	// a list of protocols supported by the destination node will be returned
-
-	if c.is(storageContractConn) {
-<<<<<<< HEAD
-		srv.log.Warn("CONNECTION IS storage connection")
-		srv.ourHandshake.flags |= storageContractConn
-=======
-		srv.ourHandshake.Flags |= storageContractConn
->>>>>>> 02f46117
-	}
-	srv.log.Error("[doProtoHandshake] send host ourhandshake info", "ID", hex.EncodeToString(srv.ourHandshake.ID), "flags", int32(srv.ourHandshake.flags), "name", srv.ourHandshake.Name, "version", srv.ourHandshake.Version)
+	srv.ourHandshake.Flags = c.flags
 
 	phs, err := c.doProtoHandshake(srv.ourHandshake)
 
 	if err != nil {
 		clog.Trace("Failed proto handshake", "err", err)
 		return err
-	}
-
-	srv.log.Error("[doProtoHandshake] read client handshake", "ID", hex.EncodeToString(phs.ID), "flags", int32(phs.flags), "name", phs.Name, "version", phs.Version)
-	for _, cap := range phs.Caps {
-		srv.log.Warn("protocol", "name", cap.Name, "version", cap.Version)
 	}
 
 	// check the node ID against the ID contained in the protoHandshake ID
@@ -1239,17 +1210,8 @@
 	}
 
 	// destination node supported protocol
-<<<<<<< HEAD
-	if phs.flags&storageContractConn != 0 {
-		srv.log.Warn("client connection flag", "flagsInfo", int32(phs.flags))
-=======
-	errMsg := fmt.Sprintf("after protoHandshake, checking the storageContractConn: %s, ip: %v", phs.Flags.String(), c.fd.RemoteAddr())
-	srv.log.Error(errMsg)
 	if phs.Flags&storageContractConn != 0 {
-		srv.log.Error("CHANGING!!!!!!!!!!!!!!!!!!!!!!!!!!YEAH!!!!!!!!!!!!!!")
->>>>>>> 02f46117
 		c.set(storageContractConn, true)
-		srv.log.Warn("host set connection flag", "flag", int32(c.flags))
 	}
 	c.caps, c.name = phs.Caps, phs.Name
 
