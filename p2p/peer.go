--- conflicted
+++ resolved
@@ -550,8 +550,6 @@
 
 func (p *Peer) GetConn() net.Conn {
 	return p.rw.GetNetConn()
-<<<<<<< HEAD
-=======
 }
 
 func (p *Peer) IsClosed() bool {
@@ -565,5 +563,4 @@
 
 func (p *Peer) ClosedChan() chan struct{} {
 	return p.closed
->>>>>>> 892d23b9
 }