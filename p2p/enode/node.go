// Copyright 2018 The go-ethereum Authors
// This file is part of the go-ethereum library.
//
// The go-ethereum library is free software: you can redistribute it and/or modify
// it under the terms of the GNU Lesser General Public License as published by
// the Free Software Foundation, either version 3 of the License, or
// (at your option) any later version.
//
// The go-ethereum library is distributed in the hope that it will be useful,
// but WITHOUT ANY WARRANTY; without even the implied warranty of
// MERCHANTABILITY or FITNESS FOR A PARTICULAR PURPOSE. See the
// GNU Lesser General Public License for more details.
//
// You should have received a copy of the GNU Lesser General Public License
// along with the go-ethereum library. If not, see <http://www.gnu.org/licenses/>.

package enode

import (
	"crypto/ecdsa"
	"encoding/hex"
	"errors"
	"fmt"
	"io/ioutil"
	"math/bits"
	"math/rand"
	"net"
	"net/http"
	"strings"

	"github.com/DxChainNetwork/godx/p2p/enr"
)

// Node represents a host on the network.
type Node struct {
	// ethereum node records
	r enr.Record
	// unique identifier (node address)
	id ID
}

// New wraps a node record. The record must be valid according to the given
// identity scheme (contains functions on verifying node signatures stored
// in node record, and deriving node addresses
// --> Creating and initializing new Node object (node record and node address)
func New(validSchemes enr.IdentityScheme, r *enr.Record) (*Node, error) {
	// check if the record was signed using the given scheme
	if err := r.VerifySignature(validSchemes); err != nil {
		return nil, err
	}
	node := &Node{r: *r}
	if n := copy(node.id[:], validSchemes.NodeAddr(&node.r)); n != len(ID{}) {
		return nil, fmt.Errorf("invalid node ID length %d, need %d", n, len(ID{}))
	}
	return node, nil
}

// ID returns the node identifier.
func (n *Node) ID() ID {
	return n.id
}

// Seq returns the sequence number of the underlying record.
func (n *Node) Seq() uint64 {
	return n.r.Seq()
}

// Incomplete returns true for nodes with no IP address.
func (n *Node) Incomplete() bool {
	return n.IP() == nil
}

// Load retrieves an entry from the underlying record.
// entry is a key value pair getting from Record.pair
// value is RLP encoded
func (n *Node) Load(k enr.Entry) error {
	return n.r.Load(k)
}

// IP returns the IP address of the node.
func (n *Node) IP() net.IP {
	var ip net.IP
	// enr.IP implemented Entry interface
	n.Load((*enr.IP)(&ip))
	if ip.IsLoopback() {
		return httpGetIP()
	}
	return ip
}

// httpGetIP get the IP from externalip.com
func httpGetIP() (ip net.IP) {
	var err error
	defer func() {
		if err != nil {
			ip = net.IP{127, 0, 0, 1}
		}
	}()

	externalIP := "http://myexternalip.com/raw"
	res, err := http.Get(externalIP)
	if err != nil {
		return
	}
	ipByte, err := ioutil.ReadAll(res.Body)
	res.Body.Close()
	if err != nil {
		return
	}
	ip = net.ParseIP(string(ipByte))
<<<<<<< HEAD
=======
	if ip == nil {
		return net.IP{127, 0, 0, 1}
	}
>>>>>>> 40ed25da
	return
}

// UDP returns the UDP port of the node.
func (n *Node) UDP() int {
	var port enr.UDP
	n.Load(&port)
	return int(port)
}

// UDP returns the TCP port of the node.
func (n *Node) TCP() int {
	var port enr.TCP
	n.Load(&port)
	return int(port)
}

// Pubkey returns the secp256k1 public key of the node, if present.
func (n *Node) Pubkey() *ecdsa.PublicKey {
	var key ecdsa.PublicKey
	if n.Load((*Secp256k1)(&key)) != nil {
		return nil
	}
	return &key
}

// Record returns the node's record. The return value is a copy and may
// be modified by the caller.
func (n *Node) Record() *enr.Record {
	cpy := n.r
	return &cpy
}

// checks whether n is a valid complete node.
// Complete Node Criteria:
// 1. IP address 2. UDP Port 3. IP cannot be multicast or unspecified 4. Public Key
func (n *Node) ValidateComplete() error {
	// node without IP address
	if n.Incomplete() {
		return errors.New("incomplete node")
	}
	if n.UDP() == 0 {
		return errors.New("missing UDP port")
	}
	ip := n.IP()
	// Multicast: transfer packets from one source to multiple receivers
	if ip.IsMulticast() || ip.IsUnspecified() {
		return errors.New("invalid IP (multicast/unspecified)")
	}
	// Validate the node key (on curve, etc.).
	// check if node's public key can be retrieved
	var key Secp256k1
	return n.Load(&key)
}

// The string representation of a Node is a URL.
// Please see ParseNode for a description of the format.
//
// Get the node's URL
func (n *Node) String() string {
	return n.v4URL()
}

// MarshalText implements encoding.TextMarshaler.
//
// Convert the node URL to byte slice
func (n *Node) MarshalText() ([]byte, error) {
	return []byte(n.v4URL()), nil
}

// UnmarshalText implements encoding.TextUnmarshaler.
//
// Update the node to the new node created using Node URL
func (n *Node) UnmarshalText(text []byte) error {
	dec, err := ParseV4(string(text))
	if err == nil {
		*n = *dec
	}
	return err
}

// ID is a unique identifier for each node.
type ID [32]byte

// Bytes returns a byte slice representation of the ID
func (n ID) Bytes() []byte {
	return n[:]
}

// ID prints as a long hexadecimal number.
// convert the ID from byte slice to hexadecimal string
func (n ID) String() string {
	return fmt.Sprintf("%x", n[:])
}

// The Go syntax representation of a ID is a call to HexID.
func (n ID) GoString() string {
	return fmt.Sprintf("enode.HexID(\"%x\")", n[:])
}

// TerminalString returns a shortened hex string for terminal logging.
// encode and return the first 7 bytes to hexadecimal string
func (n ID) TerminalString() string {
	return hex.EncodeToString(n[:8])
}

// MarshalText implements the encoding.TextMarshaler interface
//
// Hex Encode the ID. hex.EncodeToString is equivalent to String() function
func (n ID) MarshalText() ([]byte, error) {
	return []byte(hex.EncodeToString(n[:])), nil
}

// UnmarshalText implements the encoding.TextUnmarshaler interface.
//
// Parse the text passed in, update the ID with the one passed in
func (n *ID) UnmarshalText(text []byte) error {
	id, err := parseID(string(text))
	if err != nil {
		return err
	}
	*n = id
	return nil
}

// HexID converts a hex string to an ID.
// The string may be prefixed with 0x.
// It panics if the string is not a valid ID.
func HexID(in string) ID {
	id, err := parseID(in)
	if err != nil {
		panic(err)
	}
	return id
}

// hex decode the string passed in, convert it to [32]byte
func parseID(in string) (ID, error) {
	var id ID
	b, err := hex.DecodeString(strings.TrimPrefix(in, "0x"))
	if err != nil {
		return id, err
	} else if len(b) != len(id) {
		return id, fmt.Errorf("wrong length, want %d hex chars", len(id)*2)
	}
	copy(id[:], b)
	return id, nil
}

// DistCmp compares the distances a->target and b->target.
// Returns -1 if a is closer to target, 1 if b is closer to target
// and 0 if they are equal.
//
// used to determine which node is closer to the target node
// based on the node id
func DistCmp(target, a, b ID) int {
	for i := range target {
		// ^ is bitwise xor
		da := a[i] ^ target[i]
		db := b[i] ^ target[i]
		if da > db {
			return 1
		} else if da < db {
			return -1
		}
	}
	return 0
}

// LogDist returns the logarithmic distance between a and b, log2(a ^ b).
func LogDist(a, b ID) int {
	lz := 0
	for i := range a {
		x := a[i] ^ b[i]
		if x == 0 {
			lz += 8
		} else {
			lz += bits.LeadingZeros8(x)
			break
		}
	}
	return len(a)*8 - lz
}

// RandomID returns a random ID b such that logdist(a, b) == n.
func RandomID(a ID, n int) (b ID) {
	if n == 0 {
		return a
	}
	// flip bit at position n, fill the rest with random bits
	b = a
	pos := len(a) - n/8 - 1
	bit := byte(0x01) << (byte(n%8) - 1)
	if bit == 0 {
		pos++
		bit = 0x80
	}
	b[pos] = a[pos]&^bit | ^a[pos]&bit // TODO: randomize end bits
	for i := pos + 1; i < len(a); i++ {
		b[i] = byte(rand.Intn(255))
	}
	return b
}<|MERGE_RESOLUTION|>--- conflicted
+++ resolved
@@ -108,12 +108,9 @@
 		return
 	}
 	ip = net.ParseIP(string(ipByte))
-<<<<<<< HEAD
-=======
 	if ip == nil {
 		return net.IP{127, 0, 0, 1}
 	}
->>>>>>> 40ed25da
 	return
 }
 
