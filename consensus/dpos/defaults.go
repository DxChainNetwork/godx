--- conflicted
+++ resolved
@@ -56,11 +56,6 @@
 	// Block reward in camel for successfully mining a block upward from Constantinople
 	constantinopleBlockReward = common.NewBigIntUint64(1e18).MultInt64(2)
 
-<<<<<<< HEAD
 	// minDeposit defines the minimum deposit of candidate
 	minDeposit = common.NewBigIntUint64(1e18).MultInt64(1)
-=======
-	// minDeposit defines the minimum deposit of candidates
-	minDeposit = common.NewBigIntUint64(1e18).MultInt64(1000)
->>>>>>> 5e0087d9
 )