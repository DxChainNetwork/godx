--- conflicted
+++ resolved
@@ -257,88 +257,4 @@
 		return a[i].cnt < a[j].cnt
 	}
 	return a[i].address.String() < a[j].address.String()
-<<<<<<< HEAD
-=======
-}
-
-// LuckyTurntable elects some validators with random seed
-func LuckyTurntable(voteProportions sortableVoteProportions, seed int64) []common.Address {
-
-	// if total candidates less than maxValidatorSize, directly return all
-	if len(voteProportions) <= MaxValidatorSize {
-		return voteProportions.ListAddresses()
-	}
-
-	// if total candidates more than maxValidatorSize, election from them
-	result := make([]common.Address, 0)
-	r := rand.New(rand.NewSource(seed))
-	for j := 0; j < MaxValidatorSize; j++ {
-		selection := r.Float64()
-		sumProp := float64(0)
-		for i := range voteProportions {
-			sumProp += voteProportions[i].proportion
-			if selection <= sumProp {
-				// Lucky one
-				result = append(result, voteProportions[i].address)
-
-				// NOTE: It's indeed that we should remove the elected one, because maybe there are some same vote proportion.
-				// When removed one of the same vote proportion, the left can be elected with greater probability.
-				// remove the elected one from current candidate list
-				preVoteProportions := voteProportions[:i]
-				sufVoteProportions := sortableVoteProportions{}
-				if i != len(voteProportions)-1 {
-					sufVoteProportions = voteProportions[(i + 1):]
-				}
-				voteProportions = sortableVoteProportions{}
-				voteProportions = append(voteProportions, preVoteProportions[:]...)
-				if len(sufVoteProportions) > 0 {
-					voteProportions = append(voteProportions, sufVoteProportions[:]...)
-				}
-
-				// calculate the vote weight proportion of the left candidate
-				totalPros := float64(0)
-				for _, pro := range voteProportions {
-					totalPros += pro.proportion
-				}
-
-				for _, pro := range voteProportions {
-					pro.proportion = pro.proportion / totalPros
-				}
-
-				// sort by asc
-				sort.Sort(voteProportions)
-				break
-			}
-		}
-	}
-	return result
-}
-
-type sortableVoteProportion struct {
-	address    common.Address
-	proportion float64
-}
-
-// Ascending, from small to big
-type sortableVoteProportions []*sortableVoteProportion
-
-func (p sortableVoteProportions) Swap(i, j int) { p[i], p[j] = p[j], p[i] }
-func (p sortableVoteProportions) Len() int      { return len(p) }
-func (p sortableVoteProportions) Less(i, j int) bool {
-	if p[i].proportion < p[j].proportion {
-		return true
-	} else if p[i].proportion > p[j].proportion {
-		return false
-	} else {
-		return p[i].address.String() < p[j].address.String()
-	}
-}
-
-func (p sortableVoteProportions) ListAddresses() []common.Address {
-	result := make([]common.Address, 0)
-	for _, votePro := range p {
-		result = append(result, votePro.address)
-	}
-	return result
->>>>>>> c3e99840
 }