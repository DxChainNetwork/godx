--- conflicted
+++ resolved
@@ -51,11 +51,7 @@
 
 	// do election from prevEpoch to currentEpoch
 	for i := prevEpoch; i < currentEpoch; i++ {
-<<<<<<< HEAD
-		// if prevEpoch is not genesis, kickout not active candidate
-=======
 		// if prevEpoch is not genesis, kickout not active candidates
->>>>>>> 5e0087d9
 		if iter.Next() {
 			if err := ec.kickoutValidators(prevEpoch); err != nil {
 				return err
