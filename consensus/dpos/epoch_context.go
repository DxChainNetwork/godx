--- conflicted
+++ resolved
@@ -82,24 +82,14 @@
 	if candidateDepositHash != EmptyHash {
 		candidateDepositVotes = candidateDepositHash.Big()
 	}
-
-<<<<<<< HEAD
-			// retrieve the real vote weight ratio of delegator
-			realVoteWeightRatioHash := statedb.GetState(delegatorAddr, KeyVoteWeight)
-=======
 	// return the candidateDepositVotes
 	return candidateDepositVotes
 }
->>>>>>> 70e00810
 
 func delegatorDepositVotes(candidateAddrBytes []byte, statedb *state.StateDB, delegateTrie *trie.Trie) *big.Int {
 	delegateIterator := trie.NewIterator(delegateTrie.PrefixIterator(candidateAddrBytes))
 	var delegatorVotes = common.Big0
 
-<<<<<<< HEAD
-			// float64 only has 8 bytes, so just need the last 8 bytes of common.Hash
-			realVoteWeightRatio := hashToFloat64(realVoteWeightRatioHash)
-=======
 	// loop through each delegator, get all votes
 	for delegateIterator.Next() {
 		delegatorAddr := common.BytesToAddress(delegateIterator.Value)
@@ -108,8 +98,6 @@
 			continue
 		}
 		voteDeposit := voteDepositHash.Big()
->>>>>>> 70e00810
-
 		// get the realVoteDeposit, after applied voteWeight
 		realVoteDeposit, exists := getAndApplyVoteWeight(voteDeposit, statedb, delegatorAddr)
 		if !exists {
@@ -125,12 +113,11 @@
 
 func getAndApplyVoteWeight(voteDeposit *big.Int, statedb *state.StateDB, delegatorAddr common.Address) (*big.Int, bool) {
 	// get the voteWeight
-	voteWeightHash := statedb.GetState(delegatorAddr, KeyRealVoteWeightRatio)
+	voteWeightHash := statedb.GetState(delegatorAddr, KeyVoteWeight)
 	if voteWeightHash == EmptyHash {
 		return nil, false
 	}
-	voteWeight := BytesToFloat64(voteWeightHash.Bytes()[24:])
-
+	voteWeight := hashToFloat64(voteWeightHash)
 	// apply vote weight adn return the real vote deposit
 	realVoteDeposit := common.PtrBigInt(voteDeposit).MultFloat64(voteWeight)
 	return realVoteDeposit.BigIntPtr(), true
