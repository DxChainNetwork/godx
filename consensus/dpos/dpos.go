// Copyright 2019 DxChain, All rights reserved.
// Use of this source code is governed by an Apache
// License 2.0 that can be found in the LICENSE file

package dpos

import (
	"bytes"
	"encoding/binary"
	"errors"
	"fmt"
	"math/big"
	"sync"
	"time"

	"github.com/DxChainNetwork/godx/accounts"
	"github.com/DxChainNetwork/godx/common"
	"github.com/DxChainNetwork/godx/consensus"
	"github.com/DxChainNetwork/godx/consensus/misc"
	"github.com/DxChainNetwork/godx/core/state"
	"github.com/DxChainNetwork/godx/core/types"
	"github.com/DxChainNetwork/godx/crypto"
	"github.com/DxChainNetwork/godx/ethdb"
	"github.com/DxChainNetwork/godx/log"
	"github.com/DxChainNetwork/godx/params"
	"github.com/DxChainNetwork/godx/rlp"
	"github.com/DxChainNetwork/godx/rpc"
	"github.com/DxChainNetwork/godx/trie"
	lru "github.com/hashicorp/golang-lru"
	"golang.org/x/crypto/sha3"
)

type Mode uint
const (
	ModeNormal Mode = iota
	ModeFake
)

const (
	extraVanity        = 32   // Fixed number of extra-data prefix bytes reserved for signer vanity
	extraSeal          = 65   // Fixed number of extra-data suffix bytes reserved for signer seal
	inmemorySignatures = 4096 // Number of recent block signatures to keep in memory

	// BlockInterval indicates that a block will be produced every 10 seconds
	BlockInterval = int64(10)

	// EpochInterval indicates that a new epoch will be elected every a day
	EpochInterval = int64(86400)

	// MaxValidatorSize indicates that the max number of validators in dpos consensus
	MaxValidatorSize = 5

	// SafeSize indicates that the least number of validators in dpos consensus
	SafeSize = MaxValidatorSize*2/3 + 1

	// ConsensusSize indicates that a confirmed block needs the least number of validators to approve
	ConsensusSize = MaxValidatorSize*2/3 + 1
)

var (

	// KeyRewardRatioNumerator is the key of block reward ration numerator indicates the percent of share validator with its delegators
	KeyRewardRatioNumerator = common.BytesToHash([]byte("reward-ratio-numerator"))

	// KeyVoteDeposit is the key of vote deposit
	KeyVoteDeposit = common.BytesToHash([]byte("vote-deposit"))

	// KeyRealVoteWeightRatio is the weight ratio of vote
	KeyRealVoteWeightRatio = common.BytesToHash([]byte("real-vote-weight-ratio"))

	// KeyCandidateDeposit is the key of candidate deposit
	KeyCandidateDeposit = common.BytesToHash([]byte("candidate-deposit"))

	// KeyLastVoteTime is the key of last vote time
	KeyLastVoteTime = common.BytesToHash([]byte("last-vote-time"))

	// KeyTotalVoteWeight is the key of total vote weight for every candidate
	KeyTotalVoteWeight = common.BytesToHash([]byte("total-vote-weight"))

	// MinVoteWeightRatio is the minimum vote weight ration
	MinVoteWeightRatio = 0.5

	// AttenuationRatioPerEpoch is the ratio of attenuation per epoch
	AttenuationRatioPerEpoch = 0.98

	// PrefixThawingAddr is the prefix thawing string of frozen account
	PrefixThawingAddr = "thawing_"

	// PrefixCandidateThawing is the prefix thawing string of candidate thawing key
	PrefixCandidateThawing = "candidate_thawing_"

	// PrefixVoteThawing is the prefix thawing string of vote thawing key
	PrefixVoteThawing = "vote_thawing_"

	// EmptyHash is the empty hash for judgement of empty value
	EmptyHash = common.Hash{}

	// RewardRatioDenominator is the max value of reward ratio
	RewardRatioDenominator uint64 = 100

	frontierBlockReward       = big.NewInt(5e+18) // Block reward in camel for successfully mining a block
	byzantiumBlockReward      = big.NewInt(3e+18) // Block reward in camel for successfully mining a block upward from Byzantium
	constantinopleBlockReward = big.NewInt(2e+18) // Block reward in camel for successfully mining a block upward from Constantinople

	timeOfFirstBlock = int64(0)

	confirmedBlockHead = []byte("confirmed-block-head")
)

var (
	// errUnknownBlock is returned when the list of signers is requested for a block
	// that is not part of the local blockchain.
	errUnknownBlock = errors.New("unknown block")
	// errMissingVanity is returned if a block's extra-data section is shorter than
	// 32 bytes, which is required to store the signer vanity.
	errMissingVanity = errors.New("extra-data 32 byte vanity prefix missing")
	// errMissingSignature is returned if a block's extra-data section doesn't seem
	// to contain a 65 byte secp256k1 signature.
	errMissingSignature = errors.New("extra-data 65 byte suffix signature missing")
	// errInvalidMixDigest is returned if a block's mix digest is non-zero.
	errInvalidMixDigest = errors.New("non-zero mix digest")
	// errInvalidUncleHash is returned if a block contains an non-empty uncle list.
	errInvalidUncleHash  = errors.New("non empty uncle hash")
	errInvalidDifficulty = errors.New("invalid difficulty")

	// ErrInvalidTimestamp is returned if the timestamp of a block is lower than
	// the previous block's timestamp + the minimum block period.
	ErrInvalidTimestamp           = errors.New("invalid timestamp")
	ErrWaitForPrevBlock           = errors.New("wait for last block arrived")
	ErrMintFutureBlock            = errors.New("mint the future block")
	ErrMismatchSignerAndValidator = errors.New("mismatch block signer and validator")
	ErrInvalidBlockValidator      = errors.New("invalid block validator")
	ErrInvalidMintBlockTime       = errors.New("invalid time to mint the block")
	ErrNilBlockHeader             = errors.New("nil block header returned")
)
var (
	uncleHash = types.CalcUncleHash(nil) // Always Keccak256(RLP([])) as uncles are meaningless outside of PoW.
)

// Dpos consensus engine
type Dpos struct {
	config *params.DposConfig // Consensus engine configuration parameters
	db     ethdb.Database     // Database to store and retrieve snapshot checkpoints

	signer               common.Address
	signFn               SignerFn
	signatures           *lru.ARCCache // Signatures of recent blocks to speed up mining
	confirmedBlockHeader *types.Header

	mu   sync.RWMutex
	stop chan bool

	Mode Mode
}

type SignerFn func(accounts.Account, []byte) ([]byte, error)

// NOTE: sigHash was copy from clique
// sigHash returns the hash which is used as input for the proof-of-authority
// signing. It is the hash of the entire header apart from the 65 byte signature
// contained at the end of the extra data.
//
// Note, the method requires the extra data to be at least 65 bytes, otherwise it
// panics. This is done to avoid accidentally using both forms (signature present
// or not), which could be abused to produce different hashes for the same header.
func sigHash(header *types.Header) (hash common.Hash) {
	hasher := sha3.NewLegacyKeccak256()

	rlp.Encode(hasher, []interface{}{
		header.ParentHash,
		header.UncleHash,
		header.Validator,
		header.Coinbase,
		header.Root,
		header.TxHash,
		header.ReceiptHash,
		header.Bloom,
		header.Difficulty,
		header.Number,
		header.GasLimit,
		header.GasUsed,
		header.Time,
		header.Extra[:len(header.Extra)-65], // Yes, this will panic if extra is too short
		header.MixDigest,
		header.Nonce,
		header.DposContext.Root(),
	})
	hasher.Sum(hash[:0])
	return hash
}

// New creates a dpos consensus engine
func New(config *params.DposConfig, db ethdb.Database) *Dpos {
	signatures, _ := lru.NewARC(inmemorySignatures)
	return &Dpos{
		config:     config,
		db:         db,
		signatures: signatures,
	}
}

// NewDposFaker create fake dpos for test
func NewDposFaker() *Dpos {
	return &Dpos{
		Mode:ModeFake,
	}
}

// Author return the address who produced the block
func (d *Dpos) Author(header *types.Header) (common.Address, error) {
	return header.Validator, nil
}

// Coinbase return the address who should receive the award
func (d *Dpos) Coinbase(header *types.Header) (common.Address, error) {
	return header.Coinbase, nil
}

// VerifyHeader check the given header whether it's fit for dpos engine
func (d *Dpos) VerifyHeader(chain consensus.ChainReader, header *types.Header, seal bool) error {
	return d.verifyHeader(chain, header, nil)
}

func (d *Dpos) verifyHeader(chain consensus.ChainReader, header *types.Header, parents []*types.Header) error {
	if d.Mode == ModeFake {
		return nil
	}

	if header.Number == nil {
		return errUnknownBlock
	}
	number := header.Number.Uint64()
	// Unnecssary to verify the block from feature
	if header.Time.Cmp(big.NewInt(time.Now().Unix())) > 0 {
		return consensus.ErrFutureBlock
	}
	// Check that the extra-data contains both the vanity and signature
	if len(header.Extra) < extraVanity {
		return errMissingVanity
	}
	if len(header.Extra) < extraVanity+extraSeal {
		return errMissingSignature
	}
	// Ensure that the mix digest is zero as we don't have fork protection currently
	if header.MixDigest != (common.Hash{}) {
		return errInvalidMixDigest
	}
	// Difficulty always 1
	if header.Difficulty.Uint64() != 1 {
		return errInvalidDifficulty
	}
	// Ensure that the block doesn't contain any uncles which are meaningless in DPoS
	if header.UncleHash != uncleHash {
		return errInvalidUncleHash
	}
	// If all checks passed, validate any special fields for hard forks
	if err := misc.VerifyForkHashes(chain.Config(), header, false); err != nil {
		return err
	}

	var parent *types.Header
	if len(parents) > 0 {
		parent = parents[len(parents)-1]
	} else {
		parent = chain.GetHeader(header.ParentHash, number-1)
	}
	if parent == nil || parent.Number.Uint64() != number-1 || parent.Hash() != header.ParentHash {
		return consensus.ErrUnknownAncestor
	}
	if parent.Time.Uint64()+uint64(BlockInterval) > header.Time.Uint64() {
		return ErrInvalidTimestamp
	}
	return nil
}

// VerifyHeaders verify a batch of headers
func (d *Dpos) VerifyHeaders(chain consensus.ChainReader, headers []*types.Header, seals []bool) (chan<- struct{}, <-chan error) {
	abort := make(chan struct{})
	results := make(chan error, len(headers))

	go func() {
		for i, header := range headers {
			err := d.verifyHeader(chain, header, headers[:i])
			select {
			case <-abort:
				return
			case results <- err:
			}
		}
	}()
	return abort, results
}

// VerifyUncles implements consensus.Engine, returning an error if the block has uncles,
// because dpos engine doesn't support uncles.
func (d *Dpos) VerifyUncles(chain consensus.ChainReader, block *types.Block) error {
	if len(block.Uncles()) > 0 {
		return errors.New("uncles not allowed")
	}
	return nil
}

// VerifySeal implements consensus.Engine, checking whether the signature contained
// in the header satisfies the consensus protocol requirements.
func (d *Dpos) VerifySeal(chain consensus.ChainReader, header *types.Header) error {
	return d.verifySeal(chain, header, nil)
}

func (d *Dpos) verifySeal(chain consensus.ChainReader, header *types.Header, parents []*types.Header) error {
	if d.Mode == ModeFake {
		return nil
	}

	// Verifying the genesis block is not supported
	number := header.Number.Uint64()
	if number == 0 {
		return errUnknownBlock
	}
	var parent *types.Header
	if len(parents) > 0 {
		parent = parents[len(parents)-1]
	} else {
		parent = chain.GetHeader(header.ParentHash, number-1)
	}
	dposContext, err := types.NewDposContextFromProto(d.db, parent.DposContext)
	if err != nil {
		return err
	}
	epochContext := &EpochContext{DposContext: dposContext}
	validator, err := epochContext.lookupValidator(header.Time.Int64())
	if err != nil {
		return err
	}
	if err := d.verifyBlockSigner(validator, header); err != nil {
		return err
	}
	return d.updateConfirmedBlockHeader(chain)
}

func (d *Dpos) verifyBlockSigner(validator common.Address, header *types.Header) error {
	signer, err := ecrecover(header, d.signatures)
	if err != nil {
		return err
	}
	if bytes.Compare(signer.Bytes(), validator.Bytes()) != 0 {
		return ErrInvalidBlockValidator
	}
	if bytes.Compare(signer.Bytes(), header.Validator.Bytes()) != 0 {
		return ErrMismatchSignerAndValidator
	}
	return nil
}

// updateConfirmedBlockHeader update the newest confirmed block
func (d *Dpos) updateConfirmedBlockHeader(chain consensus.ChainReader) error {
	if d.confirmedBlockHeader == nil {
		header, err := d.loadConfirmedBlockHeader(chain)
		if err != nil {
			header = chain.GetHeaderByNumber(0)
			if header == nil {
				return err
			}
		}
		d.confirmedBlockHeader = header
	}

	curHeader := chain.CurrentHeader()
	epoch := int64(-1)
	validatorMap := make(map[common.Address]bool)
	for d.confirmedBlockHeader.Hash() != curHeader.Hash() &&
		d.confirmedBlockHeader.Number.Uint64() < curHeader.Number.Uint64() {
		curEpoch := CalculateEpochID(curHeader.Time.Int64())
		if curEpoch != epoch {
			epoch = curEpoch
			validatorMap = make(map[common.Address]bool)
		}
		// fast return
		// if block number difference less consensusSize-witnessNum
		// there is no need to check block is confirmed
		if curHeader.Number.Int64()-d.confirmedBlockHeader.Number.Int64() < int64(ConsensusSize-len(validatorMap)) {
			log.Debug("Dpos fast return", "current", curHeader.Number.String(), "confirmed", d.confirmedBlockHeader.Number.String(), "witnessCount", len(validatorMap))
			return nil
		}
		validatorMap[curHeader.Validator] = true
		if len(validatorMap) >= ConsensusSize {
			d.confirmedBlockHeader = curHeader
			if err := d.storeConfirmedBlockHeader(d.db); err != nil {
				return err
			}
			log.Debug("Dpos set confirmed block header success", "currentHeader", curHeader.Number.String())
			return nil
		}
		curHeader = chain.GetHeaderByHash(curHeader.ParentHash)
		if curHeader == nil {
			return ErrNilBlockHeader
		}
	}
	return nil
}

<<<<<<< HEAD
=======
// load the latest confirmed block from the database
>>>>>>> 076a407e
func (d *Dpos) loadConfirmedBlockHeader(chain consensus.ChainReader) (*types.Header, error) {
	key, err := d.db.Get(confirmedBlockHead)
	if err != nil {
		return nil, err
	}
	header := chain.GetHeaderByHash(common.BytesToHash(key))
	if header == nil {
		return nil, ErrNilBlockHeader
	}
	return header, nil
}

<<<<<<< HEAD
// store inserts the snapshot into the database.
=======
// inserts the confirmed block into the database.
>>>>>>> 076a407e
func (d *Dpos) storeConfirmedBlockHeader(db ethdb.Database) error {
	return db.Put(confirmedBlockHead, d.confirmedBlockHeader.Hash().Bytes())
}

// Prepare implements consensus.Engine, assembly some basic fields into header
func (d *Dpos) Prepare(chain consensus.ChainReader, header *types.Header) error {
	header.Nonce = types.BlockNonce{}
	number := header.Number.Uint64()
	if len(header.Extra) < extraVanity {
		header.Extra = append(header.Extra, bytes.Repeat([]byte{0x00}, extraVanity-len(header.Extra))...)
	}
	header.Extra = header.Extra[:extraVanity]
	header.Extra = append(header.Extra, make([]byte, extraSeal)...)
	parent := chain.GetHeader(header.ParentHash, number-1)
	if parent == nil {
		return consensus.ErrUnknownAncestor
	}
	header.Difficulty = d.CalcDifficulty(chain, header.Time.Uint64(), parent)
	header.Validator = d.signer
	return nil
}

// accumulateRewards add the block award to Coinbase of validator
func accumulateRewards(config *params.ChainConfig, state *state.StateDB, header *types.Header, dposContext *types.DposContext) {
	// Select the correct block reward based on chain progression
	blockReward := frontierBlockReward
	if config.IsByzantium(header.Number) {
		blockReward = byzantiumBlockReward
	}
	if config.IsConstantinople(header.Number) {
		blockReward = constantinopleBlockReward
	}

	// retrieve the total vote weight of header's validator
	voteCount := common.PtrBigInt(state.GetState(header.Validator, KeyTotalVoteWeight).Big())
	if voteCount.Cmp(common.BigInt0) <= 0 {
		state.AddBalance(header.Coinbase, blockReward)
		return
	}

	// get ratio of reward between validator and its delegators
	h := state.GetState(header.Validator, KeyRewardRatioNumerator)
	rewardRatioNumerator := hashToRewardRatioNumerator(h)
	rewardDenominator := common.NewBigIntUint64(RewardRatioDenominator)
	delegatorReward := common.NewBigInt(blockReward.Int64()).Mult(rewardRatioNumerator).Div(rewardDenominator)
	assignedReward := new(big.Int).SetInt64(0)

	delegateTrie := dposContext.DelegateTrie()
	delegatorIterator := trie.NewIterator(delegateTrie.PrefixIterator(header.Validator.Bytes()))
	for delegatorIterator.Next() {
		delegator := common.BytesToAddress(delegatorIterator.Value)

		// get the votes of delegator to vote for delegate
		vb := state.GetState(delegator, KeyVoteDeposit)
		vote := common.NewBigInt(vb.Big().Int64())

		// retrieve the real vote weight ratio,and calculate the real vote weight of delegator
		realVoteWeight := float64(0)
		realVoteWeightRatioHash := state.GetState(delegator, KeyRealVoteWeightRatio)
		if realVoteWeightRatioHash != EmptyHash {
			// float64 only has 8 bytes, so just need the last 8 bytes of common.Hash
			realVoteWeightRatio := BytesToFloat64(realVoteWeightRatioHash.Bytes()[24:])
			realVoteWeight = float64(vote.BigIntPtr().Int64()) * realVoteWeightRatio
		}

		// calculate reward of each delegator due to it's vote(stake) percent
		percentReward := common.NewBigIntFloat64(realVoteWeight).Mult(delegatorReward).Div(voteCount).BigIntPtr()

		state.AddBalance(delegator, percentReward)
		assignedReward.Add(assignedReward, percentReward)
	}

	// accumulate the rest rewards for the validator
	validatorReward := new(big.Int).Sub(blockReward, assignedReward)
	state.AddBalance(header.Coinbase, validatorReward)
}

// Finalize implements consensus.Engine, commit state、calculate block award and update some context
func (d *Dpos) Finalize(chain consensus.ChainReader, header *types.Header, state *state.StateDB, txs []*types.Transaction,
	uncles []*types.Header, receipts []*types.Receipt, dposContext *types.DposContext) (*types.Block, error) {
	// Accumulate block rewards and commit the final state root
	accumulateRewards(chain.Config(), state, header, dposContext)
	header.Root = state.IntermediateRoot(chain.Config().IsEIP158(header.Number))

	if d.Mode == ModeFake {
		return types.NewBlock(header, txs, uncles, receipts), nil
	}

	parent := chain.GetHeaderByHash(header.ParentHash)
	epochContext := &EpochContext{
		stateDB:     state,
		DposContext: dposContext,
		TimeStamp:   header.Time.Int64(),
	}
	if timeOfFirstBlock == 0 {
		if firstBlockHeader := chain.GetHeaderByNumber(1); firstBlockHeader != nil {
			timeOfFirstBlock = firstBlockHeader.Time.Int64()
		}
	}
	genesis := chain.GetHeaderByNumber(0)
	err := epochContext.tryElect(genesis, parent)
	if err != nil {
		return nil, fmt.Errorf("got error when elect next epoch, err: %s", err)
	}

	//update mint count trie
	err = updateMintCnt(parent.Time.Int64(), header.Time.Int64(), header.Validator, dposContext)
	if err != nil {
		return nil, err
	}
	header.DposContext = dposContext.ToProto()
	return types.NewBlock(header, txs, uncles, receipts), nil
}

// checkDeadline check the given block whether is fit to produced at now
func (d *Dpos) checkDeadline(lastBlock *types.Block, now int64) error {
	prevSlot := PrevSlot(now)
	nextSlot := NextSlot(now)
	if lastBlock.Time().Int64() >= nextSlot {
		return ErrMintFutureBlock
	}
	// last block was arrived, or time's up
	if lastBlock.Time().Int64() == prevSlot || nextSlot-now <= 1 {
		return nil
	}
	return ErrWaitForPrevBlock
}

// CheckValidator check the given block whether has a right validator to produce
func (d *Dpos) CheckValidator(lastBlock *types.Block, now int64) error {
	if d.Mode == ModeFake {
		return nil
	}

	if err := d.checkDeadline(lastBlock, now); err != nil {
		return err
	}
	dposContext, err := types.NewDposContextFromProto(d.db, lastBlock.Header().DposContext)
	if err != nil {
		return err
	}
	epochContext := &EpochContext{DposContext: dposContext}
	validator, err := epochContext.lookupValidator(now)
	if err != nil {
		return err
	}
	if (validator == common.Address{}) || bytes.Compare(validator.Bytes(), d.signer.Bytes()) != 0 {
		return ErrInvalidBlockValidator
	}
	return nil
}

// Seal implements consensus.Engine, sign the given block and return it
func (d *Dpos) Seal(chain consensus.ChainReader, block *types.Block, results chan<- *types.Block, stop <-chan struct{}) error {
	if d.Mode == ModeFake {
		header := block.Header()
		header.Nonce, header.MixDigest = types.BlockNonce{}, common.Hash{}
		select {
		case results <- block.WithSeal(header):
		default:
			log.Warn("Sealing result is not read by miner", "mode", "fake", "sealhash", d.SealHash(block.Header()))
		}
		return nil
	}

	header := block.Header()
	number := header.Number.Uint64()
	// Sealing the genesis block is not supported
	if number == 0 {
		return errUnknownBlock
	}
	now := time.Now().Unix()
	delay := NextSlot(now) - now
	if delay > 0 {
		select {
		case <-stop:
			return nil
		case <-time.After(time.Duration(delay) * time.Second):
		}
	}
	block.Header().Time.SetInt64(time.Now().Unix())

	// time's up, sign the block
	sighash, err := d.signFn(accounts.Account{Address: d.signer}, sigHash(header).Bytes())
	if err != nil {
		return err
	}
	copy(header.Extra[len(header.Extra)-extraSeal:], sighash)
	results <- block.WithSeal(header)
	return nil
}

// CalcDifficulty return a constant value for dpos consensus engine
func (d *Dpos) CalcDifficulty(chain consensus.ChainReader, time uint64, parent *types.Header) *big.Int {
	return big.NewInt(1)
}

// Authorize register the miner address and signature func when node start
func (d *Dpos) Authorize(signer common.Address, signFn SignerFn) {
	d.mu.Lock()
	d.signer = signer
	d.signFn = signFn
	d.mu.Unlock()
}

func (d *Dpos) APIs(chain consensus.ChainReader) []rpc.API {
	return []rpc.API{{
		Namespace: "dpos",
		Version:   "1.0",
		Service:   &API{chain: chain, dpos: d},
		Public:    true,
	}}
}

// SealHash implements consensus.Engine, returns the hash of a block prior to it being sealed.
func (d *Dpos) SealHash(header *types.Header) common.Hash {
	return sigHash(header)
}

// Close implements consensus.Engine, It's a noop for dpos as there are no background threads.
func (d *Dpos) Close() error {
	return nil
}

// ecrecover extracts the Ethereum account address from a signed header.
func ecrecover(header *types.Header, sigcache *lru.ARCCache) (common.Address, error) {
	// If the signature's already cached, return that
	hash := header.Hash()
	if address, known := sigcache.Get(hash); known {
		return address.(common.Address), nil
	}
	// Retrieve the signature from the header extra-data
	if len(header.Extra) < extraSeal {
		return common.Address{}, errMissingSignature
	}
	signature := header.Extra[len(header.Extra)-extraSeal:]
	// Recover the public key and the Ethereum address
	pubkey, err := crypto.Ecrecover(sigHash(header).Bytes(), signature)
	if err != nil {
		return common.Address{}, err
	}
	var signer common.Address
	copy(signer[:], crypto.Keccak256(pubkey[1:])[12:])
	sigcache.Add(hash, signer)
	return signer, nil
}

// PrevSlot calculate the last block time
func PrevSlot(now int64) int64 {
	return int64((now-1)/BlockInterval) * BlockInterval
}

// NextSlot calculate the next block time
func NextSlot(now int64) int64 {
	return int64((now+BlockInterval-1)/BlockInterval) * BlockInterval
}

// updateMintCnt update counts in mintCntTrie for the miner of newBlock
func updateMintCnt(parentBlockTime, currentBlockTime int64, validator common.Address, dposContext *types.DposContext) error {
	currentMintCntTrie := dposContext.MintCntTrie()
	currentEpoch := CalculateEpochID(parentBlockTime)
	currentEpochBytes := make([]byte, 8)
	binary.BigEndian.PutUint64(currentEpochBytes, uint64(currentEpoch))

	cnt := int64(1)
	newEpoch := CalculateEpochID(currentBlockTime)
	// still during the currentEpochID
	if currentEpoch == newEpoch {
		iter := trie.NewIterator(currentMintCntTrie.NodeIterator(currentEpochBytes))

		// when current is not genesis, read last count from the MintCntTrie
		if iter.Next() {
			cntBytes := currentMintCntTrie.Get(append(currentEpochBytes, validator.Bytes()...))

			// not the first time to mint
			if cntBytes != nil {
				cnt = int64(binary.BigEndian.Uint64(cntBytes)) + 1
			}
		}
	}

	newCntBytes := make([]byte, 8)
	newEpochBytes := make([]byte, 8)
	binary.BigEndian.PutUint64(newEpochBytes, uint64(newEpoch))
	binary.BigEndian.PutUint64(newCntBytes, uint64(cnt))
	return dposContext.MintCntTrie().TryUpdate(append(newEpochBytes, validator.Bytes()...), newCntBytes)
}

// hashToRewardRatioNumerator return the customized block reward ratio numerator
func hashToRewardRatioNumerator(h common.Hash) common.BigInt {
	v := h.Bytes()
	return common.NewBigIntUint64(uint64(v[len(v)-1]))
}

func CalculateEpochID(blockTime int64) int64 {
	return blockTime / EpochInterval
}<|MERGE_RESOLUTION|>--- conflicted
+++ resolved
@@ -223,6 +223,15 @@
 
 func (d *Dpos) verifyHeader(chain consensus.ChainReader, header *types.Header, parents []*types.Header) error {
 	if d.Mode == ModeFake {
+		var parent *types.Header
+		if len(parents) > 0 {
+			parent = parents[len(parents)-1]
+		} else {
+			parent = chain.GetHeader(header.ParentHash, header.Number.Uint64()-1)
+		}
+		if parent == nil || parent.Number.Uint64() != header.Number.Uint64()-1 || parent.Hash() != header.ParentHash {
+			return consensus.ErrUnknownAncestor
+		}
 		return nil
 	}
 
@@ -294,6 +303,10 @@
 // VerifyUncles implements consensus.Engine, returning an error if the block has uncles,
 // because dpos engine doesn't support uncles.
 func (d *Dpos) VerifyUncles(chain consensus.ChainReader, block *types.Block) error {
+	if d.Mode == ModeFake {
+		return nil
+	}
+
 	if len(block.Uncles()) > 0 {
 		return errors.New("uncles not allowed")
 	}
@@ -398,10 +411,7 @@
 	return nil
 }
 
-<<<<<<< HEAD
-=======
 // load the latest confirmed block from the database
->>>>>>> 076a407e
 func (d *Dpos) loadConfirmedBlockHeader(chain consensus.ChainReader) (*types.Header, error) {
 	key, err := d.db.Get(confirmedBlockHead)
 	if err != nil {
@@ -414,11 +424,7 @@
 	return header, nil
 }
 
-<<<<<<< HEAD
-// store inserts the snapshot into the database.
-=======
 // inserts the confirmed block into the database.
->>>>>>> 076a407e
 func (d *Dpos) storeConfirmedBlockHeader(db ethdb.Database) error {
 	return db.Put(confirmedBlockHead, d.confirmedBlockHeader.Hash().Bytes())
 }
