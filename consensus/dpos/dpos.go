--- conflicted
+++ resolved
@@ -510,17 +510,14 @@
 // Finalize implements consensus.Engine, commit state、calculate block award and update some context
 func (d *Dpos) Finalize(chain consensus.ChainReader, header *types.Header, state *state.StateDB, txs []*types.Transaction,
 	uncles []*types.Header, receipts []*types.Receipt, dposContext *types.DposContext) (*types.Block, error) {
-<<<<<<< HEAD
-	// Accumulate block rewards and commit the final state root
-	accumulateRewards(chain.Config(), state, header, dposContext)
-	header.Root = state.IntermediateRoot(chain.Config().IsEIP158(header.Number))
-
 	if d.Mode == ModeFake {
+
+		// Accumulate block rewards and commit the final state root
+		accumulateRewards(chain.Config(), state, header, dposContext)
+		header.Root = state.IntermediateRoot(chain.Config().IsEIP158(header.Number))
 		return types.NewBlock(header, txs, uncles, receipts), nil
 	}
 
-=======
->>>>>>> cf96e3f6
 	parent := chain.GetHeaderByHash(header.ParentHash)
 	epochContext := &EpochContext{
 		stateDB:     state,
