--- conflicted
+++ resolved
@@ -73,12 +73,7 @@
 	}
 
 	// check if the delegator has voted
-<<<<<<< HEAD
-	voteDeposit := GetVoteDeposit(state, delegatorAddress)
-	if voteDeposit.Cmp(common.BigInt0) <= 0 {
-=======
 	if value, err := voteTrie.TryGet(delegatorAddress.Bytes()); err != nil || value == nil {
->>>>>>> 6c65f7df
 		return false
 	}
 
