// Copyright 2014 The go-ethereum Authors
// This file is part of the go-ethereum library.
//
// The go-ethereum library is free software: you can redistribute it and/or modify
// it under the terms of the GNU Lesser General Public License as published by
// the Free Software Foundation, either version 3 of the License, or
// (at your option) any later version.
//
// The go-ethereum library is distributed in the hope that it will be useful,
// but WITHOUT ANY WARRANTY; without even the implied warranty of
// MERCHANTABILITY or FITNESS FOR A PARTICULAR PURPOSE. See the
// GNU Lesser General Public License for more details.
//
// You should have received a copy of the GNU Lesser General Public License
// along with the go-ethereum library. If not, see <http://www.gnu.org/licenses/>.

// Package eth implements the Ethereum protocol.
package eth

import (
	"context"
	"errors"
	"fmt"
	"math/big"
	"runtime"
	"sync"
	"sync/atomic"
	"time"

	"github.com/DxChainNetwork/godx/accounts"
	"github.com/DxChainNetwork/godx/common"
	"github.com/DxChainNetwork/godx/common/hexutil"
	"github.com/DxChainNetwork/godx/consensus"
	"github.com/DxChainNetwork/godx/consensus/clique"
	"github.com/DxChainNetwork/godx/consensus/ethash"
	"github.com/DxChainNetwork/godx/core"
	"github.com/DxChainNetwork/godx/core/bloombits"
	"github.com/DxChainNetwork/godx/core/rawdb"
	"github.com/DxChainNetwork/godx/core/types"
	"github.com/DxChainNetwork/godx/core/vm"
	"github.com/DxChainNetwork/godx/eth/downloader"
	"github.com/DxChainNetwork/godx/eth/filters"
	"github.com/DxChainNetwork/godx/eth/gasprice"
	"github.com/DxChainNetwork/godx/ethdb"
	"github.com/DxChainNetwork/godx/event"
	"github.com/DxChainNetwork/godx/internal/ethapi"
	"github.com/DxChainNetwork/godx/log"
	"github.com/DxChainNetwork/godx/miner"
	"github.com/DxChainNetwork/godx/node"
	"github.com/DxChainNetwork/godx/p2p"
	"github.com/DxChainNetwork/godx/p2p/enode"
	"github.com/DxChainNetwork/godx/params"
	"github.com/DxChainNetwork/godx/rlp"
	"github.com/DxChainNetwork/godx/rpc"
	"github.com/DxChainNetwork/godx/storage"
	"github.com/DxChainNetwork/godx/storage/storageclient"
	"github.com/DxChainNetwork/godx/storage/storageclient/storagehostmanager"
	"github.com/DxChainNetwork/godx/storage/storagehost"
)

type LesServer interface {
	Start(srvr *p2p.Server)
	Stop()
	Protocols() []p2p.Protocol
	SetBloomBitsIndexer(bbIndexer *core.ChainIndexer)
}

// Ethereum implements the Ethereum full node service.
type Ethereum struct {
	storageHost *storagehost.StorageHost

	config      *Config
	chainConfig *params.ChainConfig

	// Channel for shutting down the service
	shutdownChan chan bool // Channel for shutting down the Ethereum

	// Handlers
	txPool          *core.TxPool
	blockchain      *core.BlockChain
	protocolManager *ProtocolManager
	lesServer       LesServer
	// DB interfaces
	chainDb ethdb.Database // Block chain database

	eventMux       *event.TypeMux
	engine         consensus.Engine
	accountManager *accounts.Manager

	bloomRequests chan chan *bloombits.Retrieval // Channel receiving bloom data retrieval requests
	bloomIndexer  *core.ChainIndexer             // Bloom indexer operating during block imports

	APIBackend *EthAPIBackend

	miner     *miner.Miner
	gasPrice  *big.Int
	etherbase common.Address

	apisOnce       sync.Once
	registeredAPIs []rpc.API
	storageClient  *storageclient.StorageClient

	networkID     uint64
	netRPCService *ethapi.PublicNetAPI

	lock sync.RWMutex // Protects the variadic fields (e.g. gas price and etherbase)

	// maintenance
	maintenance *core.MaintenanceSystem
}

func (s *Ethereum) AddLesServer(ls LesServer) {
	s.lesServer = ls
	ls.SetBloomBitsIndexer(s.bloomIndexer)
}

// New creates a new Ethereum object (including the
// initialisation of the common Ethereum object)
func New(ctx *node.ServiceContext, config *Config) (*Ethereum, error) {
	// Ensure configuration values are compatible and sane
	if config.SyncMode == downloader.LightSync {
		return nil, errors.New("can't run eth.Ethereum in light sync mode, use les.LightEthereum")
	}
	if !config.SyncMode.IsValid() {
		return nil, fmt.Errorf("invalid sync mode %d", config.SyncMode)
	}
	if config.MinerGasPrice == nil || config.MinerGasPrice.Cmp(common.Big0) <= 0 {
		log.Warn("Sanitizing invalid miner gas price", "provided", config.MinerGasPrice, "updated", DefaultConfig.MinerGasPrice)
		config.MinerGasPrice = new(big.Int).Set(DefaultConfig.MinerGasPrice)
	}
	// Assemble the Ethereum object
	chainDb, err := CreateDB(ctx, config, "chaindata")
	if err != nil {
		return nil, err
	}
	chainConfig, genesisHash, genesisErr := core.SetupGenesisBlockWithOverride(chainDb, config.Genesis, config.ConstantinopleOverride)
	if _, ok := genesisErr.(*params.ConfigCompatError); genesisErr != nil && !ok {
		return nil, genesisErr
	}
	log.Info("Initialised chain configuration", "config", chainConfig)

	eth := &Ethereum{
		config:         config,
		chainDb:        chainDb,
		chainConfig:    chainConfig,
		eventMux:       ctx.EventMux,
		accountManager: ctx.AccountManager,
		engine:         CreateConsensusEngine(ctx, chainConfig, &config.Ethash, config.MinerNotify, config.MinerNoverify, chainDb),
		shutdownChan:   make(chan bool),
		networkID:      config.NetworkId,
		gasPrice:       config.MinerGasPrice,
		etherbase:      config.Etherbase,
		bloomRequests:  make(chan chan *bloombits.Retrieval),
		bloomIndexer:   NewBloomIndexer(chainDb, params.BloomBitsBlocks, params.BloomConfirms),
	}

	log.Info("Initialising Ethereum protocol", "versions", ProtocolVersions, "network", config.NetworkId)

	if !config.SkipBcVersionCheck {
		bcVersion := rawdb.ReadDatabaseVersion(chainDb)
		if bcVersion != nil && *bcVersion > core.BlockChainVersion {
			return nil, fmt.Errorf("database version is v%d, Geth %s only supports v%d", *bcVersion, params.VersionWithMeta, core.BlockChainVersion)
		} else if bcVersion != nil && *bcVersion < core.BlockChainVersion {
			log.Warn("Upgrade blockchain database version", "from", *bcVersion, "to", core.BlockChainVersion)
		}
		rawdb.WriteDatabaseVersion(chainDb, core.BlockChainVersion)
	}
	var (
		vmConfig = vm.Config{
			EnablePreimageRecording: config.EnablePreimageRecording,
			EWASMInterpreter:        config.EWASMInterpreter,
			EVMInterpreter:          config.EVMInterpreter,
		}
		cacheConfig = &core.CacheConfig{Disabled: config.NoPruning, TrieCleanLimit: config.TrieCleanCache, TrieDirtyLimit: config.TrieDirtyCache, TrieTimeLimit: config.TrieTimeout}
	)
	eth.blockchain, err = core.NewBlockChain(chainDb, cacheConfig, eth.chainConfig, eth.engine, vmConfig, eth.shouldPreserve)
	if err != nil {
		return nil, err
	}
	// Rewind the chain in case of an incompatible config upgrade.
	if compat, ok := genesisErr.(*params.ConfigCompatError); ok {
		log.Warn("Rewinding chain to upgrade configuration", "err", compat)
		eth.blockchain.SetHead(compat.RewindTo)
		rawdb.WriteChainConfig(chainDb, genesisHash, chainConfig)
	}
	eth.bloomIndexer.Start(eth.blockchain)

	if config.TxPool.Journal != "" {
		config.TxPool.Journal = ctx.ResolvePath(config.TxPool.Journal)
	}
	eth.txPool = core.NewTxPool(config.TxPool, eth.chainConfig, eth.blockchain)

	if eth.protocolManager, err = NewProtocolManager(eth, eth.chainConfig, config.SyncMode, config.NetworkId, eth.eventMux, eth.txPool, eth.engine, eth.blockchain, chainDb, config.Whitelist); err != nil {
		return nil, err
	}

	eth.miner = miner.New(eth, eth.chainConfig, eth.EventMux(), eth.engine, config.MinerRecommit, config.MinerGasFloor, config.MinerGasCeil, eth.isLocalBlock)
	eth.miner.SetExtra(makeExtraData(config.MinerExtraData))

	eth.APIBackend = &EthAPIBackend{eth, nil}
	gpoParams := config.GPO
	if gpoParams.Default == nil {
		gpoParams.Default = config.MinerGasPrice
	}
	eth.APIBackend.gpo = gasprice.NewOracle(eth.APIBackend, gpoParams)

	// Initialize StorageClient
	clientPath := ctx.ResolvePath(config.StorageClientDir)
	eth.storageClient, err = storageclient.New(clientPath)
	if err != nil {
		return nil, err
	}

	hostPath := ctx.ResolvePath(storagehost.PersistHostDir)
	eth.storageHost, err = storagehost.New(hostPath)

	if err != nil {
		// TODO, error handling, currently: mkdir fail, create fail, load fail, sync fail,
		//  make sure what the expected handling case of these failure
		return nil, err
	}

	// new maintenance system
	state, err := eth.blockchain.State()
	if err != nil {
		log.Error("failed to get statedb for maintenance", "error", err)
		return nil, err
	}
	eth.maintenance = core.NewMaintenanceSystem(eth.APIBackend, state)

	return eth, nil
}

func makeExtraData(extra []byte) []byte {
	if len(extra) == 0 {
		// create default extradata
		extra, _ = rlp.EncodeToBytes([]interface{}{
			uint(params.VersionMajor<<16 | params.VersionMinor<<8 | params.VersionPatch),
			"geth",
			runtime.Version(),
			runtime.GOOS,
		})
	}
	if uint64(len(extra)) > params.MaximumExtraDataSize {
		log.Warn("Miner extra data exceed limit", "extra", hexutil.Bytes(extra), "limit", params.MaximumExtraDataSize)
		extra = nil
	}
	return extra
}

// CreateDB creates the chain database.
func CreateDB(ctx *node.ServiceContext, config *Config, name string) (ethdb.Database, error) {
	db, err := ctx.OpenDatabase(name, config.DatabaseCache, config.DatabaseHandles)
	if err != nil {
		return nil, err
	}
	if db, ok := db.(*ethdb.LDBDatabase); ok {
		db.Meter("eth/db/chaindata/")
	}
	return db, nil
}

// CreateConsensusEngine creates the required type of consensus engine instance for an Ethereum service
func CreateConsensusEngine(ctx *node.ServiceContext, chainConfig *params.ChainConfig, config *ethash.Config, notify []string, noverify bool, db ethdb.Database) consensus.Engine {
	// If proof-of-authority is requested, set it up
	if chainConfig.Clique != nil {
		return clique.New(chainConfig.Clique, db)
	}
	// Otherwise assume proof-of-work
	switch config.PowMode {
	case ethash.ModeFake:
		log.Warn("Ethash used in fake mode")
		return ethash.NewFaker()
	case ethash.ModeTest:
		log.Warn("Ethash used in test mode")
		return ethash.NewTester(nil, noverify)
	case ethash.ModeShared:
		log.Warn("Ethash used in shared mode")
		return ethash.NewShared()
	default:
		engine := ethash.New(ethash.Config{
			CacheDir:       ctx.ResolvePath(config.CacheDir),
			CachesInMem:    config.CachesInMem,
			CachesOnDisk:   config.CachesOnDisk,
			DatasetDir:     config.DatasetDir,
			DatasetsInMem:  config.DatasetsInMem,
			DatasetsOnDisk: config.DatasetsOnDisk,
		}, notify, noverify)
		engine.SetThreads(-1) // Disable CPU mining
		return engine
	}
}

// APIs return the collection of RPC services the ethereum package offers.
// NOTE, some of these services probably need to be moved to somewhere else.
func (s *Ethereum) APIs() []rpc.API {
	getAPI := func() {
		apis := ethapi.GetAPIs(s.APIBackend)

		// Append any APIs exposed explicitly by the consensus engine
		apis = append(apis, s.engine.APIs(s.BlockChain())...)

		// Append all the local APIs and return
		s.registeredAPIs = append(apis, []rpc.API{
			{
				Namespace: "eth",
				Version:   "1.0",
				Service:   NewPublicEthereumAPI(s),
				Public:    true,
			}, {
				Namespace: "eth",
				Version:   "1.0",
				Service:   NewPublicMinerAPI(s),
				Public:    true,
			}, {
				Namespace: "eth",
				Version:   "1.0",
				Service:   downloader.NewPublicDownloaderAPI(s.protocolManager.downloader, s.eventMux),
				Public:    true,
			}, {
				Namespace: "miner",
				Version:   "1.0",
				Service:   NewPrivateMinerAPI(s),
				Public:    false,
			}, {
				Namespace: "eth",
				Version:   "1.0",
				Service:   filters.NewPublicFilterAPI(s.APIBackend, false),
				Public:    true,
			}, {
				Namespace: "admin",
				Version:   "1.0",
				Service:   NewPrivateAdminAPI(s),
			}, {
				Namespace: "debug",
				Version:   "1.0",
				Service:   NewPublicDebugAPI(s),
				Public:    true,
			}, {
				Namespace: "debug",
				Version:   "1.0",
				Service:   NewPrivateDebugAPI(s.chainConfig, s),
			}, {
				Namespace: "net",
				Version:   "1.0",
				Service:   s.netRPCService,
				Public:    true,
			}, {
				Namespace: "storageclient",
				Version:   "1.0",
				Service:   storageclient.NewPublicStorageClientAPI(s.storageClient),
				Public:    true,
			}, {
				Namespace: "storageclient",
				Version:   "1.0",
				Service:   storageclient.NewPrivateStorageClientAPI(s.storageClient),
				Public:    false,
			}, {
				Namespace: "hostdebug",
				Version:   "1.0",
				Service:   storagehost.NewHostDebugAPI(s.storageHost),
				Public:    true,
			}, {
				Namespace: "hostmanagerdebug",
				Version:   "1.0",
				Service:   storagehostmanager.NewPublicStorageClientDebugAPI(s.storageClient.GetStorageHostManager()),
				Public:    true,
			}, {
				Namespace: "hostmanager",
				Version:   "1.0",
				Service:   storagehostmanager.NewPublicStorageHostManagerAPI(s.storageClient.GetStorageHostManager()),
				Public:    true,
			},
		}...)
	}

	s.apisOnce.Do(getAPI)
	return s.registeredAPIs
}

func (s *Ethereum) ResetWithGenesisBlock(gb *types.Block) {
	s.blockchain.ResetWithGenesisBlock(gb)
}

func (s *Ethereum) Etherbase() (eb common.Address, err error) {
	s.lock.RLock()
	etherbase := s.etherbase
	s.lock.RUnlock()

	if etherbase != (common.Address{}) {
		return etherbase, nil
	}
	if wallets := s.AccountManager().Wallets(); len(wallets) > 0 {
		if accounts := wallets[0].Accounts(); len(accounts) > 0 {
			etherbase := accounts[0].Address

			s.lock.Lock()
			s.etherbase = etherbase
			s.lock.Unlock()

			log.Info("Etherbase automatically configured", "address", etherbase)
			return etherbase, nil
		}
	}
	return common.Address{}, fmt.Errorf("etherbase must be explicitly specified")
}

// isLocalBlock checks whether the specified block is mined
// by local miner accounts.
//
// We regard two types of accounts as local miner account: etherbase
// and accounts specified via `txpool.locals` flag.
func (s *Ethereum) isLocalBlock(block *types.Block) bool {
	author, err := s.engine.Author(block.Header())
	if err != nil {
		log.Warn("Failed to retrieve block author", "number", block.NumberU64(), "hash", block.Hash(), "err", err)
		return false
	}
	// Check whether the given address is etherbase.
	s.lock.RLock()
	etherbase := s.etherbase
	s.lock.RUnlock()
	if author == etherbase {
		return true
	}
	// Check whether the given address is specified by `txpool.local`
	// CLI flag.
	for _, account := range s.config.TxPool.Locals {
		if account == author {
			return true
		}
	}
	return false
}

// shouldPreserve checks whether we should preserve the given block
// during the chain reorg depending on whether the author of block
// is a local account.
func (s *Ethereum) shouldPreserve(block *types.Block) bool {
	// The reason we need to disable the self-reorg preserving for clique
	// is it can be probable to introduce a deadlock.
	//
	// e.g. If there are 7 available signers
	//
	// r1   A
	// r2     B
	// r3       C
	// r4         D
	// r5   A      [X] F G
	// r6    [X]
	//
	// In the round5, the inturn signer E is offline, so the worst case
	// is A, F and G sign the block of round5 and reject the block of opponents
	// and in the round6, the last available signer B is offline, the whole
	// network is stuck.
	if _, ok := s.engine.(*clique.Clique); ok {
		return false
	}
	return s.isLocalBlock(block)
}

// SetEtherbase sets the mining reward address.
func (s *Ethereum) SetEtherbase(etherbase common.Address) {
	s.lock.Lock()
	s.etherbase = etherbase
	s.lock.Unlock()

	s.miner.SetEtherbase(etherbase)
}

// StartMining starts the miner with the given number of CPU threads. If mining
// is already running, this method adjust the number of threads allowed to use
// and updates the minimum price required by the transaction pool.
func (s *Ethereum) StartMining(threads int) error {
	// Update the thread count within the consensus engine
	type threaded interface {
		SetThreads(threads int)
	}
	if th, ok := s.engine.(threaded); ok {
		log.Info("Updated mining threads", "threads", threads)
		if threads == 0 {
			threads = -1 // Disable the miner from within
		}
		th.SetThreads(threads)
	}
	// If the miner was not running, initialize it
	if !s.IsMining() {
		// Propagate the initial price point to the transaction pool
		s.lock.RLock()
		price := s.gasPrice
		s.lock.RUnlock()
		s.txPool.SetGasPrice(price)

		// Configure the local mining address
		eb, err := s.Etherbase()
		if err != nil {
			log.Error("Cannot start mining without etherbase", "err", err)
			return fmt.Errorf("etherbase missing: %v", err)
		}
		if clique, ok := s.engine.(*clique.Clique); ok {
			wallet, err := s.accountManager.Find(accounts.Account{Address: eb})
			if wallet == nil || err != nil {
				log.Error("Etherbase account unavailable locally", "err", err)
				return fmt.Errorf("signer missing: %v", err)
			}
			clique.Authorize(eb, wallet.SignHash)
		}
		// If mining is started, we can disable the transaction rejection mechanism
		// introduced to speed sync times.
		atomic.StoreUint32(&s.protocolManager.acceptTxs, 1)

		go s.miner.Start(eb)
	}
	return nil
}

// StopMining terminates the miner, both at the consensus engine level as well as
// at the block creation level.
func (s *Ethereum) StopMining() {
	// Update the thread count within the consensus engine
	type threaded interface {
		SetThreads(threads int)
	}
	if th, ok := s.engine.(threaded); ok {
		th.SetThreads(-1)
	}
	// Stop the block creating itself
	s.miner.Stop()
}

func (s *Ethereum) IsMining() bool      { return s.miner.Mining() }
func (s *Ethereum) Miner() *miner.Miner { return s.miner }

func (s *Ethereum) AccountManager() *accounts.Manager  { return s.accountManager }
func (s *Ethereum) BlockChain() *core.BlockChain       { return s.blockchain }
func (s *Ethereum) TxPool() *core.TxPool               { return s.txPool }
func (s *Ethereum) EventMux() *event.TypeMux           { return s.eventMux }
func (s *Ethereum) Engine() consensus.Engine           { return s.engine }
func (s *Ethereum) ChainDb() ethdb.Database            { return s.chainDb }
func (s *Ethereum) IsListening() bool                  { return true } // Always listening
func (s *Ethereum) EthVersion() int                    { return int(s.protocolManager.SubProtocols[0].Version) }
func (s *Ethereum) NetVersion() uint64                 { return s.networkID }
func (s *Ethereum) Downloader() *downloader.Downloader { return s.protocolManager.downloader }
func (s *Ethereum) GetCurrentBlockHeight() uint64      { return s.blockchain.CurrentHeader().Number.Uint64() }
func (s *Ethereum) GetBlockChain() *core.BlockChain    { return s.blockchain }

// Protocols implements node.Service, returning all the currently configured
// network protocols to start.
func (s *Ethereum) Protocols() []p2p.Protocol {
	if s.lesServer == nil {
		return s.protocolManager.SubProtocols
	}
	return append(s.protocolManager.SubProtocols, s.lesServer.Protocols()...)
}

// Start implements node.Service, starting all internal goroutines needed by the
// Ethereum protocol implementation.
func (s *Ethereum) Start(srvr *p2p.Server) error {
	// Start the bloom bits servicing goroutines
	s.startBloomHandlers(params.BloomBitsBlocks)

	// Start the RPC service
	s.netRPCService = ethapi.NewPublicNetAPI(srvr, s.NetVersion())

	// Figure out a max peers count based on the server limits
	maxPeers := srvr.MaxPeers
	if s.config.LightServ > 0 {
		if s.config.LightPeers >= srvr.MaxPeers {
			return fmt.Errorf("invalid peer config: light peer count (%d) >= total peer count (%d)", s.config.LightPeers, srvr.MaxPeers)
		}
		maxPeers -= s.config.LightPeers
	}
	// Start the networking layer and the light server if requested
	s.protocolManager.Start(maxPeers)
	if s.lesServer != nil {
		s.lesServer.Start(srvr)
	}

	// Start Storage Client
	err := s.storageClient.Start(s, srvr, s.APIBackend)
	if err != nil {
		return err
	}

	// Start Storage Host
	s.storageHost.Start(s)

	return nil
}

// Stop implements node.Service, terminating all internal goroutines used by the
// Ethereum protocol.
func (s *Ethereum) Stop() error {
	var fullErr error

	err := s.bloomIndexer.Close()
	fullErr = common.ErrCompose(fullErr, err)

	s.blockchain.Stop()

	err = s.engine.Close()
	fullErr = common.ErrCompose(fullErr, err)

	s.protocolManager.Stop()
	if s.lesServer != nil {
		s.lesServer.Stop()
	}
	s.txPool.Stop()
	s.miner.Stop()
	s.eventMux.Stop()

	s.chainDb.Close()

	err = s.storageClient.Close()
	fullErr = common.ErrCompose(fullErr, err)

	err = s.storageHost.Close()
	fullErr = common.ErrCompose(fullErr, err)

	close(s.shutdownChan)

	// stop maintenance
	s.maintenance.Stop()
	return nil
}

func (s *Ethereum) SetupConnection(hostEnodeUrl string) (*storage.Session, error) {
	if s.netRPCService == nil {
		return nil, fmt.Errorf("network API is not ready")
	}
<<<<<<< HEAD

	node, err := enode.ParseV4(hostEnodeUrl)
	if err != nil {
		return nil, fmt.Errorf("invalid enode: %v", err)
	}

	if _, err := s.netRPCService.AddStorageContractPeer(node); err != nil {
		return nil, err
	}

	timer := time.NewTimer(time.Second * 3)

	nodeId := fmt.Sprintf("%x", node.ID().Bytes()[:8])
	var conn *storage.Session
	for {
		conn = s.protocolManager.StorageContractSessions().Session(nodeId)
		if conn != nil {
			return conn, nil
		}

		select {
		case <-timer.C:
			s.netRPCService.RemoveStorageContractPeer(node)
			return nil, fmt.Errorf("setup connection timeout")
		default:
		}
	}
}

func (s *Ethereum) Disconnect(hostEnodeUrl string) error {
	if s.netRPCService == nil {
		return fmt.Errorf("network API is not ready")
	}

	node, err := enode.ParseV4(hostEnodeUrl)
	if err != nil {
		return fmt.Errorf("invalid enode: %v", err)
	}

	if _, err := s.netRPCService.RemoveStorageContractPeer(node); err != nil {
		return err
	}
	return nil
}

// GetStorageHostSetting will send message to the peer with the corresponded peer ID
func (s *Ethereum) GetStorageHostSetting(peerID string, config *storage.HostExtConfig) error {
	// within the 30 seconds, if the peer is still not added to the peer set
	// return error
	timeout := time.After(30 * time.Second)
	var p *peer
=======
>>>>>>> fe955938

	node, err := enode.ParseV4(hostEnodeUrl)
	if err != nil {
		return nil, fmt.Errorf("invalid enode: %v", err)
	}

	if _, err := s.netRPCService.AddStorageContractPeer(node); err != nil {
		return nil, err
	}

	timer := time.NewTimer(time.Second * 3)

	nodeId := fmt.Sprintf("%x", node.ID().Bytes()[:8])
	var conn *storage.Session
	for {
		conn = s.protocolManager.StorageContractSessions().Session(nodeId)
		if conn != nil {
			return conn, nil
		}

		select {
		case <-timer.C:
			s.netRPCService.RemoveStorageContractPeer(node)
			return nil, fmt.Errorf("setup connection timeout")
		default:
		}
	}
}

func (s *Ethereum) Disconnect(session *storage.Session, hostEnodeUrl string) error {
	defer session.StopConnection()

	if s.netRPCService == nil {
		return fmt.Errorf("network API is not ready")
	}

	node, err := enode.ParseV4(hostEnodeUrl)
	if err != nil {
		return fmt.Errorf("invalid enode: %v", err)
	}

	if _, err := s.netRPCService.RemoveStorageContractPeer(node); err != nil {
		return err
	}
	return nil
}

// GetStorageHostSetting will send message to the peer with the corresponded peer ID
func (s *Ethereum) GetStorageHostSetting(hostEnodeUrl string, config *storage.HostExtConfig) error {
	session, err := s.SetupConnection(hostEnodeUrl)
	if err != nil {
		return err
	}

	session.SetDeadLine(storage.HostSettingTime)
	defer s.Disconnect(session, hostEnodeUrl)

	if err := session.SendHostExtSettingsRequest(struct {}{}); err != nil {
		return err
	}

	msg, err := session.ReadMsg()
	if err != nil {
		return err
	}

	if msg.Code != storage.HostSettingResponseMsg {
		return errors.New("invalid host settings response")
	}

	if err := msg.Decode(config); err != nil {
		return err
	}

	return nil
}

// SubscribeChainChangeEvent will report the changes happened to block chain, the changes will be
// delivered through the channel
func (s *Ethereum) SubscribeChainChangeEvent(ch chan<- core.ChainChangeEvent) event.Subscription {
	return s.APIBackend.SubscribeChainChangeEvent(ch)
}

func (s *Ethereum) GetBlockByHash(blockHash common.Hash) (*types.Block, error) {
	return s.APIBackend.GetBlock(context.Background(), blockHash)
}<|MERGE_RESOLUTION|>--- conflicted
+++ resolved
@@ -628,7 +628,6 @@
 	if s.netRPCService == nil {
 		return nil, fmt.Errorf("network API is not ready")
 	}
-<<<<<<< HEAD
 
 	node, err := enode.ParseV4(hostEnodeUrl)
 	if err != nil {
@@ -658,59 +657,6 @@
 	}
 }
 
-func (s *Ethereum) Disconnect(hostEnodeUrl string) error {
-	if s.netRPCService == nil {
-		return fmt.Errorf("network API is not ready")
-	}
-
-	node, err := enode.ParseV4(hostEnodeUrl)
-	if err != nil {
-		return fmt.Errorf("invalid enode: %v", err)
-	}
-
-	if _, err := s.netRPCService.RemoveStorageContractPeer(node); err != nil {
-		return err
-	}
-	return nil
-}
-
-// GetStorageHostSetting will send message to the peer with the corresponded peer ID
-func (s *Ethereum) GetStorageHostSetting(peerID string, config *storage.HostExtConfig) error {
-	// within the 30 seconds, if the peer is still not added to the peer set
-	// return error
-	timeout := time.After(30 * time.Second)
-	var p *peer
-=======
->>>>>>> fe955938
-
-	node, err := enode.ParseV4(hostEnodeUrl)
-	if err != nil {
-		return nil, fmt.Errorf("invalid enode: %v", err)
-	}
-
-	if _, err := s.netRPCService.AddStorageContractPeer(node); err != nil {
-		return nil, err
-	}
-
-	timer := time.NewTimer(time.Second * 3)
-
-	nodeId := fmt.Sprintf("%x", node.ID().Bytes()[:8])
-	var conn *storage.Session
-	for {
-		conn = s.protocolManager.StorageContractSessions().Session(nodeId)
-		if conn != nil {
-			return conn, nil
-		}
-
-		select {
-		case <-timer.C:
-			s.netRPCService.RemoveStorageContractPeer(node)
-			return nil, fmt.Errorf("setup connection timeout")
-		default:
-		}
-	}
-}
-
 func (s *Ethereum) Disconnect(session *storage.Session, hostEnodeUrl string) error {
 	defer session.StopConnection()
 
@@ -739,7 +685,7 @@
 	session.SetDeadLine(storage.HostSettingTime)
 	defer s.Disconnect(session, hostEnodeUrl)
 
-	if err := session.SendHostExtSettingsRequest(struct {}{}); err != nil {
+	if err := session.SendHostExtSettingsRequest(struct{}{}); err != nil {
 		return err
 	}
 
