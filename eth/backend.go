--- conflicted
+++ resolved
@@ -429,7 +429,7 @@
 func (s *Ethereum) isLocalBlock(block *types.Block) bool {
 	author, err := s.engine.Author(block.Header())
 	if err != nil {
-		log.Warn("failed to retrieve block author", "number", block.NumberU64(), "hash", block.Hash(), "err", err)
+		log.Warn("Failed to retrieve block author", "number", block.NumberU64(), "hash", block.Hash(), "err", err)
 		return false
 	}
 	// Check whether the given address is etherbase.
@@ -732,10 +732,6 @@
 	return s.APIBackend.GetBlock(context.Background(), blockHash)
 }
 
-<<<<<<< HEAD
-func (s *Ethereum) GetBlockByNumber(number uint64) (*types.Block, error) {
-	return s.APIBackend.BlockByNumber(context.Background(), rpc.BlockNumber(number))
-=======
 func (s *Ethereum) ChainConfig() *params.ChainConfig {
 	return s.APIBackend.ChainConfig()
 }
@@ -754,5 +750,4 @@
 
 func (s *Ethereum) GetPoolNonce(ctx context.Context, addr common.Address) (uint64, error) {
 	return s.APIBackend.GetPoolNonce(ctx, addr)
->>>>>>> cb903ed6
 }