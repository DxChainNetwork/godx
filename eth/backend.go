// Copyright 2014 The go-ethereum Authors
// This file is part of the go-ethereum library.
//
// The go-ethereum library is free software: you can redistribute it and/or modify
// it under the terms of the GNU Lesser General Public License as published by
// the Free Software Foundation, either version 3 of the License, or
// (at your option) any later version.
//
// The go-ethereum library is distributed in the hope that it will be useful,
// but WITHOUT ANY WARRANTY; without even the implied warranty of
// MERCHANTABILITY or FITNESS FOR A PARTICULAR PURPOSE. See the
// GNU Lesser General Public License for more details.
//
// You should have received a copy of the GNU Lesser General Public License
// along with the go-ethereum library. If not, see <http://www.gnu.org/licenses/>.

// Package eth implements the Ethereum protocol.
package eth

import (
	"context"
	"errors"
	"fmt"
	"math/big"
	"runtime"
	"sync"
	"sync/atomic"
	"time"

	"github.com/DxChainNetwork/godx/accounts"
	"github.com/DxChainNetwork/godx/common"
	"github.com/DxChainNetwork/godx/common/hexutil"
	"github.com/DxChainNetwork/godx/consensus"
	"github.com/DxChainNetwork/godx/consensus/clique"
	"github.com/DxChainNetwork/godx/consensus/ethash"
	"github.com/DxChainNetwork/godx/core"
	"github.com/DxChainNetwork/godx/core/bloombits"
	"github.com/DxChainNetwork/godx/core/rawdb"
	"github.com/DxChainNetwork/godx/core/types"
	"github.com/DxChainNetwork/godx/core/vm"
	"github.com/DxChainNetwork/godx/eth/downloader"
	"github.com/DxChainNetwork/godx/eth/filters"
	"github.com/DxChainNetwork/godx/eth/gasprice"
	"github.com/DxChainNetwork/godx/ethdb"
	"github.com/DxChainNetwork/godx/event"
	"github.com/DxChainNetwork/godx/internal/ethapi"
	"github.com/DxChainNetwork/godx/log"
	"github.com/DxChainNetwork/godx/miner"
	"github.com/DxChainNetwork/godx/node"
	"github.com/DxChainNetwork/godx/p2p"
	"github.com/DxChainNetwork/godx/p2p/enode"
	"github.com/DxChainNetwork/godx/params"
	"github.com/DxChainNetwork/godx/rlp"
	"github.com/DxChainNetwork/godx/rpc"
	"github.com/DxChainNetwork/godx/storage"
	"github.com/DxChainNetwork/godx/storage/storageclient"
	"github.com/DxChainNetwork/godx/storage/storageclient/filesystem"
	"github.com/DxChainNetwork/godx/storage/storageclient/storagehostmanager"
	"github.com/DxChainNetwork/godx/storage/storagehost"
)

type LesServer interface {
	Start(srvr *p2p.Server)
	Stop()
	Protocols() []p2p.Protocol
	SetBloomBitsIndexer(bbIndexer *core.ChainIndexer)
}

// Ethereum implements the Ethereum full node service.
type Ethereum struct {
	storageHost *storagehost.StorageHost

	config      *Config
	chainConfig *params.ChainConfig

	// Channel for shutting down the service
	shutdownChan chan bool // Channel for shutting down the Ethereum

	// Handlers
	txPool          *core.TxPool
	blockchain      *core.BlockChain
	protocolManager *ProtocolManager
	lesServer       LesServer
	// DB interfaces
	chainDb ethdb.Database // Block chain database

	eventMux       *event.TypeMux
	engine         consensus.Engine
	accountManager *accounts.Manager

	bloomRequests chan chan *bloombits.Retrieval // Channel receiving bloom data retrieval requests
	bloomIndexer  *core.ChainIndexer             // Bloom indexer operating during block imports

	APIBackend *EthAPIBackend

	miner     *miner.Miner
	gasPrice  *big.Int
	etherbase common.Address

	apisOnce       sync.Once
	registeredAPIs []rpc.API
	storageClient  *storageclient.StorageClient

	networkID     uint64
	netRPCService *ethapi.PublicNetAPI

	server *p2p.Server

	lock sync.RWMutex // Protects the variadic fields (e.g. gas price and etherbase)

	// maintenance
	maintenance *core.MaintenanceSystem
}

func (s *Ethereum) AddLesServer(ls LesServer) {
	s.lesServer = ls
	ls.SetBloomBitsIndexer(s.bloomIndexer)
}

// New creates a new Ethereum object (including the
// initialisation of the common Ethereum object)
func New(ctx *node.ServiceContext, config *Config) (*Ethereum, error) {
	// Ensure configuration values are compatible and sane
	if config.SyncMode == downloader.LightSync {
		return nil, errors.New("can't run eth.Ethereum in light sync mode, use les.LightEthereum")
	}
	if !config.SyncMode.IsValid() {
		return nil, fmt.Errorf("invalid sync mode %d", config.SyncMode)
	}
	if config.MinerGasPrice == nil || config.MinerGasPrice.Cmp(common.Big0) <= 0 {
		log.Warn("Sanitizing invalid miner gas price", "provided", config.MinerGasPrice, "updated", DefaultConfig.MinerGasPrice)
		config.MinerGasPrice = new(big.Int).Set(DefaultConfig.MinerGasPrice)
	}
	// Assemble the Ethereum object
	chainDb, err := CreateDB(ctx, config, "chaindata")
	if err != nil {
		return nil, err
	}
	chainConfig, genesisHash, genesisErr := core.SetupGenesisBlockWithOverride(chainDb, config.Genesis, config.ConstantinopleOverride)
	if _, ok := genesisErr.(*params.ConfigCompatError); genesisErr != nil && !ok {
		return nil, genesisErr
	}
	log.Info("Initialised chain configuration", "config", chainConfig)

	eth := &Ethereum{
		config:         config,
		chainDb:        chainDb,
		chainConfig:    chainConfig,
		eventMux:       ctx.EventMux,
		accountManager: ctx.AccountManager,
		engine:         CreateConsensusEngine(ctx, chainConfig, &config.Ethash, config.MinerNotify, config.MinerNoverify, chainDb),
		shutdownChan:   make(chan bool),
		networkID:      config.NetworkId,
		gasPrice:       config.MinerGasPrice,
		etherbase:      config.Etherbase,
		bloomRequests:  make(chan chan *bloombits.Retrieval),
		bloomIndexer:   NewBloomIndexer(chainDb, params.BloomBitsBlocks, params.BloomConfirms),
	}

	log.Info("Initialising Ethereum protocol", "versions", ProtocolVersions, "network", config.NetworkId)

	if !config.SkipBcVersionCheck {
		bcVersion := rawdb.ReadDatabaseVersion(chainDb)
		if bcVersion != nil && *bcVersion > core.BlockChainVersion {
			return nil, fmt.Errorf("database version is v%d, Geth %s only supports v%d", *bcVersion, params.VersionWithMeta, core.BlockChainVersion)
		} else if bcVersion != nil && *bcVersion < core.BlockChainVersion {
			log.Warn("Upgrade blockchain database version", "from", *bcVersion, "to", core.BlockChainVersion)
		}
		rawdb.WriteDatabaseVersion(chainDb, core.BlockChainVersion)
	}
	var (
		vmConfig = vm.Config{
			EnablePreimageRecording: config.EnablePreimageRecording,
			EWASMInterpreter:        config.EWASMInterpreter,
			EVMInterpreter:          config.EVMInterpreter,
		}
		cacheConfig = &core.CacheConfig{Disabled: config.NoPruning, TrieCleanLimit: config.TrieCleanCache, TrieDirtyLimit: config.TrieDirtyCache, TrieTimeLimit: config.TrieTimeout}
	)
	eth.blockchain, err = core.NewBlockChain(chainDb, cacheConfig, eth.chainConfig, eth.engine, vmConfig, eth.shouldPreserve)
	if err != nil {
		return nil, err
	}
	// Rewind the chain in case of an incompatible config upgrade.
	if compat, ok := genesisErr.(*params.ConfigCompatError); ok {
		log.Warn("Rewinding chain to upgrade configuration", "err", compat)
		eth.blockchain.SetHead(compat.RewindTo)
		rawdb.WriteChainConfig(chainDb, genesisHash, chainConfig)
	}
	eth.bloomIndexer.Start(eth.blockchain)

	if config.TxPool.Journal != "" {
		config.TxPool.Journal = ctx.ResolvePath(config.TxPool.Journal)
	}
	eth.txPool = core.NewTxPool(config.TxPool, eth.chainConfig, eth.blockchain)

	if eth.protocolManager, err = NewProtocolManager(eth, eth.chainConfig, config.SyncMode, config.NetworkId, eth.eventMux, eth.txPool, eth.engine, eth.blockchain, chainDb, config.Whitelist); err != nil {
		return nil, err
	}

	eth.miner = miner.New(eth, eth.chainConfig, eth.EventMux(), eth.engine, config.MinerRecommit, config.MinerGasFloor, config.MinerGasCeil, eth.isLocalBlock)
	eth.miner.SetExtra(makeExtraData(config.MinerExtraData))

	eth.APIBackend = &EthAPIBackend{eth, nil}
	gpoParams := config.GPO
	if gpoParams.Default == nil {
		gpoParams.Default = config.MinerGasPrice
	}
	eth.APIBackend.gpo = gasprice.NewOracle(eth.APIBackend, gpoParams)

	// Initialize StorageClient
	clientPath := ctx.ResolvePath(config.StorageClientDir)
	eth.storageClient, err = storageclient.New(clientPath)
	if err != nil {
		return nil, err
	}

	hostPath := ctx.ResolvePath(storagehost.PersistHostDir)
	eth.storageHost, err = storagehost.New(hostPath)

	if err != nil {
		// TODO, error handling, currently: mkdir fail, create fail, load fail, sync fail,
		//  make sure what the expected handling case of these failure
		return nil, err
	}

	// new maintenance system
	state, err := eth.blockchain.State()
	if err != nil {
		log.Error("failed to get statedb for maintenance", "error", err)
		return nil, err
	}
	eth.maintenance = core.NewMaintenanceSystem(eth.APIBackend, state)

	return eth, nil
}

func makeExtraData(extra []byte) []byte {
	if len(extra) == 0 {
		// create default extradata
		extra, _ = rlp.EncodeToBytes([]interface{}{
			uint(params.VersionMajor<<16 | params.VersionMinor<<8 | params.VersionPatch),
			"geth",
			runtime.Version(),
			runtime.GOOS,
		})
	}
	if uint64(len(extra)) > params.MaximumExtraDataSize {
		log.Warn("Miner extra data exceed limit", "extra", hexutil.Bytes(extra), "limit", params.MaximumExtraDataSize)
		extra = nil
	}
	return extra
}

// CreateDB creates the chain database.
func CreateDB(ctx *node.ServiceContext, config *Config, name string) (ethdb.Database, error) {
	db, err := ctx.OpenDatabase(name, config.DatabaseCache, config.DatabaseHandles)
	if err != nil {
		return nil, err
	}
	if db, ok := db.(*ethdb.LDBDatabase); ok {
		db.Meter("eth/db/chaindata/")
	}
	return db, nil
}

// CreateConsensusEngine creates the required type of consensus engine instance for an Ethereum service
func CreateConsensusEngine(ctx *node.ServiceContext, chainConfig *params.ChainConfig, config *ethash.Config, notify []string, noverify bool, db ethdb.Database) consensus.Engine {
	// If proof-of-authority is requested, set it up
	if chainConfig.Clique != nil {
		return clique.New(chainConfig.Clique, db)
	}
	// Otherwise assume proof-of-work
	switch config.PowMode {
	case ethash.ModeFake:
		log.Warn("Ethash used in fake mode")
		return ethash.NewFaker()
	case ethash.ModeTest:
		log.Warn("Ethash used in test mode")
		return ethash.NewTester(nil, noverify)
	case ethash.ModeShared:
		log.Warn("Ethash used in shared mode")
		return ethash.NewShared()
	default:
		engine := ethash.New(ethash.Config{
			CacheDir:       ctx.ResolvePath(config.CacheDir),
			CachesInMem:    config.CachesInMem,
			CachesOnDisk:   config.CachesOnDisk,
			DatasetDir:     config.DatasetDir,
			DatasetsInMem:  config.DatasetsInMem,
			DatasetsOnDisk: config.DatasetsOnDisk,
		}, notify, noverify)
		engine.SetThreads(-1) // Disable CPU mining
		return engine
	}
}

// APIs return the collection of RPC services the ethereum package offers.
// NOTE, some of these services probably need to be moved to somewhere else.
func (s *Ethereum) APIs() []rpc.API {
	getAPI := func() {
		apis := ethapi.GetAPIs(s.APIBackend)

		// Append any APIs exposed explicitly by the consensus engine
		apis = append(apis, s.engine.APIs(s.BlockChain())...)

		// Append all the local APIs and return
		s.registeredAPIs = append(apis, []rpc.API{
			{
				Namespace: "eth",
				Version:   "1.0",
				Service:   NewPublicEthereumAPI(s),
				Public:    true,
			}, {
				Namespace: "eth",
				Version:   "1.0",
				Service:   NewPublicMinerAPI(s),
				Public:    true,
			}, {
				Namespace: "eth",
				Version:   "1.0",
				Service:   downloader.NewPublicDownloaderAPI(s.protocolManager.downloader, s.eventMux),
				Public:    true,
			}, {
				Namespace: "miner",
				Version:   "1.0",
				Service:   NewPrivateMinerAPI(s),
				Public:    false,
			}, {
				Namespace: "eth",
				Version:   "1.0",
				Service:   filters.NewPublicFilterAPI(s.APIBackend, false),
				Public:    true,
			}, {
				Namespace: "admin",
				Version:   "1.0",
				Service:   NewPrivateAdminAPI(s),
			}, {
				Namespace: "debug",
				Version:   "1.0",
				Service:   NewPublicDebugAPI(s),
				Public:    true,
			}, {
				Namespace: "debug",
				Version:   "1.0",
				Service:   NewPrivateDebugAPI(s.chainConfig, s),
			}, {
				Namespace: "net",
				Version:   "1.0",
				Service:   s.netRPCService,
				Public:    true,
			}, {
				Namespace: "storageclient",
				Version:   "1.0",
				Service:   storageclient.NewPublicStorageClientAPI(s.storageClient),
				Public:    true,
			}, {
				Namespace: "storageclient",
				Version:   "1.0",
				Service:   storageclient.NewPrivateStorageClientAPI(s.storageClient),
				Public:    false,
			}, {
				Namespace: "clientdebug",
				Version:   "1.0",
				Service:   storageclient.NewPublicStorageClientDebugAPI(s.storageClient),
				Public:    true,
			}, {
				Namespace: "hostdebug",
				Version:   "1.0",
				Service:   storagehost.NewHostDebugAPI(s.storageHost),
				Public:    true,
			}, {
				Namespace: "hostmanagerdebug",
				Version:   "1.0",
				Service:   storagehostmanager.NewPublicStorageClientDebugAPI(s.storageClient.GetStorageHostManager()),
				Public:    true,
			}, {
				Namespace: "hostmanager",
				Version:   "1.0",
				Service:   storagehostmanager.NewPublicStorageHostManagerAPI(s.storageClient.GetStorageHostManager()),
				Public:    true,
			}, {
				Namespace: "clientfilesdebug",
				Version:   "1.0",
				Service:   filesystem.NewPublicFileSystemDebugAPI(s.storageClient.GetFileSystem()),
				Public:    true,
			}, {
				Namespace: "clientfiles",
				Version:   "1.0",
				Service:   filesystem.NewPublicFileSystemAPI(s.storageClient.GetFileSystem()),
				Public:    true,
			},
		}...)
	}

	s.apisOnce.Do(getAPI)
	return s.registeredAPIs
}

func (s *Ethereum) ResetWithGenesisBlock(gb *types.Block) {
	s.blockchain.ResetWithGenesisBlock(gb)
}

func (s *Ethereum) Etherbase() (eb common.Address, err error) {
	s.lock.RLock()
	etherbase := s.etherbase
	s.lock.RUnlock()

	if etherbase != (common.Address{}) {
		return etherbase, nil
	}
	if wallets := s.AccountManager().Wallets(); len(wallets) > 0 {
		if accounts := wallets[0].Accounts(); len(accounts) > 0 {
			etherbase := accounts[0].Address

			s.lock.Lock()
			s.etherbase = etherbase
			s.lock.Unlock()

			log.Info("Etherbase automatically configured", "address", etherbase)
			return etherbase, nil
		}
	}
	return common.Address{}, fmt.Errorf("etherbase must be explicitly specified")
}

// isLocalBlock checks whether the specified block is mined
// by local miner accounts.
//
// We regard two types of accounts as local miner account: etherbase
// and accounts specified via `txpool.locals` flag.
func (s *Ethereum) isLocalBlock(block *types.Block) bool {
	author, err := s.engine.Author(block.Header())
	if err != nil {
		log.Warn("Failed to retrieve block author", "number", block.NumberU64(), "hash", block.Hash(), "err", err)
		return false
	}
	// Check whether the given address is etherbase.
	s.lock.RLock()
	etherbase := s.etherbase
	s.lock.RUnlock()
	if author == etherbase {
		return true
	}
	// Check whether the given address is specified by `txpool.local`
	// CLI flag.
	for _, account := range s.config.TxPool.Locals {
		if account == author {
			return true
		}
	}
	return false
}

// shouldPreserve checks whether we should preserve the given block
// during the chain reorg depending on whether the author of block
// is a local account.
func (s *Ethereum) shouldPreserve(block *types.Block) bool {
	// The reason we need to disable the self-reorg preserving for clique
	// is it can be probable to introduce a deadlock.
	//
	// e.g. If there are 7 available signers
	//
	// r1   A
	// r2     B
	// r3       C
	// r4         D
	// r5   A      [X] F G
	// r6    [X]
	//
	// In the round5, the inturn signer E is offline, so the worst case
	// is A, F and G sign the block of round5 and reject the block of opponents
	// and in the round6, the last available signer B is offline, the whole
	// network is stuck.
	if _, ok := s.engine.(*clique.Clique); ok {
		return false
	}
	return s.isLocalBlock(block)
}

// SetEtherbase sets the mining reward address.
func (s *Ethereum) SetEtherbase(etherbase common.Address) {
	s.lock.Lock()
	s.etherbase = etherbase
	s.lock.Unlock()

	s.miner.SetEtherbase(etherbase)
}

// StartMining starts the miner with the given number of CPU threads. If mining
// is already running, this method adjust the number of threads allowed to use
// and updates the minimum price required by the transaction pool.
func (s *Ethereum) StartMining(threads int) error {
	// Update the thread count within the consensus engine
	type threaded interface {
		SetThreads(threads int)
	}
	if th, ok := s.engine.(threaded); ok {
		log.Info("Updated mining threads", "threads", threads)
		if threads == 0 {
			threads = -1 // Disable the miner from within
		}
		th.SetThreads(threads)
	}
	// If the miner was not running, initialize it
	if !s.IsMining() {
		// Propagate the initial price point to the transaction pool
		s.lock.RLock()
		price := s.gasPrice
		s.lock.RUnlock()
		s.txPool.SetGasPrice(price)

		// Configure the local mining address
		eb, err := s.Etherbase()
		if err != nil {
			log.Error("Cannot start mining without etherbase", "err", err)
			return fmt.Errorf("etherbase missing: %v", err)
		}
		if clique, ok := s.engine.(*clique.Clique); ok {
			wallet, err := s.accountManager.Find(accounts.Account{Address: eb})
			if wallet == nil || err != nil {
				log.Error("Etherbase account unavailable locally", "err", err)
				return fmt.Errorf("signer missing: %v", err)
			}
			clique.Authorize(eb, wallet.SignHash)
		}
		// If mining is started, we can disable the transaction rejection mechanism
		// introduced to speed sync times.
		atomic.StoreUint32(&s.protocolManager.acceptTxs, 1)

		go s.miner.Start(eb)
	}
	return nil
}

// StopMining terminates the miner, both at the consensus engine level as well as
// at the block creation level.
func (s *Ethereum) StopMining() {
	// Update the thread count within the consensus engine
	type threaded interface {
		SetThreads(threads int)
	}
	if th, ok := s.engine.(threaded); ok {
		th.SetThreads(-1)
	}
	// Stop the block creating itself
	s.miner.Stop()
}

func (s *Ethereum) IsMining() bool      { return s.miner.Mining() }
func (s *Ethereum) Miner() *miner.Miner { return s.miner }

func (s *Ethereum) AccountManager() *accounts.Manager  { return s.accountManager }
func (s *Ethereum) BlockChain() *core.BlockChain       { return s.blockchain }
func (s *Ethereum) TxPool() *core.TxPool               { return s.txPool }
func (s *Ethereum) EventMux() *event.TypeMux           { return s.eventMux }
func (s *Ethereum) Engine() consensus.Engine           { return s.engine }
func (s *Ethereum) ChainDb() ethdb.Database            { return s.chainDb }
func (s *Ethereum) IsListening() bool                  { return true } // Always listening
func (s *Ethereum) EthVersion() int                    { return int(s.protocolManager.SubProtocols[0].Version) }
func (s *Ethereum) NetVersion() uint64                 { return s.networkID }
func (s *Ethereum) Downloader() *downloader.Downloader { return s.protocolManager.downloader }
func (s *Ethereum) GetCurrentBlockHeight() uint64      { return s.blockchain.CurrentHeader().Number.Uint64() }
func (s *Ethereum) GetBlockChain() *core.BlockChain    { return s.blockchain }

// Protocols implements node.Service, returning all the currently configured
// network protocols to start.
func (s *Ethereum) Protocols() []p2p.Protocol {
	if s.lesServer == nil {
		return s.protocolManager.SubProtocols
	}
	return append(s.protocolManager.SubProtocols, s.lesServer.Protocols()...)
}

// Start implements node.Service, starting all internal goroutines needed by the
// Ethereum protocol implementation.
func (s *Ethereum) Start(srvr *p2p.Server) error {
	// Start the bloom bits servicing goroutines
	s.startBloomHandlers(params.BloomBitsBlocks)

	// Start the RPC service
	s.netRPCService = ethapi.NewPublicNetAPI(srvr, s.NetVersion())
	s.server = srvr

	// Figure out a max peers count based on the server limits
	maxPeers := srvr.MaxPeers
	if s.config.LightServ > 0 {
		if s.config.LightPeers >= srvr.MaxPeers {
			return fmt.Errorf("invalid peer config: light peer count (%d) >= total peer count (%d)", s.config.LightPeers, srvr.MaxPeers)
		}
		maxPeers -= s.config.LightPeers
	}
	// Start the networking layer and the light server if requested
	s.protocolManager.Start(maxPeers)
	if s.lesServer != nil {
		s.lesServer.Start(srvr)
	}

	// Start Storage Client
	err := s.storageClient.Start(s, s.APIBackend)
	if err != nil {
		return err
	}

	// Start Storage Host
	s.storageHost.Start(s)

	return nil
}

// Stop implements node.Service, terminating all internal goroutines used by the
// Ethereum protocol.
func (s *Ethereum) Stop() error {
	var fullErr error

	err := s.bloomIndexer.Close()
	fullErr = common.ErrCompose(fullErr, err)

	s.blockchain.Stop()

	err = s.engine.Close()
	fullErr = common.ErrCompose(fullErr, err)

	s.protocolManager.Stop()
	if s.lesServer != nil {
		s.lesServer.Stop()
	}

	s.txPool.Stop()
	s.miner.Stop()
	s.eventMux.Stop()

	s.chainDb.Close()

	err = s.storageClient.Close()
	fullErr = common.ErrCompose(fullErr, err)

	err = s.storageHost.Close()
	fullErr = common.ErrCompose(fullErr, err)

	close(s.shutdownChan)

	// stop maintenance
	s.maintenance.Stop()
	return nil
}

// SetupConnection will setup connection with host if they are never connected with each other
func (s *Ethereum) SetupConnection(hostEnodeURL string) (*storage.Session, error) {
	if s.netRPCService == nil {
		return nil, fmt.Errorf("network API is not ready")
	}

	hostNode, err := enode.ParseV4(hostEnodeURL)
	if err != nil {
		return nil, fmt.Errorf("invalid enode: %v", err)
	}

	// First we check storage contract session set have already connection with this node
	nodeId := fmt.Sprintf("%x", hostNode.ID().Bytes()[:8])
	if conn := s.protocolManager.StorageContractSessions().Session(nodeId); conn != nil {
		return conn,  nil
	}

	// First we disconnect the ethereum connection
	s.server.RemovePeer(hostNode)
	for {
		found := false
		peers := s.server.PeersInfo()
		for _, p := range peers {
			if p.ID == nodeId {
				found = true
			}
		}
		if !found {
			break
		}
	}

	if _, err := s.netRPCService.AddStorageContractPeer(hostNode); err != nil {
		return nil, err
	}

	timer := time.NewTimer(time.Second * 3)

	var conn *storage.Session
	for {
		conn = s.protocolManager.StorageContractSessions().Session(nodeId)
		if conn != nil {
			return conn, nil
		}

		select {
		case <-timer.C:
			return nil, fmt.Errorf("setup connection timeout")
		default:
		}
	}
}

// When worker is done, we disconnect with host
func (s *Ethereum) Disconnect(session *storage.Session, hostEnodeURL string) error {
	if s.netRPCService == nil {
		return fmt.Errorf("network API is not ready")
	}

	hostNode, err := enode.ParseV4(hostEnodeURL)
	if err != nil {
		return fmt.Errorf("invalid enode: %v", err)
	}

	if _, err := s.netRPCService.RemoveStorageContractPeer(hostNode); err != nil {
		return err
	}

	if session != nil {
		session.StopConnection()

		// wait for connection stop
		<-session.ClosedChan()

		isStatic := false
		staticNodeList := s.server.StaticNodes
		for _, n := range staticNodeList {
			if hostNode.ID() == n.ID() {
				isStatic = true
				break
			}
		}
		if isStatic {
			s.server.AddPeer(hostNode)
		}
	}

	return nil
}

// GetStorageHostSetting will send message to the peer with the corresponded peer ID
func (s *Ethereum) GetStorageHostSetting(hostEnodeURL string, config *storage.HostExtConfig) error {
	session, err := s.SetupConnection(hostEnodeURL)
	if err != nil {
		return err
	}

	if err := session.SetDeadLine(storage.HostSettingTime); err != nil {
		return err
	}
	defer s.Disconnect(session, hostEnodeURL)

	if err := session.SendHostExtSettingsRequest(struct{}{}); err != nil {
		return err
	}

	msg, err := session.ReadMsg()
	if err != nil {
		return err
	}

	if msg.Code != storage.HostSettingResponseMsg {
		return errors.New("invalid host settings response")
	}

	if err := msg.Decode(config); err != nil {
		return err
	}

	return nil
}

// SubscribeChainChangeEvent will report the changes happened to block chain, the changes will be
// delivered through the channel
func (s *Ethereum) SubscribeChainChangeEvent(ch chan<- core.ChainChangeEvent) event.Subscription {
	return s.APIBackend.SubscribeChainChangeEvent(ch)
}

func (s *Ethereum) GetBlockByHash(blockHash common.Hash) (*types.Block, error) {
	return s.APIBackend.GetBlock(context.Background(), blockHash)
}

func (s *Ethereum) ChainConfig() *params.ChainConfig {
	return s.APIBackend.ChainConfig()
}

func (s *Ethereum) CurrentBlock() *types.Block {
	return s.APIBackend.CurrentBlock()
}

func (s *Ethereum) SendTx(ctx context.Context, signedTx *types.Transaction) error {
	return s.APIBackend.SendTx(ctx, signedTx)
}

func (s *Ethereum) SuggestPrice(ctx context.Context) (*big.Int, error) {
	return s.APIBackend.SuggestPrice(ctx)
}

func (s *Ethereum) GetPoolNonce(ctx context.Context, addr common.Address) (uint64, error) {
	return s.APIBackend.GetPoolNonce(ctx, addr)
<<<<<<< HEAD
=======
}

func (s *Ethereum) GetBlockByNumber(number uint64) (*types.Block, error) {
	return s.APIBackend.BlockByNumber(context.Background(), rpc.BlockNumber(number))
>>>>>>> 86106336
}<|MERGE_RESOLUTION|>--- conflicted
+++ resolved
@@ -658,7 +658,7 @@
 	// First we check storage contract session set have already connection with this node
 	nodeId := fmt.Sprintf("%x", hostNode.ID().Bytes()[:8])
 	if conn := s.protocolManager.StorageContractSessions().Session(nodeId); conn != nil {
-		return conn,  nil
+		return conn, nil
 	}
 
 	// First we disconnect the ethereum connection
@@ -794,11 +794,8 @@
 
 func (s *Ethereum) GetPoolNonce(ctx context.Context, addr common.Address) (uint64, error) {
 	return s.APIBackend.GetPoolNonce(ctx, addr)
-<<<<<<< HEAD
-=======
 }
 
 func (s *Ethereum) GetBlockByNumber(number uint64) (*types.Block, error) {
 	return s.APIBackend.BlockByNumber(context.Background(), rpc.BlockNumber(number))
->>>>>>> 86106336
 }