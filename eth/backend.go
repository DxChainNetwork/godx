// Copyright 2014 The go-ethereum Authors
// This file is part of the go-ethereum library.
//
// The go-ethereum library is free software: you can redistribute it and/or modify
// it under the terms of the GNU Lesser General Public License as published by
// the Free Software Foundation, either version 3 of the License, or
// (at your option) any later version.
//
// The go-ethereum library is distributed in the hope that it will be useful,
// but WITHOUT ANY WARRANTY; without even the implied warranty of
// MERCHANTABILITY or FITNESS FOR A PARTICULAR PURPOSE. See the
// GNU Lesser General Public License for more details.
//
// You should have received a copy of the GNU Lesser General Public License
// along with the go-ethereum library. If not, see <http://www.gnu.org/licenses/>.

// Package eth implements the Ethereum protocol.
package eth

import (
	"context"
	"errors"
	"fmt"
	"math/big"
	"runtime"
	"sync"
	"sync/atomic"
	"time"

	"github.com/DxChainNetwork/godx/accounts"
	"github.com/DxChainNetwork/godx/common"
	"github.com/DxChainNetwork/godx/common/hexutil"
	"github.com/DxChainNetwork/godx/consensus"
	"github.com/DxChainNetwork/godx/consensus/clique"
	"github.com/DxChainNetwork/godx/consensus/ethash"
	"github.com/DxChainNetwork/godx/core"
	"github.com/DxChainNetwork/godx/core/bloombits"
	"github.com/DxChainNetwork/godx/core/rawdb"
	"github.com/DxChainNetwork/godx/core/types"
	"github.com/DxChainNetwork/godx/core/vm"
	"github.com/DxChainNetwork/godx/eth/downloader"
	"github.com/DxChainNetwork/godx/eth/filters"
	"github.com/DxChainNetwork/godx/eth/gasprice"
	"github.com/DxChainNetwork/godx/ethdb"
	"github.com/DxChainNetwork/godx/event"
	"github.com/DxChainNetwork/godx/internal/ethapi"
	"github.com/DxChainNetwork/godx/log"
	"github.com/DxChainNetwork/godx/miner"
	"github.com/DxChainNetwork/godx/node"
	"github.com/DxChainNetwork/godx/p2p"
	"github.com/DxChainNetwork/godx/p2p/enode"
	"github.com/DxChainNetwork/godx/params"
	"github.com/DxChainNetwork/godx/rlp"
	"github.com/DxChainNetwork/godx/rpc"
	"github.com/DxChainNetwork/godx/storage"
	"github.com/DxChainNetwork/godx/storage/storageclient"
<<<<<<< HEAD
=======
	"github.com/DxChainNetwork/godx/storage/storageclient/filesystem"
>>>>>>> 892d23b9
	"github.com/DxChainNetwork/godx/storage/storageclient/storagehostmanager"
	"github.com/DxChainNetwork/godx/storage/storagehost"
)

type LesServer interface {
	Start(srvr *p2p.Server)
	Stop()
	Protocols() []p2p.Protocol
	SetBloomBitsIndexer(bbIndexer *core.ChainIndexer)
}

// Ethereum implements the Ethereum full node service.
type Ethereum struct {
	storageHost *storagehost.StorageHost

	config      *Config
	chainConfig *params.ChainConfig

	// Channel for shutting down the service
	shutdownChan chan bool // Channel for shutting down the Ethereum

	// Handlers
	txPool          *core.TxPool
	blockchain      *core.BlockChain
	protocolManager *ProtocolManager
	lesServer       LesServer
	// DB interfaces
	chainDb ethdb.Database // Block chain database

	eventMux       *event.TypeMux
	engine         consensus.Engine
	accountManager *accounts.Manager

	bloomRequests chan chan *bloombits.Retrieval // Channel receiving bloom data retrieval requests
	bloomIndexer  *core.ChainIndexer             // Bloom indexer operating during block imports

	APIBackend *EthAPIBackend

	miner     *miner.Miner
	gasPrice  *big.Int
	etherbase common.Address

	apisOnce       sync.Once
	registeredAPIs []rpc.API
	storageClient  *storageclient.StorageClient

	networkID     uint64
	netRPCService *ethapi.PublicNetAPI

	server *p2p.Server

	lock sync.RWMutex // Protects the variadic fields (e.g. gas price and etherbase)

	// maintenance
	maintenance *core.MaintenanceSystem
}

func (s *Ethereum) AddLesServer(ls LesServer) {
	s.lesServer = ls
	ls.SetBloomBitsIndexer(s.bloomIndexer)
}

// New creates a new Ethereum object (including the
// initialisation of the common Ethereum object)
func New(ctx *node.ServiceContext, config *Config) (*Ethereum, error) {
	// Ensure configuration values are compatible and sane
	if config.SyncMode == downloader.LightSync {
		return nil, errors.New("can't run eth.Ethereum in light sync mode, use les.LightEthereum")
	}
	if !config.SyncMode.IsValid() {
		return nil, fmt.Errorf("invalid sync mode %d", config.SyncMode)
	}
	if config.MinerGasPrice == nil || config.MinerGasPrice.Cmp(common.Big0) <= 0 {
		log.Warn("Sanitizing invalid miner gas price", "provided", config.MinerGasPrice, "updated", DefaultConfig.MinerGasPrice)
		config.MinerGasPrice = new(big.Int).Set(DefaultConfig.MinerGasPrice)
	}
	// Assemble the Ethereum object
	chainDb, err := CreateDB(ctx, config, "chaindata")
	if err != nil {
		return nil, err
	}
	chainConfig, genesisHash, genesisErr := core.SetupGenesisBlockWithOverride(chainDb, config.Genesis, config.ConstantinopleOverride)
	if _, ok := genesisErr.(*params.ConfigCompatError); genesisErr != nil && !ok {
		return nil, genesisErr
	}
	log.Info("Initialised chain configuration", "config", chainConfig)

	eth := &Ethereum{
		config:         config,
		chainDb:        chainDb,
		chainConfig:    chainConfig,
		eventMux:       ctx.EventMux,
		accountManager: ctx.AccountManager,
		engine:         CreateConsensusEngine(ctx, chainConfig, &config.Ethash, config.MinerNotify, config.MinerNoverify, chainDb),
		shutdownChan:   make(chan bool),
		networkID:      config.NetworkId,
		gasPrice:       config.MinerGasPrice,
		etherbase:      config.Etherbase,
		bloomRequests:  make(chan chan *bloombits.Retrieval),
		bloomIndexer:   NewBloomIndexer(chainDb, params.BloomBitsBlocks, params.BloomConfirms),
	}

	log.Info("Initialising Ethereum protocol", "versions", ProtocolVersions, "network", config.NetworkId)

	if !config.SkipBcVersionCheck {
		bcVersion := rawdb.ReadDatabaseVersion(chainDb)
		if bcVersion != nil && *bcVersion > core.BlockChainVersion {
			return nil, fmt.Errorf("database version is v%d, Geth %s only supports v%d", *bcVersion, params.VersionWithMeta, core.BlockChainVersion)
		} else if bcVersion != nil && *bcVersion < core.BlockChainVersion {
			log.Warn("Upgrade blockchain database version", "from", *bcVersion, "to", core.BlockChainVersion)
		}
		rawdb.WriteDatabaseVersion(chainDb, core.BlockChainVersion)
	}
	var (
		vmConfig = vm.Config{
			EnablePreimageRecording: config.EnablePreimageRecording,
			EWASMInterpreter:        config.EWASMInterpreter,
			EVMInterpreter:          config.EVMInterpreter,
		}
		cacheConfig = &core.CacheConfig{Disabled: config.NoPruning, TrieCleanLimit: config.TrieCleanCache, TrieDirtyLimit: config.TrieDirtyCache, TrieTimeLimit: config.TrieTimeout}
	)
	eth.blockchain, err = core.NewBlockChain(chainDb, cacheConfig, eth.chainConfig, eth.engine, vmConfig, eth.shouldPreserve)
	if err != nil {
		return nil, err
	}
	// Rewind the chain in case of an incompatible config upgrade.
	if compat, ok := genesisErr.(*params.ConfigCompatError); ok {
		log.Warn("Rewinding chain to upgrade configuration", "err", compat)
		eth.blockchain.SetHead(compat.RewindTo)
		rawdb.WriteChainConfig(chainDb, genesisHash, chainConfig)
	}
	eth.bloomIndexer.Start(eth.blockchain)

	if config.TxPool.Journal != "" {
		config.TxPool.Journal = ctx.ResolvePath(config.TxPool.Journal)
	}
	eth.txPool = core.NewTxPool(config.TxPool, eth.chainConfig, eth.blockchain)

	if eth.protocolManager, err = NewProtocolManager(eth, eth.chainConfig, config.SyncMode, config.NetworkId, eth.eventMux, eth.txPool, eth.engine, eth.blockchain, chainDb, config.Whitelist); err != nil {
		return nil, err
	}

	eth.miner = miner.New(eth, eth.chainConfig, eth.EventMux(), eth.engine, config.MinerRecommit, config.MinerGasFloor, config.MinerGasCeil, eth.isLocalBlock)
	eth.miner.SetExtra(makeExtraData(config.MinerExtraData))

	eth.APIBackend = &EthAPIBackend{eth, nil}
	gpoParams := config.GPO
	if gpoParams.Default == nil {
		gpoParams.Default = config.MinerGasPrice
	}
	eth.APIBackend.gpo = gasprice.NewOracle(eth.APIBackend, gpoParams)

	// Initialize StorageClient
	clientPath := ctx.ResolvePath(config.StorageClientDir)
	eth.storageClient, err = storageclient.New(clientPath)
	if err != nil {
		return nil, err
	}

	hostPath := ctx.ResolvePath(storagehost.PersistHostDir)
	eth.storageHost, err = storagehost.New(hostPath)

	if err != nil {
		// TODO, error handling, currently: mkdir fail, create fail, load fail, sync fail,
		//  make sure what the expected handling case of these failure
		return nil, err
	}

	// new maintenance system
	state, err := eth.blockchain.State()
	if err != nil {
		log.Error("failed to get statedb for maintenance", "error", err)
		return nil, err
	}
	eth.maintenance = core.NewMaintenanceSystem(eth.APIBackend, state)

	return eth, nil
}

func makeExtraData(extra []byte) []byte {
	if len(extra) == 0 {
		// create default extradata
		extra, _ = rlp.EncodeToBytes([]interface{}{
			uint(params.VersionMajor<<16 | params.VersionMinor<<8 | params.VersionPatch),
			"geth",
			runtime.Version(),
			runtime.GOOS,
		})
	}
	if uint64(len(extra)) > params.MaximumExtraDataSize {
		log.Warn("Miner extra data exceed limit", "extra", hexutil.Bytes(extra), "limit", params.MaximumExtraDataSize)
		extra = nil
	}
	return extra
}

// CreateDB creates the chain database.
func CreateDB(ctx *node.ServiceContext, config *Config, name string) (ethdb.Database, error) {
	db, err := ctx.OpenDatabase(name, config.DatabaseCache, config.DatabaseHandles)
	if err != nil {
		return nil, err
	}
	if db, ok := db.(*ethdb.LDBDatabase); ok {
		db.Meter("eth/db/chaindata/")
	}
	return db, nil
}

// CreateConsensusEngine creates the required type of consensus engine instance for an Ethereum service
func CreateConsensusEngine(ctx *node.ServiceContext, chainConfig *params.ChainConfig, config *ethash.Config, notify []string, noverify bool, db ethdb.Database) consensus.Engine {
	// If proof-of-authority is requested, set it up
	if chainConfig.Clique != nil {
		return clique.New(chainConfig.Clique, db)
	}
	// Otherwise assume proof-of-work
	switch config.PowMode {
	case ethash.ModeFake:
		log.Warn("Ethash used in fake mode")
		return ethash.NewFaker()
	case ethash.ModeTest:
		log.Warn("Ethash used in test mode")
		return ethash.NewTester(nil, noverify)
	case ethash.ModeShared:
		log.Warn("Ethash used in shared mode")
		return ethash.NewShared()
	default:
		engine := ethash.New(ethash.Config{
			CacheDir:       ctx.ResolvePath(config.CacheDir),
			CachesInMem:    config.CachesInMem,
			CachesOnDisk:   config.CachesOnDisk,
			DatasetDir:     config.DatasetDir,
			DatasetsInMem:  config.DatasetsInMem,
			DatasetsOnDisk: config.DatasetsOnDisk,
		}, notify, noverify)
		engine.SetThreads(-1) // Disable CPU mining
		return engine
	}
}

// APIs return the collection of RPC services the ethereum package offers.
// NOTE, some of these services probably need to be moved to somewhere else.
func (s *Ethereum) APIs() []rpc.API {
	getAPI := func() {
		apis := ethapi.GetAPIs(s.APIBackend)

		// Append any APIs exposed explicitly by the consensus engine
		apis = append(apis, s.engine.APIs(s.BlockChain())...)

		// Append all the local APIs and return
		s.registeredAPIs = append(apis, []rpc.API{
			{
				Namespace: "eth",
				Version:   "1.0",
				Service:   NewPublicEthereumAPI(s),
				Public:    true,
			}, {
				Namespace: "eth",
				Version:   "1.0",
				Service:   NewPublicMinerAPI(s),
				Public:    true,
			}, {
				Namespace: "eth",
				Version:   "1.0",
				Service:   downloader.NewPublicDownloaderAPI(s.protocolManager.downloader, s.eventMux),
				Public:    true,
			}, {
				Namespace: "miner",
				Version:   "1.0",
				Service:   NewPrivateMinerAPI(s),
				Public:    false,
			}, {
				Namespace: "eth",
				Version:   "1.0",
				Service:   filters.NewPublicFilterAPI(s.APIBackend, false),
				Public:    true,
			}, {
				Namespace: "admin",
				Version:   "1.0",
				Service:   NewPrivateAdminAPI(s),
			}, {
				Namespace: "debug",
				Version:   "1.0",
				Service:   NewPublicDebugAPI(s),
				Public:    true,
			}, {
				Namespace: "debug",
				Version:   "1.0",
				Service:   NewPrivateDebugAPI(s.chainConfig, s),
			}, {
				Namespace: "net",
				Version:   "1.0",
				Service:   s.netRPCService,
				Public:    true,
			}, {
				Namespace: "storageclient",
				Version:   "1.0",
				Service:   storageclient.NewPublicStorageClientAPI(s.storageClient),
				Public:    true,
			}, {
				Namespace: "storageclient",
				Version:   "1.0",
				Service:   storageclient.NewPrivateStorageClientAPI(s.storageClient),
				Public:    false,
			}, {
<<<<<<< HEAD
=======
				Namespace: "clientdebug",
				Version:   "1.0",
				Service:   storageclient.NewPublicStorageClientDebugAPI(s.storageClient),
				Public:    true,
			}, {
>>>>>>> 892d23b9
				Namespace: "hostdebug",
				Version:   "1.0",
				Service:   storagehost.NewHostDebugAPI(s.storageHost),
				Public:    true,
			}, {
				Namespace: "hostmanagerdebug",
				Version:   "1.0",
				Service:   storagehostmanager.NewPublicStorageClientDebugAPI(s.storageClient.GetStorageHostManager()),
				Public:    true,
			}, {
				Namespace: "hostmanager",
				Version:   "1.0",
				Service:   storagehostmanager.NewPublicStorageHostManagerAPI(s.storageClient.GetStorageHostManager()),
				Public:    true,
<<<<<<< HEAD
=======
			}, {
				Namespace: "hostmanager",
				Version:   "1.0",
				Service:   storagehostmanager.NewPrivateStorageHostManagerAPI(s.storageClient.GetStorageHostManager()),
				Public:    false,
			},
			{
				Namespace: "clientfilesdebug",
				Version:   "1.0",
				Service:   filesystem.NewPublicFileSystemDebugAPI(s.storageClient.GetFileSystem()),
				Public:    true,
			}, {
				Namespace: "clientfiles",
				Version:   "1.0",
				Service:   filesystem.NewPublicFileSystemAPI(s.storageClient.GetFileSystem()),
				Public:    true,
>>>>>>> 892d23b9
			},
		}...)
	}

	s.apisOnce.Do(getAPI)
	return s.registeredAPIs
}

func (s *Ethereum) ResetWithGenesisBlock(gb *types.Block) {
	s.blockchain.ResetWithGenesisBlock(gb)
}

func (s *Ethereum) Etherbase() (eb common.Address, err error) {
	s.lock.RLock()
	etherbase := s.etherbase
	s.lock.RUnlock()

	if etherbase != (common.Address{}) {
		return etherbase, nil
	}
	if wallets := s.AccountManager().Wallets(); len(wallets) > 0 {
		if accounts := wallets[0].Accounts(); len(accounts) > 0 {
			etherbase := accounts[0].Address

			s.lock.Lock()
			s.etherbase = etherbase
			s.lock.Unlock()

			log.Info("Etherbase automatically configured", "address", etherbase)
			return etherbase, nil
		}
	}
	return common.Address{}, fmt.Errorf("etherbase must be explicitly specified")
}

// isLocalBlock checks whether the specified block is mined
// by local miner accounts.
//
// We regard two types of accounts as local miner account: etherbase
// and accounts specified via `txpool.locals` flag.
func (s *Ethereum) isLocalBlock(block *types.Block) bool {
	author, err := s.engine.Author(block.Header())
	if err != nil {
		log.Warn("Failed to retrieve block author", "number", block.NumberU64(), "hash", block.Hash(), "err", err)
		return false
	}
	// Check whether the given address is etherbase.
	s.lock.RLock()
	etherbase := s.etherbase
	s.lock.RUnlock()
	if author == etherbase {
		return true
	}
	// Check whether the given address is specified by `txpool.local`
	// CLI flag.
	for _, account := range s.config.TxPool.Locals {
		if account == author {
			return true
		}
	}
	return false
}

// shouldPreserve checks whether we should preserve the given block
// during the chain reorg depending on whether the author of block
// is a local account.
func (s *Ethereum) shouldPreserve(block *types.Block) bool {
	// The reason we need to disable the self-reorg preserving for clique
	// is it can be probable to introduce a deadlock.
	//
	// e.g. If there are 7 available signers
	//
	// r1   A
	// r2     B
	// r3       C
	// r4         D
	// r5   A      [X] F G
	// r6    [X]
	//
	// In the round5, the inturn signer E is offline, so the worst case
	// is A, F and G sign the block of round5 and reject the block of opponents
	// and in the round6, the last available signer B is offline, the whole
	// network is stuck.
	if _, ok := s.engine.(*clique.Clique); ok {
		return false
	}
	return s.isLocalBlock(block)
}

// SetEtherbase sets the mining reward address.
func (s *Ethereum) SetEtherbase(etherbase common.Address) {
	s.lock.Lock()
	s.etherbase = etherbase
	s.lock.Unlock()

	s.miner.SetEtherbase(etherbase)
}

// StartMining starts the miner with the given number of CPU threads. If mining
// is already running, this method adjust the number of threads allowed to use
// and updates the minimum price required by the transaction pool.
func (s *Ethereum) StartMining(threads int) error {
	// Update the thread count within the consensus engine
	type threaded interface {
		SetThreads(threads int)
	}
	if th, ok := s.engine.(threaded); ok {
		log.Info("Updated mining threads", "threads", threads)
		if threads == 0 {
			threads = -1 // Disable the miner from within
		}
		th.SetThreads(threads)
	}
	// If the miner was not running, initialize it
	if !s.IsMining() {
		// Propagate the initial price point to the transaction pool
		s.lock.RLock()
		price := s.gasPrice
		s.lock.RUnlock()
		s.txPool.SetGasPrice(price)

		// Configure the local mining address
		eb, err := s.Etherbase()
		if err != nil {
			log.Error("Cannot start mining without etherbase", "err", err)
			return fmt.Errorf("etherbase missing: %v", err)
		}
		if clique, ok := s.engine.(*clique.Clique); ok {
			wallet, err := s.accountManager.Find(accounts.Account{Address: eb})
			if wallet == nil || err != nil {
				log.Error("Etherbase account unavailable locally", "err", err)
				return fmt.Errorf("signer missing: %v", err)
			}
			clique.Authorize(eb, wallet.SignHash)
		}
		// If mining is started, we can disable the transaction rejection mechanism
		// introduced to speed sync times.
		atomic.StoreUint32(&s.protocolManager.acceptTxs, 1)

		go s.miner.Start(eb)
	}
	return nil
}

// StopMining terminates the miner, both at the consensus engine level as well as
// at the block creation level.
func (s *Ethereum) StopMining() {
	// Update the thread count within the consensus engine
	type threaded interface {
		SetThreads(threads int)
	}
	if th, ok := s.engine.(threaded); ok {
		th.SetThreads(-1)
	}
	// Stop the block creating itself
	s.miner.Stop()
}

func (s *Ethereum) IsMining() bool      { return s.miner.Mining() }
func (s *Ethereum) Miner() *miner.Miner { return s.miner }

func (s *Ethereum) AccountManager() *accounts.Manager  { return s.accountManager }
func (s *Ethereum) BlockChain() *core.BlockChain       { return s.blockchain }
func (s *Ethereum) TxPool() *core.TxPool               { return s.txPool }
func (s *Ethereum) EventMux() *event.TypeMux           { return s.eventMux }
func (s *Ethereum) Engine() consensus.Engine           { return s.engine }
func (s *Ethereum) ChainDb() ethdb.Database            { return s.chainDb }
func (s *Ethereum) IsListening() bool                  { return true } // Always listening
func (s *Ethereum) EthVersion() int                    { return int(s.protocolManager.SubProtocols[0].Version) }
func (s *Ethereum) NetVersion() uint64                 { return s.networkID }
func (s *Ethereum) Downloader() *downloader.Downloader { return s.protocolManager.downloader }
func (s *Ethereum) GetCurrentBlockHeight() uint64      { return s.blockchain.CurrentHeader().Number.Uint64() }
func (s *Ethereum) GetBlockChain() *core.BlockChain    { return s.blockchain }

// Protocols implements node.Service, returning all the currently configured
// network protocols to start.
func (s *Ethereum) Protocols() []p2p.Protocol {
	if s.lesServer == nil {
		return s.protocolManager.SubProtocols
	}
	return append(s.protocolManager.SubProtocols, s.lesServer.Protocols()...)
}

// Start implements node.Service, starting all internal goroutines needed by the
// Ethereum protocol implementation.
func (s *Ethereum) Start(srvr *p2p.Server) error {
	// Start the bloom bits servicing goroutines
	s.startBloomHandlers(params.BloomBitsBlocks)

	// Start the RPC service
	s.netRPCService = ethapi.NewPublicNetAPI(srvr, s.NetVersion())
	s.server = srvr

	// Figure out a max peers count based on the server limits
	maxPeers := srvr.MaxPeers
	if s.config.LightServ > 0 {
		if s.config.LightPeers >= srvr.MaxPeers {
			return fmt.Errorf("invalid peer config: light peer count (%d) >= total peer count (%d)", s.config.LightPeers, srvr.MaxPeers)
		}
		maxPeers -= s.config.LightPeers
	}
	// Start the networking layer and the light server if requested
	s.protocolManager.Start(maxPeers)
	if s.lesServer != nil {
		s.lesServer.Start(srvr)
	}

	// Start Storage Client
<<<<<<< HEAD
	err := s.storageClient.Start(s, srvr, s.APIBackend)
=======
	err := s.storageClient.Start(s, s.APIBackend)
>>>>>>> 892d23b9
	if err != nil {
		return err
	}

	// Start Storage Host
	s.storageHost.Start(s)

	return nil
}

// Stop implements node.Service, terminating all internal goroutines used by the
// Ethereum protocol.
func (s *Ethereum) Stop() error {
	var fullErr error

	err := s.bloomIndexer.Close()
	fullErr = common.ErrCompose(fullErr, err)

	s.blockchain.Stop()

	err = s.engine.Close()
	fullErr = common.ErrCompose(fullErr, err)

	s.protocolManager.Stop()
	if s.lesServer != nil {
		s.lesServer.Stop()
	}

	s.txPool.Stop()
	s.miner.Stop()
	s.eventMux.Stop()

	s.chainDb.Close()

	err = s.storageClient.Close()
	fullErr = common.ErrCompose(fullErr, err)

	err = s.storageHost.Close()
	fullErr = common.ErrCompose(fullErr, err)

	close(s.shutdownChan)

	// stop maintenance
	s.maintenance.Stop()
<<<<<<< HEAD
	return nil
}

func (s *Ethereum) SetupConnection(hostEnodeUrl string) (*storage.Session, error) {
	if s.netRPCService == nil {
		return nil, fmt.Errorf("network API is not ready")
	}

	node, err := enode.ParseV4(hostEnodeUrl)
	if err != nil {
		return nil, fmt.Errorf("invalid enode: %v", err)
	}

	if _, err := s.netRPCService.AddStorageContractPeer(node); err != nil {
		return nil, err
	}

	timer := time.NewTimer(time.Second * 3)

	nodeId := fmt.Sprintf("%x", node.ID().Bytes()[:8])
	var conn *storage.Session
	for {
		conn = s.protocolManager.StorageContractSessions().Session(nodeId)
		if conn != nil {
			return conn, nil
		}

		select {
		case <-timer.C:
			s.netRPCService.RemoveStorageContractPeer(node)
			return nil, fmt.Errorf("setup connection timeout")
		default:
		}
	}
}

func (s *Ethereum) Disconnect(session *storage.Session, hostEnodeUrl string) error {
	defer session.StopConnection()

	if s.netRPCService == nil {
		return fmt.Errorf("network API is not ready")
	}

	node, err := enode.ParseV4(hostEnodeUrl)
	if err != nil {
		return fmt.Errorf("invalid enode: %v", err)
	}

	if _, err := s.netRPCService.RemoveStorageContractPeer(node); err != nil {
		return err
	}
	return nil
}

// GetStorageHostSetting will send message to the peer with the corresponded peer ID
func (s *Ethereum) GetStorageHostSetting(hostEnodeUrl string, config *storage.HostExtConfig) error {
	session, err := s.SetupConnection(hostEnodeUrl)
=======
	return nil
}

// SetupConnection will setup connection with host if they are never connected with each other
func (s *Ethereum) SetupConnection(hostEnodeURL string) (*storage.Session, error) {
	if s.netRPCService == nil {
		return nil, fmt.Errorf("network API is not ready")
	}

	hostNode, err := enode.ParseV4(hostEnodeURL)
	if err != nil {
		return nil, fmt.Errorf("invalid enode: %v", err)
	}

	// First we check storage contract session set have already connection with this node
	nodeId := fmt.Sprintf("%x", hostNode.ID().Bytes()[:8])
	if conn := s.protocolManager.StorageContractSessions().Session(nodeId); conn != nil {
		return conn, nil
	}

	// First we disconnect the ethereum connection
	s.server.RemovePeer(hostNode)
	for {
		found := false
		peers := s.server.PeersInfo()
		for _, p := range peers {
			if p.ID == nodeId {
				found = true
			}
		}
		if !found {
			break
		}
	}

	if _, err := s.netRPCService.AddStorageContractPeer(hostNode); err != nil {
		return nil, err
	}

	timer := time.NewTimer(time.Second * 3)

	var conn *storage.Session
	for {
		conn = s.protocolManager.StorageContractSessions().Session(nodeId)
		if conn != nil {
			return conn, nil
		}

		select {
		case <-timer.C:
			return nil, fmt.Errorf("setup connection timeout")
		default:
		}
	}
}

// When worker is done, we disconnect with host
func (s *Ethereum) Disconnect(session *storage.Session, hostEnodeURL string) error {
	if s.netRPCService == nil {
		return fmt.Errorf("network API is not ready")
	}

	hostNode, err := enode.ParseV4(hostEnodeURL)
	if err != nil {
		return fmt.Errorf("invalid enode: %v", err)
	}

	if _, err := s.netRPCService.RemoveStorageContractPeer(hostNode); err != nil {
		return err
	}

	if session != nil {
		session.StopConnection()

		// wait for connection stop
		<-session.ClosedChan()

		isStatic := false
		staticNodeList := s.server.StaticNodes
		for _, n := range staticNodeList {
			if hostNode.ID() == n.ID() {
				isStatic = true
				break
			}
		}
		if isStatic {
			s.server.AddPeer(hostNode)
		}
	}

	return nil
}

// GetStorageHostSetting will send message to the peer with the corresponded peer ID
func (s *Ethereum) GetStorageHostSetting(hostEnodeURL string, config *storage.HostExtConfig) error {
	session, err := s.SetupConnection(hostEnodeURL)
>>>>>>> 892d23b9
	if err != nil {
		return err
	}

<<<<<<< HEAD
	session.SetDeadLine(storage.HostSettingTime)
	defer s.Disconnect(session, hostEnodeUrl)

	if err := session.SendHostExtSettingsRequest(struct {}{}); err != nil {
=======
	if err := session.SetDeadLine(storage.HostSettingTime); err != nil {
		return err
	}
	defer s.Disconnect(session, hostEnodeURL)

	if err := session.SendHostExtSettingsRequest(struct{}{}); err != nil {
>>>>>>> 892d23b9
		return err
	}

	msg, err := session.ReadMsg()
	if err != nil {
		return err
	}

	if msg.Code != storage.HostSettingResponseMsg {
		return errors.New("invalid host settings response")
	}

	if err := msg.Decode(config); err != nil {
		return err
	}

	return nil
}

// SubscribeChainChangeEvent will report the changes happened to block chain, the changes will be
// delivered through the channel
func (s *Ethereum) SubscribeChainChangeEvent(ch chan<- core.ChainChangeEvent) event.Subscription {
	return s.APIBackend.SubscribeChainChangeEvent(ch)
}

func (s *Ethereum) GetBlockByHash(blockHash common.Hash) (*types.Block, error) {
	return s.APIBackend.GetBlock(context.Background(), blockHash)
<<<<<<< HEAD
=======
}

func (s *Ethereum) ChainConfig() *params.ChainConfig {
	return s.APIBackend.ChainConfig()
}

func (s *Ethereum) CurrentBlock() *types.Block {
	return s.APIBackend.CurrentBlock()
}

func (s *Ethereum) SendTx(ctx context.Context, signedTx *types.Transaction) error {
	return s.APIBackend.SendTx(ctx, signedTx)
}

func (s *Ethereum) SuggestPrice(ctx context.Context) (*big.Int, error) {
	return s.APIBackend.SuggestPrice(ctx)
}

func (s *Ethereum) GetPoolNonce(ctx context.Context, addr common.Address) (uint64, error) {
	return s.APIBackend.GetPoolNonce(ctx, addr)
}

func (s *Ethereum) GetBlockByNumber(number uint64) (*types.Block, error) {
	return s.APIBackend.BlockByNumber(context.Background(), rpc.BlockNumber(number))
>>>>>>> 892d23b9
}<|MERGE_RESOLUTION|>--- conflicted
+++ resolved
@@ -54,10 +54,7 @@
 	"github.com/DxChainNetwork/godx/rpc"
 	"github.com/DxChainNetwork/godx/storage"
 	"github.com/DxChainNetwork/godx/storage/storageclient"
-<<<<<<< HEAD
-=======
 	"github.com/DxChainNetwork/godx/storage/storageclient/filesystem"
->>>>>>> 892d23b9
 	"github.com/DxChainNetwork/godx/storage/storageclient/storagehostmanager"
 	"github.com/DxChainNetwork/godx/storage/storagehost"
 )
@@ -362,14 +359,11 @@
 				Service:   storageclient.NewPrivateStorageClientAPI(s.storageClient),
 				Public:    false,
 			}, {
-<<<<<<< HEAD
-=======
 				Namespace: "clientdebug",
 				Version:   "1.0",
 				Service:   storageclient.NewPublicStorageClientDebugAPI(s.storageClient),
 				Public:    true,
 			}, {
->>>>>>> 892d23b9
 				Namespace: "hostdebug",
 				Version:   "1.0",
 				Service:   storagehost.NewHostDebugAPI(s.storageHost),
@@ -384,8 +378,6 @@
 				Version:   "1.0",
 				Service:   storagehostmanager.NewPublicStorageHostManagerAPI(s.storageClient.GetStorageHostManager()),
 				Public:    true,
-<<<<<<< HEAD
-=======
 			}, {
 				Namespace: "hostmanager",
 				Version:   "1.0",
@@ -402,7 +394,6 @@
 				Version:   "1.0",
 				Service:   filesystem.NewPublicFileSystemAPI(s.storageClient.GetFileSystem()),
 				Public:    true,
->>>>>>> 892d23b9
 			},
 		}...)
 	}
@@ -611,11 +602,7 @@
 	}
 
 	// Start Storage Client
-<<<<<<< HEAD
-	err := s.storageClient.Start(s, srvr, s.APIBackend)
-=======
 	err := s.storageClient.Start(s, s.APIBackend)
->>>>>>> 892d23b9
 	if err != nil {
 		return err
 	}
@@ -660,65 +647,6 @@
 
 	// stop maintenance
 	s.maintenance.Stop()
-<<<<<<< HEAD
-	return nil
-}
-
-func (s *Ethereum) SetupConnection(hostEnodeUrl string) (*storage.Session, error) {
-	if s.netRPCService == nil {
-		return nil, fmt.Errorf("network API is not ready")
-	}
-
-	node, err := enode.ParseV4(hostEnodeUrl)
-	if err != nil {
-		return nil, fmt.Errorf("invalid enode: %v", err)
-	}
-
-	if _, err := s.netRPCService.AddStorageContractPeer(node); err != nil {
-		return nil, err
-	}
-
-	timer := time.NewTimer(time.Second * 3)
-
-	nodeId := fmt.Sprintf("%x", node.ID().Bytes()[:8])
-	var conn *storage.Session
-	for {
-		conn = s.protocolManager.StorageContractSessions().Session(nodeId)
-		if conn != nil {
-			return conn, nil
-		}
-
-		select {
-		case <-timer.C:
-			s.netRPCService.RemoveStorageContractPeer(node)
-			return nil, fmt.Errorf("setup connection timeout")
-		default:
-		}
-	}
-}
-
-func (s *Ethereum) Disconnect(session *storage.Session, hostEnodeUrl string) error {
-	defer session.StopConnection()
-
-	if s.netRPCService == nil {
-		return fmt.Errorf("network API is not ready")
-	}
-
-	node, err := enode.ParseV4(hostEnodeUrl)
-	if err != nil {
-		return fmt.Errorf("invalid enode: %v", err)
-	}
-
-	if _, err := s.netRPCService.RemoveStorageContractPeer(node); err != nil {
-		return err
-	}
-	return nil
-}
-
-// GetStorageHostSetting will send message to the peer with the corresponded peer ID
-func (s *Ethereum) GetStorageHostSetting(hostEnodeUrl string, config *storage.HostExtConfig) error {
-	session, err := s.SetupConnection(hostEnodeUrl)
-=======
 	return nil
 }
 
@@ -815,24 +743,16 @@
 // GetStorageHostSetting will send message to the peer with the corresponded peer ID
 func (s *Ethereum) GetStorageHostSetting(hostEnodeURL string, config *storage.HostExtConfig) error {
 	session, err := s.SetupConnection(hostEnodeURL)
->>>>>>> 892d23b9
 	if err != nil {
 		return err
 	}
 
-<<<<<<< HEAD
-	session.SetDeadLine(storage.HostSettingTime)
-	defer s.Disconnect(session, hostEnodeUrl)
-
-	if err := session.SendHostExtSettingsRequest(struct {}{}); err != nil {
-=======
 	if err := session.SetDeadLine(storage.HostSettingTime); err != nil {
 		return err
 	}
 	defer s.Disconnect(session, hostEnodeURL)
 
 	if err := session.SendHostExtSettingsRequest(struct{}{}); err != nil {
->>>>>>> 892d23b9
 		return err
 	}
 
@@ -860,8 +780,6 @@
 
 func (s *Ethereum) GetBlockByHash(blockHash common.Hash) (*types.Block, error) {
 	return s.APIBackend.GetBlock(context.Background(), blockHash)
-<<<<<<< HEAD
-=======
 }
 
 func (s *Ethereum) ChainConfig() *params.ChainConfig {
@@ -886,5 +804,4 @@
 
 func (s *Ethereum) GetBlockByNumber(number uint64) (*types.Block, error) {
 	return s.APIBackend.BlockByNumber(context.Background(), rpc.BlockNumber(number))
->>>>>>> 892d23b9
 }