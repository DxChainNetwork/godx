// Copyright 2015 The go-ethereum Authors
// This file is part of the go-ethereum library.
//
// The go-ethereum library is free software: you can redistribute it and/or modify
// it under the terms of the GNU Lesser General Public License as published by
// the Free Software Foundation, either version 3 of the License, or
// (at your option) any later version.
//
// The go-ethereum library is distributed in the hope that it will be useful,
// but WITHOUT ANY WARRANTY; without even the implied warranty of
// MERCHANTABILITY or FITNESS FOR A PARTICULAR PURPOSE. See the
// GNU Lesser General Public License for more details.
//
// You should have received a copy of the GNU Lesser General Public License
// along with the go-ethereum library. If not, see <http://www.gnu.org/licenses/>.

package eth

import (
	"encoding/json"
	"errors"
	"fmt"
	"math"
	"math/big"
	"sync"
	"sync/atomic"
	"time"

	"github.com/DxChainNetwork/godx/common"
	"github.com/DxChainNetwork/godx/consensus"
	"github.com/DxChainNetwork/godx/consensus/misc"
	"github.com/DxChainNetwork/godx/core"
	"github.com/DxChainNetwork/godx/core/types"
	"github.com/DxChainNetwork/godx/eth/downloader"
	"github.com/DxChainNetwork/godx/eth/fetcher"
	"github.com/DxChainNetwork/godx/ethdb"
	"github.com/DxChainNetwork/godx/event"
	"github.com/DxChainNetwork/godx/log"
	"github.com/DxChainNetwork/godx/p2p"
	"github.com/DxChainNetwork/godx/p2p/enode"
	"github.com/DxChainNetwork/godx/params"
	"github.com/DxChainNetwork/godx/rlp"
	"github.com/DxChainNetwork/godx/storage"
)

const (
	softResponseLimit = 2 * 1024 * 1024 // Target maximum size of returned blocks, headers or node data.
	estHeaderRlpSize  = 500             // Approximate size of an RLP encoded block header

	// txChanSize is the size of channel listening to NewTxsEvent.
	// The number is referenced from the size of tx pool.
	txChanSize = 4096

	// minimim number of peers to broadcast new blocks to
	minBroadcastPeers = 4
)

var (
	daoChallengeTimeout = 15 * time.Second // Time allowance for a node to reply to the DAO handshake challenge
)

// errIncompatibleConfig is returned if the requested protocols and configs are
// not compatible (low protocol version restrictions and high requirements).
var errIncompatibleConfig = errors.New("incompatible configuration")

func errResp(code errCode, format string, v ...interface{}) error {
	return fmt.Errorf("%v - %v", code, fmt.Sprintf(format, v...))
}

type ProtocolManager struct {
	networkID uint64

	fastSync  uint32 // Flag whether fast sync is enabled (gets disabled if we already have blocks)
	acceptTxs uint32 // Flag whether we're considered synchronised (enables transaction processing)

	txpool      txPool
	blockchain  *core.BlockChain
	chainconfig *params.ChainConfig
	maxPeers    int

	eth                     *Ethereum
	downloader              *downloader.Downloader
	fetcher                 *fetcher.Fetcher
	peers                   *peerSet
	storageContractSessions *storage.SessionSet
	SubProtocols            []p2p.Protocol

	eventMux      *event.TypeMux
	txsCh         chan core.NewTxsEvent
	txsSub        event.Subscription
	minedBlockSub *event.TypeMuxSubscription

	whitelist map[uint64]common.Hash

	// channels for fetcher, syncer, txsyncLoop
	newPeerCh   chan *peer
	txsyncCh    chan *txsync
	quitSync    chan struct{}
	noMorePeers chan struct{}

	// wait group is used for graceful shutdowns during downloading
	// and processing
	wg sync.WaitGroup
}

// NewProtocolManager returns a new Ethereum sub protocol manager. The Ethereum sub protocol manages peers capable
// with the Ethereum network.
func NewProtocolManager(eth *Ethereum, config *params.ChainConfig, mode downloader.SyncMode, networkID uint64, mux *event.TypeMux, txpool txPool, engine consensus.Engine, blockchain *core.BlockChain, chaindb ethdb.Database, whitelist map[uint64]common.Hash) (*ProtocolManager, error) {
	// Create the protocol manager with the base fields
	manager := &ProtocolManager{
		eth:                     eth,
		networkID:               networkID,
		eventMux:                mux,
		txpool:                  txpool,
		blockchain:              blockchain,
		chainconfig:             config,
		peers:                   newPeerSet(),
		storageContractSessions: storage.NewSessionSet(),
		whitelist:               whitelist,
		newPeerCh:               make(chan *peer),
		noMorePeers:             make(chan struct{}),
		txsyncCh:                make(chan *txsync),
		quitSync:                make(chan struct{}),
	}
	// Figure out whether to allow fast sync or not
	if mode == downloader.FastSync && blockchain.CurrentBlock().NumberU64() > 0 {
		log.Warn("Blockchain not empty, fast sync disabled")
		mode = downloader.FullSync
	}
	if mode == downloader.FastSync {
		manager.fastSync = uint32(1)
	}
	// Initiate a sub-protocol for every implemented version we can handle
	manager.SubProtocols = make([]p2p.Protocol, 0, len(ProtocolVersions))
	for i, version := range ProtocolVersions {
		// Skip protocol version if incompatible with the mode of operation
		if mode == downloader.FastSync && version < eth63 {
			continue
		}
		// Compatible; initialise the sub-protocol
		version := version // Closure for the run
		manager.SubProtocols = append(manager.SubProtocols, p2p.Protocol{
			Name:    ProtocolName,
			Version: version,
			Length:  ProtocolLengths[i],
			Run: func(p *p2p.Peer, rw p2p.MsgReadWriter) error {
				peer := manager.newPeer(int(version), p, rw)
				select {
				case manager.newPeerCh <- peer:
					manager.wg.Add(1)
					defer manager.wg.Done()
					return manager.handle(peer)
				case <-manager.quitSync:
					return p2p.DiscQuitting
				}
			},
			NodeInfo: func() interface{} {
				return manager.NodeInfo()
			},
			PeerInfo: func(id enode.ID) interface{} {
				if p := manager.peers.Peer(fmt.Sprintf("%x", id[:8])); p != nil {
					return p.Info()
				}
				return nil
			},
		})
	}
	if len(manager.SubProtocols) == 0 {
		return nil, errIncompatibleConfig
	}
	// Construct the different synchronisation mechanisms
	manager.downloader = downloader.New(mode, chaindb, manager.eventMux, blockchain, nil, manager.removePeer)

	validator := func(header *types.Header) error {
		return engine.VerifyHeader(blockchain, header, true)
	}
	heighter := func() uint64 {
		return blockchain.CurrentBlock().NumberU64()
	}
	inserter := func(blocks types.Blocks) (int, error) {
		// If fast sync is running, deny importing weird blocks
		if atomic.LoadUint32(&manager.fastSync) == 1 {
			log.Warn("Discarded bad propagated block", "number", blocks[0].Number(), "hash", blocks[0].Hash())
			return 0, nil
		}
		atomic.StoreUint32(&manager.acceptTxs, 1) // Mark initial sync done on any fetcher import
		return manager.blockchain.InsertChain(blocks)
	}
	manager.fetcher = fetcher.New(blockchain.GetBlockByHash, validator, manager.BroadcastBlock, heighter, inserter, manager.removePeer)

	return manager, nil
}

func (pm *ProtocolManager) removePeer(id string) {
	// Short circuit if the peer was already removed
	peer := pm.peers.Peer(id)
	if peer == nil {
		return
	}
	log.Debug("Removing Ethereum peer", "peer", id)

	// Unregister the peer from the downloader and Ethereum peer set
	pm.downloader.UnregisterPeer(id)
	if err := pm.peers.Unregister(id); err != nil {
		log.Error("Peer removal failed", "peer", id, "err", err)
	}
	// Hard disconnect at the networking layer
	if peer != nil {
		peer.Peer.Disconnect(p2p.DiscUselessPeer)
	}
}

func (pm *ProtocolManager) removeStorageContactSession(id string) {
	// Short circuit if the peer was already removed
	peer := pm.storageContractSessions.Session(id)
	if peer == nil {
		return
	}
	log.Debug("Removing StorageContract peer", "peer", id)

	// Unregister the peer from StorageContract peer set
	if err := pm.storageContractSessions.Unregister(id); err != nil {
		log.Error("Peer removal failed", "peer", id, "err", err)
	}
	// Hard disconnect at the networking layer
	if peer != nil {
		peer.Peer.Disconnect(p2p.DiscUselessPeer)
	}
}

func (pm *ProtocolManager) Start(maxPeers int) {
	pm.maxPeers = maxPeers

	// broadcast transactions
	pm.txsCh = make(chan core.NewTxsEvent, txChanSize)
	pm.txsSub = pm.txpool.SubscribeNewTxsEvent(pm.txsCh)
	go pm.txBroadcastLoop()

	// broadcast mined blocks
	pm.minedBlockSub = pm.eventMux.Subscribe(core.NewMinedBlockEvent{})
	go pm.minedBroadcastLoop()

	// start sync handlers
	go pm.syncer()
	go pm.txsyncLoop()
}

func (pm *ProtocolManager) Stop() {
	log.Info("Stopping Ethereum protocol")

	pm.txsSub.Unsubscribe()        // quits txBroadcastLoop
	pm.minedBlockSub.Unsubscribe() // quits blockBroadcastLoop

	// Quit the sync loop.
	// After this send has completed, no new peers will be accepted.
	pm.noMorePeers <- struct{}{}

	// Quit fetcher, txsyncLoop.
	close(pm.quitSync)

	// Disconnect existing sessions.
	// This also closes the gate for any new registrations on the peer set.
	// sessions which are already established but not added to pm.peers yet
	// will exit when they try to register.
	pm.peers.Close()

	// Wait for all peer handler goroutines and the loops to come down.
	pm.wg.Wait()

	log.Info("Ethereum protocol stopped")
}

func (pm *ProtocolManager) newPeer(pv int, p *p2p.Peer, rw p2p.MsgReadWriter) *peer {
	return newPeer(pv, p, newMeteredMsgWriter(rw))
}

// handle is the callback invoked to manage the life cycle of an eth peer. When
// this function terminates, the peer is disconnected.
func (pm *ProtocolManager) handle(p *peer) error {
	if !p.Peer.Info().Network.StorageContract {
		// Ignore maxPeers if this is a trusted peer
		if pm.peers.Len() >= pm.maxPeers && !p.Peer.Info().Network.Trusted {
			return p2p.DiscTooManyPeers
		}
		p.Log().Debug("Ethereum peer connected", "name", p.Name())

		// Execute the Ethereum handshake
		var (
			genesis = pm.blockchain.Genesis()
			head    = pm.blockchain.CurrentHeader()
			hash    = head.Hash()
			number  = head.Number.Uint64()
			td      = pm.blockchain.GetTd(hash, number)
		)
		if err := p.Handshake(pm.networkID, td, hash, genesis.Hash()); err != nil {
			p.Log().Debug("Ethereum handshake failed", "err", err)
			return err
		}
		if rw, ok := p.rw.(*meteredMsgReadWriter); ok {
			rw.Init(p.version)
		}
		// Register the peer locally
		if err := pm.peers.Register(p); err != nil {
			p.Log().Error("Ethereum peer registration failed", "err", err)
			return err
		}
		defer pm.removePeer(p.id)

		// Register the peer in the downloader. If the downloader considers it banned, we disconnect
		if err := pm.downloader.RegisterPeer(p.id, p.version, p); err != nil {
			return err
		}
		// Propagate existing transactions. new transactions appearing
		// after this will be sent via broadcasts.
		pm.syncTransactions(p)

		// If we're DAO hard-fork aware, validate any remote peer with regard to the hard-fork
		if daoBlock := pm.chainconfig.DAOForkBlock; daoBlock != nil {
			// Request the peer's DAO fork header for extra-data validation
			if err := p.RequestHeadersByNumber(daoBlock.Uint64(), 1, 0, false); err != nil {
				return err
			}
			// Start a timer to disconnect if the peer doesn't reply in time
			p.forkDrop = time.AfterFunc(daoChallengeTimeout, func() {
				p.Log().Debug("Timed out DAO fork-check, dropping")
				pm.removePeer(p.id)
			})
			// Make sure it's cleaned up if the peer dies off
			defer func() {
				if p.forkDrop != nil {
					p.forkDrop.Stop()
					p.forkDrop = nil
				}
			}()
		}
		// If we have any explicit whitelist block hashes, request them
		for number := range pm.whitelist {
			if err := p.RequestHeadersByNumber(number, 1, 0, false); err != nil {
				return err
			}
		}

		// Handle incoming messages until the connection is torn down
		for {
			if err := pm.handleMsg(p); err != nil {
				p.Log().Debug("Ethereum message handling failed", "err", err)
				return err
			}
		}
	} else {
<<<<<<< HEAD
=======
		p.Log().Info("DX session connected", "info", p.Peer.Info())
>>>>>>> 575e8275

		if rw, ok := p.rw.(*meteredMsgReadWriter); ok {
			rw.Init(p.version)
		}
		session := p.Peer2Session()
		if err := pm.storageContractSessions.Register(session); err != nil {
			p.Log().Error("DX session registration failed", "err", err)
			return err
		}
		defer pm.removeStorageContactSession(p.id)

		if !p.Peer.Info().Network.StorageClient {
			// host
			for {
				if err := pm.eth.storageHost.HandleSession(session); err != nil {
					p.Log().Error("Storage host handle session message failed", "err", err)
					return err
				}
			}
		} else {
			// client
			select {
			case err := <-session.ClientDiscChan():
				return err
			case <-session.Peer.ClosedChan():
				return errors.New("DX session is closed")
			}
		}
	}
}

// handleMsg is invoked whenever an inbound message is received from a remote
// peer. The remote connection is torn down upon returning any error.
func (pm *ProtocolManager) handleMsg(p *peer) error {
	// Read the next message from the remote peer, and ensure it's fully consumed
	msg, err := p.rw.ReadMsg()
	if err != nil {
		return err
	}
	if msg.Size > ProtocolMaxMsgSize {
		return errResp(ErrMsgTooLarge, "%v > %v", msg.Size, ProtocolMaxMsgSize)
	}
	defer msg.Discard()

	// Handle the message depending on its contents
	switch {
	case msg.Code == StatusMsg:
		// Status messages should never arrive after the handshake
		return errResp(ErrExtraStatusMsg, "uncontrolled status message")

	// Block header query, collect the requested headers and reply
	case msg.Code == GetBlockHeadersMsg:
		// Decode the complex header query
		var query getBlockHeadersData
		if err := msg.Decode(&query); err != nil {
			return errResp(ErrDecode, "%v: %v", msg, err)
		}
		hashMode := query.Origin.Hash != (common.Hash{})
		first := true
		maxNonCanonical := uint64(100)

		// Gather headers until the fetch or network limits is reached
		var (
			bytes   common.StorageSize
			headers []*types.Header
			unknown bool
		)
		for !unknown && len(headers) < int(query.Amount) && bytes < softResponseLimit && len(headers) < downloader.MaxHeaderFetch {
			// Retrieve the next header satisfying the query
			var origin *types.Header
			if hashMode {
				if first {
					first = false
					origin = pm.blockchain.GetHeaderByHash(query.Origin.Hash)
					if origin != nil {
						query.Origin.Number = origin.Number.Uint64()
					}
				} else {
					origin = pm.blockchain.GetHeader(query.Origin.Hash, query.Origin.Number)
				}
			} else {
				origin = pm.blockchain.GetHeaderByNumber(query.Origin.Number)
			}
			if origin == nil {
				break
			}
			headers = append(headers, origin)
			bytes += estHeaderRlpSize

			// Advance to the next header of the query
			switch {
			case hashMode && query.Reverse:
				// Hash based traversal towards the genesis block
				ancestor := query.Skip + 1
				if ancestor == 0 {
					unknown = true
				} else {
					query.Origin.Hash, query.Origin.Number = pm.blockchain.GetAncestor(query.Origin.Hash, query.Origin.Number, ancestor, &maxNonCanonical)
					unknown = (query.Origin.Hash == common.Hash{})
				}
			case hashMode && !query.Reverse:
				// Hash based traversal towards the leaf block
				var (
					current = origin.Number.Uint64()
					next    = current + query.Skip + 1
				)
				if next <= current {
					infos, _ := json.MarshalIndent(p.Peer.Info(), "", "  ")
					p.Log().Warn("GetBlockHeaders skip overflow attack", "current", current, "skip", query.Skip, "next", next, "attacker", infos)
					unknown = true
				} else {
					if header := pm.blockchain.GetHeaderByNumber(next); header != nil {
						nextHash := header.Hash()
						expOldHash, _ := pm.blockchain.GetAncestor(nextHash, next, query.Skip+1, &maxNonCanonical)
						if expOldHash == query.Origin.Hash {
							query.Origin.Hash, query.Origin.Number = nextHash, next
						} else {
							unknown = true
						}
					} else {
						unknown = true
					}
				}
			case query.Reverse:
				// Number based traversal towards the genesis block
				if query.Origin.Number >= query.Skip+1 {
					query.Origin.Number -= query.Skip + 1
				} else {
					unknown = true
				}

			case !query.Reverse:
				// Number based traversal towards the leaf block
				query.Origin.Number += query.Skip + 1
			}
		}
		return p.SendBlockHeaders(headers)

	case msg.Code == BlockHeadersMsg:
		// A batch of headers arrived to one of our previous requests
		var headers []*types.Header
		if err := msg.Decode(&headers); err != nil {
			return errResp(ErrDecode, "msg %v: %v", msg, err)
		}
		// If no headers were received, but we're expending a DAO fork check, maybe it's that
		if len(headers) == 0 && p.forkDrop != nil {
			// Possibly an empty reply to the fork header checks, sanity check TDs
			verifyDAO := true

			// If we already have a DAO header, we can check the peer's TD against it. If
			// the peer's ahead of this, it too must have a reply to the DAO check
			if daoHeader := pm.blockchain.GetHeaderByNumber(pm.chainconfig.DAOForkBlock.Uint64()); daoHeader != nil {
				if _, td := p.Head(); td.Cmp(pm.blockchain.GetTd(daoHeader.Hash(), daoHeader.Number.Uint64())) >= 0 {
					verifyDAO = false
				}
			}
			// If we're seemingly on the same chain, disable the drop timer
			if verifyDAO {
				p.Log().Debug("Seems to be on the same side of the DAO fork")
				p.forkDrop.Stop()
				p.forkDrop = nil
				return nil
			}
		}
		// Filter out any explicitly requested headers, deliver the rest to the downloader
		filter := len(headers) == 1
		if filter {
			// If it's a potential DAO fork check, validate against the rules
			if p.forkDrop != nil && pm.chainconfig.DAOForkBlock.Cmp(headers[0].Number) == 0 {
				// Disable the fork drop timer
				p.forkDrop.Stop()
				p.forkDrop = nil

				// Validate the header and either drop the peer or continue
				if err := misc.VerifyDAOHeaderExtraData(pm.chainconfig, headers[0]); err != nil {
					p.Log().Debug("Verified to be on the other side of the DAO fork, dropping")
					return err
				}
				p.Log().Debug("Verified to be on the same side of the DAO fork")
				return nil
			}
			// Otherwise if it's a whitelisted block, validate against the set
			if want, ok := pm.whitelist[headers[0].Number.Uint64()]; ok {
				if hash := headers[0].Hash(); want != hash {
					p.Log().Info("Whitelist mismatch, dropping peer", "number", headers[0].Number.Uint64(), "hash", hash, "want", want)
					return errors.New("whitelist block mismatch")
				}
				p.Log().Debug("Whitelist block verified", "number", headers[0].Number.Uint64(), "hash", want)
			}
			// Irrelevant of the fork checks, send the header to the fetcher just in case
			headers = pm.fetcher.FilterHeaders(p.id, headers, time.Now())
		}
		if len(headers) > 0 || !filter {
			err := pm.downloader.DeliverHeaders(p.id, headers)
			if err != nil {
				log.Debug("Failed to deliver headers", "err", err)
			}
		}

	case msg.Code == GetBlockBodiesMsg:
		// Decode the retrieval message
		msgStream := rlp.NewStream(msg.Payload, uint64(msg.Size))
		if _, err := msgStream.List(); err != nil {
			return err
		}
		// Gather blocks until the fetch or network limits is reached
		var (
			hash   common.Hash
			bytes  int
			bodies []rlp.RawValue
		)
		for bytes < softResponseLimit && len(bodies) < downloader.MaxBlockFetch {
			// Retrieve the hash of the next block
			if err := msgStream.Decode(&hash); err == rlp.EOL {
				break
			} else if err != nil {
				return errResp(ErrDecode, "msg %v: %v", msg, err)
			}
			// Retrieve the requested block body, stopping if enough was found
			if data := pm.blockchain.GetBodyRLP(hash); len(data) != 0 {
				bodies = append(bodies, data)
				bytes += len(data)
			}
		}
		return p.SendBlockBodiesRLP(bodies)

	case msg.Code == BlockBodiesMsg:
		// A batch of block bodies arrived to one of our previous requests
		var request blockBodiesData
		if err := msg.Decode(&request); err != nil {
			return errResp(ErrDecode, "msg %v: %v", msg, err)
		}
		// Deliver them all to the downloader for queuing
		transactions := make([][]*types.Transaction, len(request))
		uncles := make([][]*types.Header, len(request))

		for i, body := range request {
			transactions[i] = body.Transactions
			uncles[i] = body.Uncles
		}
		// Filter out any explicitly requested bodies, deliver the rest to the downloader
		filter := len(transactions) > 0 || len(uncles) > 0
		if filter {
			transactions, uncles = pm.fetcher.FilterBodies(p.id, transactions, uncles, time.Now())
		}
		if len(transactions) > 0 || len(uncles) > 0 || !filter {
			err := pm.downloader.DeliverBodies(p.id, transactions, uncles)
			if err != nil {
				log.Debug("Failed to deliver bodies", "err", err)
			}
		}

	case p.version >= eth63 && msg.Code == GetNodeDataMsg:
		// Decode the retrieval message
		msgStream := rlp.NewStream(msg.Payload, uint64(msg.Size))
		if _, err := msgStream.List(); err != nil {
			return err
		}
		// Gather state data until the fetch or network limits is reached
		var (
			hash  common.Hash
			bytes int
			data  [][]byte
		)
		for bytes < softResponseLimit && len(data) < downloader.MaxStateFetch {
			// Retrieve the hash of the next state entry
			if err := msgStream.Decode(&hash); err == rlp.EOL {
				break
			} else if err != nil {
				return errResp(ErrDecode, "msg %v: %v", msg, err)
			}
			// Retrieve the requested state entry, stopping if enough was found
			if entry, err := pm.blockchain.TrieNode(hash); err == nil {
				data = append(data, entry)
				bytes += len(entry)
			}
		}
		return p.SendNodeData(data)

	case p.version >= eth63 && msg.Code == NodeDataMsg:
		// A batch of node state data arrived to one of our previous requests
		var data [][]byte
		if err := msg.Decode(&data); err != nil {
			return errResp(ErrDecode, "msg %v: %v", msg, err)
		}
		// Deliver all to the downloader
		if err := pm.downloader.DeliverNodeData(p.id, data); err != nil {
			log.Debug("Failed to deliver node state data", "err", err)
		}

	case p.version >= eth63 && msg.Code == GetReceiptsMsg:
		// Decode the retrieval message
		msgStream := rlp.NewStream(msg.Payload, uint64(msg.Size))
		if _, err := msgStream.List(); err != nil {
			return err
		}
		// Gather state data until the fetch or network limits is reached
		var (
			hash     common.Hash
			bytes    int
			receipts []rlp.RawValue
		)
		for bytes < softResponseLimit && len(receipts) < downloader.MaxReceiptFetch {
			// Retrieve the hash of the next block
			if err := msgStream.Decode(&hash); err == rlp.EOL {
				break
			} else if err != nil {
				return errResp(ErrDecode, "msg %v: %v", msg, err)
			}
			// Retrieve the requested block's receipts, skipping if unknown to us
			results := pm.blockchain.GetReceiptsByHash(hash)
			if results == nil {
				if header := pm.blockchain.GetHeaderByHash(hash); header == nil || header.ReceiptHash != types.EmptyRootHash {
					continue
				}
			}
			// If known, encode and queue for response packet
			if encoded, err := rlp.EncodeToBytes(results); err != nil {
				log.Error("Failed to encode receipt", "err", err)
			} else {
				receipts = append(receipts, encoded)
				bytes += len(encoded)
			}
		}
		return p.SendReceiptsRLP(receipts)

	case p.version >= eth63 && msg.Code == ReceiptsMsg:
		// A batch of receipts arrived to one of our previous requests
		var receipts [][]*types.Receipt
		if err := msg.Decode(&receipts); err != nil {
			return errResp(ErrDecode, "msg %v: %v", msg, err)
		}
		// Deliver all to the downloader
		if err := pm.downloader.DeliverReceipts(p.id, receipts); err != nil {
			log.Debug("Failed to deliver receipts", "err", err)
		}

	case msg.Code == NewBlockHashesMsg:
		var announces newBlockHashesData
		if err := msg.Decode(&announces); err != nil {
			return errResp(ErrDecode, "%v: %v", msg, err)
		}
		// Mark the hashes as present at the remote node
		for _, block := range announces {
			p.MarkBlock(block.Hash)
		}
		// Schedule all the unknown hashes for retrieval
		unknown := make(newBlockHashesData, 0, len(announces))
		for _, block := range announces {
			if !pm.blockchain.HasBlock(block.Hash, block.Number) {
				unknown = append(unknown, block)
			}
		}
		for _, block := range unknown {
			pm.fetcher.Notify(p.id, block.Hash, block.Number, time.Now(), p.RequestOneHeader, p.RequestBodies)
		}

	case msg.Code == NewBlockMsg:
		// Retrieve and decode the propagated block
		var request newBlockData
		if err := msg.Decode(&request); err != nil {
			return errResp(ErrDecode, "%v: %v", msg, err)
		}
		request.Block.ReceivedAt = msg.ReceivedAt
		request.Block.ReceivedFrom = p

		// Mark the peer as owning the block and schedule it for import
		p.MarkBlock(request.Block.Hash())
		pm.fetcher.Enqueue(p.id, request.Block)

		// Assuming the block is importable by the peer, but possibly not yet done so,
		// calculate the head hash and TD that the peer truly must have.
		var (
			trueHead = request.Block.ParentHash()
			trueTD   = new(big.Int).Sub(request.TD, request.Block.Difficulty())
		)
		// Update the peer's total difficulty if better than the previous
		if _, td := p.Head(); trueTD.Cmp(td) > 0 {
			p.SetHead(trueHead, trueTD)

			// Schedule a sync if above ours. Note, this will not fire a sync for a gap of
			// a single block (as the true TD is below the propagated block), however this
			// scenario should easily be covered by the fetcher.
			currentBlock := pm.blockchain.CurrentBlock()
			if trueTD.Cmp(pm.blockchain.GetTd(currentBlock.Hash(), currentBlock.NumberU64())) > 0 {
				go pm.synchronise(p)
			}
		}

	case msg.Code == TxMsg:
		// Transactions arrived, make sure we have a valid and fresh chain to handle them
		if atomic.LoadUint32(&pm.acceptTxs) == 0 {
			break
		}
		// Transactions can be processed, parse all of them and deliver to the pool
		var txs []*types.Transaction
		if err := msg.Decode(&txs); err != nil {
			return errResp(ErrDecode, "msg %v: %v", msg, err)
		}
		for i, tx := range txs {
			// Validate and mark the remote transaction
			if tx == nil {
				return errResp(ErrDecode, "transaction %d is nil", i)
			}
			p.MarkTransaction(tx.Hash())
		}
		pm.txpool.AddRemotes(txs)

	default:
		return errResp(ErrInvalidMsgCode, "%v", msg.Code)
	}
	return nil
}

// BroadcastBlock will either propagate a block to a subset of it's peers, or
// will only announce it's availability (depending what's requested).
func (pm *ProtocolManager) BroadcastBlock(block *types.Block, propagate bool) {
	hash := block.Hash()
	peers := pm.peers.PeersWithoutBlock(hash)

	// If propagation is requested, send to a subset of the peer
	if propagate {
		// Calculate the TD of the block (it's not imported yet, so block.Td is not valid)
		var td *big.Int
		if parent := pm.blockchain.GetBlock(block.ParentHash(), block.NumberU64()-1); parent != nil {
			td = new(big.Int).Add(block.Difficulty(), pm.blockchain.GetTd(block.ParentHash(), block.NumberU64()-1))
		} else {
			log.Error("Propagating dangling block", "number", block.Number(), "hash", hash)
			return
		}
		// Send the block to a subset of our peers
		transferLen := int(math.Sqrt(float64(len(peers))))
		if transferLen < minBroadcastPeers {
			transferLen = minBroadcastPeers
		}
		if transferLen > len(peers) {
			transferLen = len(peers)
		}
		transfer := peers[:transferLen]
		for _, peer := range transfer {
			peer.AsyncSendNewBlock(block, td)
		}
		log.Trace("Propagated block", "hash", hash, "recipients", len(transfer), "duration", common.PrettyDuration(time.Since(block.ReceivedAt)))
		return
	}
	// Otherwise if the block is indeed in out own chain, announce it
	if pm.blockchain.HasBlock(hash, block.NumberU64()) {
		for _, peer := range peers {
			peer.AsyncSendNewBlockHash(block)
		}
		log.Trace("Announced block", "hash", hash, "recipients", len(peers), "duration", common.PrettyDuration(time.Since(block.ReceivedAt)))
	}
}

// BroadcastTxs will propagate a batch of transactions to all peers which are not known to
// already have the given transaction.
func (pm *ProtocolManager) BroadcastTxs(txs types.Transactions) {
	var txset = make(map[*peer]types.Transactions)

	// Broadcast transactions to a batch of peers not knowing about it
	for _, tx := range txs {
		peers := pm.peers.PeersWithoutTx(tx.Hash())
		for _, peer := range peers {
			txset[peer] = append(txset[peer], tx)
		}
		log.Trace("Broadcast transaction", "hash", tx.Hash(), "recipients", len(peers))
	}
	// FIXME include this again: peers = peers[:int(math.Sqrt(float64(len(peers))))]
	for peer, txs := range txset {
		peer.AsyncSendTransactions(txs)
	}
}

// Mined broadcast loop
func (pm *ProtocolManager) minedBroadcastLoop() {
	// automatically stops if unsubscribe
	for obj := range pm.minedBlockSub.Chan() {
		if ev, ok := obj.Data.(core.NewMinedBlockEvent); ok {
			pm.BroadcastBlock(ev.Block, true)  // First propagate block to peers
			pm.BroadcastBlock(ev.Block, false) // Only then announce to the rest
		}
	}
}

func (pm *ProtocolManager) txBroadcastLoop() {
	for {
		select {
		case event := <-pm.txsCh:
			pm.BroadcastTxs(event.Txs)

		// Err() channel will be closed when unsubscribing.
		case <-pm.txsSub.Err():
			return
		}
	}
}

// NodeInfo represents a short summary of the Ethereum sub-protocol metadata
// known about the host peer.
type NodeInfo struct {
	Network    uint64              `json:"network"`    // Ethereum network ID (1=Frontier, 2=Morden, Ropsten=3, Rinkeby=4)
	Difficulty *big.Int            `json:"difficulty"` // Total difficulty of the host's blockchain
	Genesis    common.Hash         `json:"genesis"`    // SHA3 hash of the host's genesis block
	Config     *params.ChainConfig `json:"config"`     // Chain configuration for the fork rules
	Head       common.Hash         `json:"head"`       // SHA3 hash of the host's best owned block
}

// NodeInfo retrieves some protocol metadata about the running host node.
func (pm *ProtocolManager) NodeInfo() *NodeInfo {
	currentBlock := pm.blockchain.CurrentBlock()
	return &NodeInfo{
		Network:    pm.networkID,
		Difficulty: pm.blockchain.GetTd(currentBlock.Hash(), currentBlock.NumberU64()),
		Genesis:    pm.blockchain.Genesis().Hash(),
		Config:     pm.blockchain.Config(),
		Head:       currentBlock.Hash(),
	}
}

func (pm *ProtocolManager) StorageContractSessions() *storage.SessionSet {
	return pm.storageContractSessions
}<|MERGE_RESOLUTION|>--- conflicted
+++ resolved
@@ -348,10 +348,8 @@
 			}
 		}
 	} else {
-<<<<<<< HEAD
-=======
+
 		p.Log().Info("DX session connected", "info", p.Peer.Info())
->>>>>>> 575e8275
 
 		if rw, ok := p.rw.(*meteredMsgReadWriter); ok {
 			rw.Init(p.version)
