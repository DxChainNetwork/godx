--- conflicted
+++ resolved
@@ -83,11 +83,6 @@
 	fetcher                 *fetcher.Fetcher
 	peers                   *peerSet
 	storageContractSessions *storage.SessionSet
-<<<<<<< HEAD
-	storageContractContext  *ethdb.MemDatabase
-	storageContractContext2 Context
-=======
->>>>>>> 892d23b9
 	SubProtocols            []p2p.Protocol
 
 	eventMux      *event.TypeMux
@@ -121,10 +116,6 @@
 		chainconfig:             config,
 		peers:                   newPeerSet(),
 		storageContractSessions: storage.NewSessionSet(),
-<<<<<<< HEAD
-		storageContractContext:  ethdb.NewMemDatabase(),
-=======
->>>>>>> 892d23b9
 		whitelist:               whitelist,
 		newPeerCh:               make(chan *peer),
 		noMorePeers:             make(chan struct{}),
@@ -225,15 +216,9 @@
 	if peer == nil {
 		return
 	}
-<<<<<<< HEAD
-	log.Debug("Removing Ethereum peer", "peer", id)
-
-	// Unregister the peer from Ethereum peer set
-=======
 	log.Debug("Removing StorageContract peer", "peer", id)
 
 	// Unregister the peer from StorageContract peer set
->>>>>>> 892d23b9
 	if err := pm.storageContractSessions.Unregister(id); err != nil {
 		log.Error("Peer removal failed", "peer", id, "err", err)
 	}
@@ -363,46 +348,31 @@
 			}
 		}
 	} else {
-<<<<<<< HEAD
-		p.Log().Debug("Ethereum peer connected", "name", p.Name())
-=======
 		p.Log().Debug("DX session connected", "name", p.Name())
->>>>>>> 892d23b9
 
 		if rw, ok := p.rw.(*meteredMsgReadWriter); ok {
 			rw.Init(p.version)
 		}
 		session := p.Peer2Session()
 		if err := pm.storageContractSessions.Register(session); err != nil {
-<<<<<<< HEAD
-			p.Log().Error("Ethereum peer registration failed", "err", err)
-=======
 			p.Log().Error("DX session registration failed", "err", err)
->>>>>>> 892d23b9
 			return err
 		}
 		defer pm.removeStorageContactSession(p.id)
 
 		if session.Inbound() {
-<<<<<<< HEAD
-			return pm.eth.storageHost.HandleSession(session)
-=======
 			for {
 				if err := pm.eth.storageHost.HandleSession(session); err != nil {
 					p.Log().Debug("Storage host handle session message failed", "err", err)
 					return err
 				}
 			}
->>>>>>> 892d23b9
 		} else {
 			select {
 			case err := <-session.ClientDiscChan():
 				return err
-<<<<<<< HEAD
-=======
 			case <-session.Peer.ClosedChan():
 				return errors.New("DX session is closed")
->>>>>>> 892d23b9
 			}
 		}
 	}
@@ -898,11 +868,4 @@
 
 func (pm *ProtocolManager) StorageContractSessions() *storage.SessionSet {
 	return pm.storageContractSessions
-<<<<<<< HEAD
-}
-
-func (pm *ProtocolManager) SaveStorageContract(peerID string, key string, data interface{}) {
-	pm.storageContractContext2.Store(peerID, key, data)
-=======
->>>>>>> 892d23b9
 }