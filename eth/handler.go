--- conflicted
+++ resolved
@@ -352,15 +352,7 @@
 			}
 		}
 	} else {
-<<<<<<< HEAD
 		p.Log().Warn("DX session connected", "info", p.Peer.Info())
-=======
-		if p.Peer.Info().Network.StorageContract {
-			p.Log().Error("Network Storage Contract")
-		}
-
-		p.Log().Error("DX session connected", "name", p.Name())
->>>>>>> 02f46117
 
 		if rw, ok := p.rw.(*meteredMsgReadWriter); ok {
 			rw.Init(p.version)
@@ -370,16 +362,11 @@
 			p.Log().Error("DX session registration failed", "err", err)
 			return err
 		}
-
-		defer func() {
-			pm.removeStorageContactSession(p.id)
-			p.Log().Error("REMOVE STORAGE CONTRACT SESSION", "inbound", session.Inbound())
-		}()
+		defer pm.removeStorageContactSession(p.id)
 
 		if session.Inbound() {
 			// host
 			for {
-
 				p.Log().Warn("inbound connection for loop", "id", getGID())
 				if err := pm.eth.storageHost.HandleSession(session); err != nil {
 					p.Log().Error("Storage host handle session message failed", "err", err)
@@ -387,14 +374,13 @@
 				}
 			}
 		} else {
-			p.Log().Warn("not inbound client connection else")
 			// client
 			select {
 			case err := <-session.ClientDiscChan():
-				p.Log().Warn("error close the connection", "err", err.Error())
+				p.Log().Warn("client close the connection", "err", err.Error())
 				return err
 			case <-session.Peer.ClosedChan():
-				p.Log().Warn("error close connection ClosedChan DX SESSION CLOSED")
+				p.Log().Warn("host close connection and then ClosedChan DX SESSION CLOSED")
 				return errors.New("DX session is closed")
 			}
 		}
