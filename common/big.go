--- conflicted
+++ resolved
@@ -17,10 +17,6 @@
 package common
 
 import (
-<<<<<<< HEAD
-	"crypto/rand"
-=======
->>>>>>> ad2804b0
 	"math/big"
 )
 
@@ -33,116 +29,4 @@
 	Big32  = big.NewInt(32)
 	Big256 = big.NewInt(256)
 	Big257 = big.NewInt(257)
-)
-
-var (
-	BigInt0 = NewBigInt(0)
-	BigInt1 = NewBigInt(1)
-)
-
-type BigInt struct {
-	b big.Int
-}
-
-func NewBigInt(x int64) BigInt {
-	return BigInt{
-		b: *big.NewInt(x),
-	}
-}
-
-func NewBigIntUint64(x uint64) BigInt {
-	return BigInt{
-		b: *new(big.Int).SetUint64(x),
-	}
-}
-
-func NewBigIntFloat64(x float64) BigInt {
-	v := uint64(x)
-	return BigInt{
-		b: *new(big.Int).SetUint64(v),
-	}
-}
-
-func RandomBigInt(x BigInt) (random BigInt, err error) {
-
-	randint, err := rand.Int(rand.Reader, x.BigIntPtr())
-
-	if err != nil {
-		return BigInt{}, err
-	}
-	random = BigInt{
-		b: *randint,
-	}
-	return
-}
-
-func (x BigInt) IsNeg() bool {
-	if x.Cmp(NewBigInt(0)) < 0 {
-		return true
-	}
-	return false
-}
-
-func (x BigInt) Add(y BigInt) (sum BigInt) {
-	sum.b.Add(&x.b, &y.b)
-	return
-}
-
-func (x BigInt) Sub(y BigInt) (diff BigInt) {
-	diff.b.Sub(&x.b, &y.b)
-	return
-}
-
-func (x BigInt) Mult(y BigInt) (prod BigInt) {
-	prod.b.Mul(&x.b, &y.b)
-	return
-}
-
-func (x BigInt) Cmp(y BigInt) (result int) {
-	result = x.b.Cmp(&y.b)
-	return
-}
-
-func (x BigInt) MultInt(y int64) (prod BigInt) {
-	prod.b.Mul(&x.b, big.NewInt(y))
-	return
-}
-
-func (x BigInt) Div(y BigInt) (quotient BigInt) {
-	// denominator cannot be 0
-	if y.Cmp(NewBigInt(0)) == 0 {
-		y = NewBigInt(1)
-	}
-
-	// division
-	quotient.b.Div(&x.b, &y.b)
-	return
-}
-
-func (x BigInt) DivUint64(y uint64) (quotient BigInt) {
-	quotient.b.Div(&x.b, new(big.Int).SetUint64(y))
-	return
-}
-
-func (x BigInt) Float64() (result float64) {
-	f := new(big.Float).SetInt(&x.b)
-	result, _ = f.Float64()
-	return
-}
-
-func (x BigInt) BigIntPtr() *big.Int {
-	return &x.b
-}
-
-func (x BigInt) MultUint64(y uint64) (prod BigInt) {
-	prod.b.Mul(&x.b, new(big.Int).SetUint64(y))
-	return
-}
-
-func (x BigInt) MultFloat64(y float64) (prod BigInt) {
-	xRat := new(big.Rat).SetInt(&x.b)
-	yRat := new(big.Rat).SetFloat64(y)
-	ratProd := new(big.Rat).Mul(xRat, yRat)
-	prod.b.Div(ratProd.Num(), ratProd.Denom())
-	return
-}+)