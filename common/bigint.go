--- conflicted
+++ resolved
@@ -171,12 +171,12 @@
 	return
 }
 
-<<<<<<< HEAD
 // CmpUint64 will compare BigInt data with Uint64 data
 func (x BigInt) CmpUint64(y uint64) (result int) {
 	result = x.Cmp(NewBigIntUint64(y))
 	return
-=======
+}
+
 func (x BigInt) Sign() int {
 	return x.b.Sign()
 }
@@ -185,7 +185,6 @@
 	z := new(big.Int).SetInt64(y)
 	x.b = *z
 	return x
->>>>>>> ad7067af
 }
 
 // float64 will convert the BigInt data type into float64 data type
